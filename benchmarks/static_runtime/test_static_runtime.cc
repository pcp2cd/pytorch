--- conflicted
+++ resolved
@@ -1132,9 +1132,6 @@
   testStaticRuntime(argmin_with_keep_dim_script, args_a, args_b);
 }
 
-<<<<<<< HEAD
-TEST(StaticRuntime, IndividualOps_GetItem) {
-=======
 TEST(StaticRuntime, IndividualOps_Softmax) {
   auto a = at::randn({2, 3});
   auto b = at::randn({3, 3, 3});
@@ -1151,15 +1148,10 @@
 }
 
 TEST(StaticRuntime, IndividualOps_GetItem_Dict) {
->>>>>>> fccaa4a3
   int int_key = 0;
   std::string str_key = "str";
 
   // No need to test these multiple times, args are not tensors
-<<<<<<< HEAD
-  testStaticRuntime(getitem_int_script, {int_key});
-  testStaticRuntime(getitem_str_script, {str_key});
-=======
   testStaticRuntime(getitem_dict_int_script, {int_key});
   testStaticRuntime(getitem_dict_str_script, {str_key});
 
@@ -1173,18 +1165,12 @@
 TEST(StaticRuntime, IndividualOps_GetItem_List) {
   testStaticRuntime(getitem_list_int_script, {1});
   testStaticRuntime(getitem_list_int_script, {-1});
->>>>>>> fccaa4a3
 
   auto a = torch::tensor({1});
   auto b = torch::tensor({1, 1});
 
-<<<<<<< HEAD
-  testStaticRuntime(getitem_tensor_script, {a});
-  testStaticRuntime(getitem_tensor_script, {a}, {b});
-=======
   testStaticRuntime(getitem_list_tensor_script, {a, 1});
   testStaticRuntime(getitem_list_tensor_script, {a, 1}, {b, -1});
->>>>>>> fccaa4a3
 }
 
 TEST(StaticRuntime, IndividualOps_Transpose) {
@@ -1266,8 +1252,6 @@
 
   testStaticRuntime(three_tuple_unpack_script, {three_tup});
   testStaticRuntime(three_tuple_unpack_script, {three_tup}, {three_tup_large});
-<<<<<<< HEAD
-=======
 }
 
 TEST(StaticRuntime, IndividualOps_Append) {
@@ -1485,5 +1469,4 @@
   torch::jit::StaticModule smodule(module);
   EXPECT_FALSE(hasNodeWithKind(smodule, "static_runtime::VarTupleUnpack"));
   EXPECT_TRUE(hasNodeWithKind(smodule, "prim::TupleUnpack"));
->>>>>>> fccaa4a3
 }