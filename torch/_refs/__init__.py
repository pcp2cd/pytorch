import builtins
import collections
import math
import operator
import warnings

from collections.abc import Iterable
from enum import Enum
from functools import partial, reduce, singledispatch, wraps
from typing import Callable, List, Optional, overload, Sequence, Tuple, Union

import torch

import torch._prims as prims
import torch._prims_common as utils
from torch._prims_common import (
    check,
    DeviceLikeType,
    Dim,
    DimsSequenceType,
    DimsType,
    dtype_to_type,
    ELEMENTWISE_TYPE_PROMOTION_KIND,
    FloatLike,
    IntLike,
    is_weakly_lesser_type,
    Number,
    NumberType,
    REDUCTION_OUTPUT_TYPE_KIND,
    ShapeType,
    StrideType,
    TensorLike,
    TensorLikeType,
    TensorOrNumberLikeType,
    TensorSequenceType,
)
from torch._prims_common.wrappers import (
    _maybe_convert_to_dtype,
    _maybe_resize_out,
    _safe_copy_out,
    elementwise_type_promotion_wrapper,
    elementwise_unary_scalar_wrapper,
    out_wrapper,
)
from torch.fx.experimental.symbolic_shapes import sym_float, sym_int

# Experimental module containing prototype Python references for existing
#   PyTorch operations.

__all__ = [
    #
    # Elementwise Unary References
    #
    "abs",
    "acos",
    "acosh",
    "asinh",
    "asin",
    "atan",
    "atanh",
    "bitwise_not",
    # "cbrt",  # No corresponding torch operation
    "ceil",
    "conj_physical",
    "cos",
    "cosh",
    "digamma",
    "erf",
    "erfinv",
    "erfc",
    "exp",
    "expm1",
    "exp2",
    "fill",
    "floor",
    "frac",
    "index_add",
    "index_copy",
    "index_copy_",
    "index_select",
    "index_fill",
    "index_fill_",
    "isfinite",
    "isinf",
    "isnan",
    "isreal",
    "i0",
    "lgamma",
    "log",
    "log1p",
    "log2",
    "log10",
    "log_softmax",
    "nan_to_num",
    "neg",
    "positive",
    "reciprocal",
    "round",  # TODO: model kwargs
    "sigmoid",
    "sgn",
    "sign",
    "signbit",
    "sin",
    "sinc",
    "sinh",
    "softmax",
    "sqrt",
    "square",
    "tan",
    "tanh",
    "trace",
    "trunc",
    #
    # Elementwise Binary References
    #
    "add",
    "atan2",
    "bitwise_and",
    "bitwise_left_shift",
    "bitwise_or",
    "bitwise_right_shift",
    "bitwise_xor",
    "clamp_min",
    # "complex",
    "copysign",
    "div",
    "eq",
    "float_power",
    "floor_divide",
    "fmax",
    "fmin",
    "fmod",
    "gcd",
    "ge",
    "gt",
    "heaviside",
    "hypot",
    "igamma",
    "igammac",
    "imag",
    "isclose",
    "lcm",
    # 'ldexp',
    "le",
    "logical_and",
    "logical_not",
    "logical_or",
    "logical_xor",
    "lt",
    # 'max', # implement with reductions
    "maximum",
    # 'min', # implement with reductions
    "minimum",
    "mul",
    "ne",
    "nextafter",
    # 'polar',  # abs, cos, sin
    "pow",
    "real",
    "rpow",
    "remainder",
    "rsub",
    "rtruediv",
    "rfloordiv",
    "sub",
    "true_divide",
    "trunc_divide",
    "xlogy",
    #
    # Elementwise Ternary References
    #
    "addcdiv",
    "addcmul",
    "clamp",
    #
    # Conditional references
    #
    "masked_fill",
    "where",
    #
    # Data conversion and movement references
    #
    "clone",
    "copy_to",  # TODO: add OpInfo (or implement .to)
    "item",  # TODO: add OpInfo
    "to",
    #
    # Reduction ops
    #
    "all",
    "amax",
    "amin",
    "any",
    "mean",
    "std_mean",
    "var_mean",
    "sum",
    "sum_to_size",
    "prod",
    "var",
    #
    # Linear algebra ops
    #
    "addr",
    #
    # View & Shape Ops
    #
    "atleast_1d",
    "atleast_2d",
    "atleast_3d",
    "as_strided",
    "broadcast_shapes",
    "broadcast_tensors",
    "broadcast_to",
    "cat",
    "chunk",
    "column_stack",
    "conj",
    "constant_pad_nd",
    "contiguous",
    "diag_embed",
    "diag",
    "diagonal",
    "diagonal_copy",
    "dsplit",
    "dstack",
    "expand",
    "expand_as",
    "flatten",
    "flip",
    "fliplr",
    "flipud",
    "hsplit",
    "hstack",
    "meshgrid",
    "movedim",
    "narrow",
    "narrow_copy",
    "native_layer_norm",
    "permute",
    "ravel",
    "repeat",
    "reshape",
    "roll",
    "rot90",
    "rsqrt",
    "stack",
    "swap_axes",  # alias for transpose
    "squeeze",
    "t",
    "T",
    "tensor_split",
    "transpose",
    "unfold",
    "unfold_copy",
    "unsqueeze",
    "view",
    "vsplit",
    "vstack",
    "unflatten",
    "unbind",
    "triu",
    "tril",
    "triu_indices",
    "tril_indices",
    #
    # Tensor Creation
    #
    "arange",
    "empty",
    "empty_like",
    "empty_strided",
    "eye",
    "full",
    "full_like",
    "linspace",
    "logspace",
    "ones",
    "ones_like",
    "randn",
    "scalar_tensor",
    "zeros",
    "zeros_like",
    #
    # Randomness References
    #
    "uniform",  # TODO: add OpInfo -- and testing for randomness?
    #
    # Test-related functions
    #
    "allclose",
    "equal",  # TODO: add OpInfo
    #
    # Statistical operations
    #
    "bucketize",
]

Tensor = torch.Tensor
DispatchKey = torch._C.DispatchKey  # type: ignore[attr-defined]


def _broadcast_shapes(*_shapes):
    shapes = tuple(
        (x,) if isinstance(x, IntLike) else x
        for x in filter(lambda x: x is not None, _shapes)
    )

    # Short-circuits on no input
    if len(shapes) == 0:
        return None

    # Type checking
    # TODO: make common validations available as utils
    for shape in shapes:
        assert isinstance(shape, Sequence)

    # Computes common shape
    common_shape = [
        1,
    ] * reduce(max, (len(shape) for shape in shapes))
    for arg_idx, shape in enumerate(shapes):
        for idx in range(-1, -1 - len(shape), -1):
            if common_shape[idx] == 1:
                if shape[idx] < 0:
                    raise ValueError(
                        "Attempting to broadcast a dimension with negative length!"
                    )
                common_shape[idx] = shape[idx]
            elif shape[idx] != 1:
                if common_shape[idx] != shape[idx]:
                    raise RuntimeError(
                        f"Attempting to broadcast a dimension of length {shape[idx]} at {idx}! "
                        f"Mismatching argument at index {arg_idx} had {shape}; but expected shape "
                        f"should be broadcastable to {common_shape}"
                    )

    return common_shape


def _maybe_broadcast(*args, preserve_cpu_scalar_tensors=True):
    # Computes common shape
    common_shape = _broadcast_shapes(
        *map(lambda t: t.shape if isinstance(t, TensorLike) else None, args)
    )

    def __maybe_broadcast(x, shape):
        if x is None:
            return None
        elif isinstance(x, Number):
            return x
        elif isinstance(x, TensorLike):
            if preserve_cpu_scalar_tensors and utils.is_cpu_scalar_tensor(x):
                return x

            if not utils.same_shape(x.shape, common_shape):
                return x.expand(common_shape)

            return x
        else:
            raise RuntimeError(
                "Unexpected type when broadcasting: " + str(type(x)) + "!"
            )

    return tuple(__maybe_broadcast(x, common_shape) for x in args)


# Utilities should come BEFORE this import
from torch._decomp import register_decomposition

#
# Elementwise unary references
#

infer_aten_op = object()

# TODO: add type promotion support
def _make_elementwise_unary_reference(
    type_promotion_kind,
    *,
    aten_op=infer_aten_op,
    extra_meta=None,
) -> Callable:
    def inner(prim: Callable):
        nonlocal aten_op

        @wraps(prim)
        @out_wrapper()
        @elementwise_unary_scalar_wrapper
        @elementwise_type_promotion_wrapper(
            type_promoting_args=("a",),
            type_promotion_kind=type_promotion_kind,
        )
        def _ref(a: TensorLikeType) -> TensorLikeType:
            if not isinstance(a, TensorLike):
                raise RuntimeError(
                    "Expected a tensor input for an elementwise unary operation!"
                )

            if extra_meta is not None:
                extra_meta(a)

            return prim(a)

        if aten_op is infer_aten_op:
            aten_op = getattr(torch.ops.aten, prim.__name__)
        if aten_op is not None:
            register_decomposition(aten_op)(_ref)

        return _ref

    return inner


@_make_elementwise_unary_reference(ELEMENTWISE_TYPE_PROMOTION_KIND.COMPLEX_TO_FLOAT)
def abs(a):
    return prims.abs(a)


@_make_elementwise_unary_reference(ELEMENTWISE_TYPE_PROMOTION_KIND.INT_TO_FLOAT)
def acos(a):
    return prims.acos(a)


@_make_elementwise_unary_reference(ELEMENTWISE_TYPE_PROMOTION_KIND.INT_TO_FLOAT)
def acosh(a):
    return prims.acosh(a)


@_make_elementwise_unary_reference(ELEMENTWISE_TYPE_PROMOTION_KIND.INT_TO_FLOAT)
def asin(a):
    return prims.asin(a)


@_make_elementwise_unary_reference(ELEMENTWISE_TYPE_PROMOTION_KIND.INT_TO_FLOAT)
def asinh(a):
    return prims.asinh(a)


@_make_elementwise_unary_reference(ELEMENTWISE_TYPE_PROMOTION_KIND.INT_TO_FLOAT)
def atan(a):
    return prims.atan(a)


@_make_elementwise_unary_reference(ELEMENTWISE_TYPE_PROMOTION_KIND.INT_TO_FLOAT)
def atanh(a):
    return prims.atanh(a)


@_make_elementwise_unary_reference(ELEMENTWISE_TYPE_PROMOTION_KIND.DEFAULT)
def bitwise_not(a):
    return prims.bitwise_not(a)


@_make_elementwise_unary_reference(ELEMENTWISE_TYPE_PROMOTION_KIND.DEFAULT)
def ceil(a):
    return prims.ceil(a)


@register_decomposition(torch.ops.aten.conj_physical)
@out_wrapper()
def conj_physical(input: TensorLikeType):
    if not utils.is_complex_dtype(input.dtype):
        return input
    return prims.conj_physical(input)


@_make_elementwise_unary_reference(ELEMENTWISE_TYPE_PROMOTION_KIND.INT_TO_FLOAT)
def cos(a):
    return prims.cos(a)


@_make_elementwise_unary_reference(ELEMENTWISE_TYPE_PROMOTION_KIND.INT_TO_FLOAT)
def cosh(a):
    return prims.cosh(a)


@_make_elementwise_unary_reference(ELEMENTWISE_TYPE_PROMOTION_KIND.INT_TO_FLOAT)
def digamma(a):
    return prims.digamma(a)


@_make_elementwise_unary_reference(ELEMENTWISE_TYPE_PROMOTION_KIND.INT_TO_FLOAT)
def erf(a):
    return prims.erf(a)


@_make_elementwise_unary_reference(ELEMENTWISE_TYPE_PROMOTION_KIND.INT_TO_FLOAT)
def erfinv(a):
    return prims.erf_inv(a)


@_make_elementwise_unary_reference(ELEMENTWISE_TYPE_PROMOTION_KIND.INT_TO_FLOAT)
def erfc(a):
    return prims.erfc(a)


@_make_elementwise_unary_reference(ELEMENTWISE_TYPE_PROMOTION_KIND.INT_TO_FLOAT)
def exp(a):
    return prims.exp(a)


@_make_elementwise_unary_reference(ELEMENTWISE_TYPE_PROMOTION_KIND.INT_TO_FLOAT)
def expm1(a):
    return prims.expm1(a)


@_make_elementwise_unary_reference(ELEMENTWISE_TYPE_PROMOTION_KIND.INT_TO_FLOAT)
def exp2(a):
    return prims.exp2(a)


# Fill has its own implementation because it has a value parameter
# CompositeImplicitAutograd - don't register decomp
@out_wrapper()
@elementwise_type_promotion_wrapper(
    type_promoting_args=("a,"),
    type_promotion_kind=ELEMENTWISE_TYPE_PROMOTION_KIND.NO_OPMATH,
)
def fill(a: TensorLikeType, value: NumberType) -> TensorLikeType:

    assert isinstance(a, TensorLike)
    assert isinstance(value, Number)

    python_type = utils.dtype_to_type(a.dtype)
    if not utils.is_weakly_lesser_type(type(value), python_type):
        msg = "value argument of type {0} cannot be safely cast to type {1}!".format(
            type(value), python_type
        )
        raise ValueError(msg)

    return prims.fill(a, value)


def fill_(a: TensorLikeType, value: NumberType) -> TensorLikeType:
    r = prims.fill(a, value)
    prims.copy_to(a, r)
    return a


def zero_(a: TensorLikeType) -> TensorLikeType:
    r = prims.fill(a, 0)
    prims.copy_to(a, r)
    return a


@_make_elementwise_unary_reference(ELEMENTWISE_TYPE_PROMOTION_KIND.DEFAULT)
def floor(a):
    return prims.floor(a)


@_make_elementwise_unary_reference(ELEMENTWISE_TYPE_PROMOTION_KIND.DEFAULT)
def frac(x: TensorLikeType) -> TensorLikeType:
    trunc_x = mul(floor(abs(x)), sign(x))
    return sub(x, trunc_x)


# imag does not use _make_elementwise_unary_reference because it does not support out
def imag(a: TensorLikeType) -> TensorLikeType:
    assert isinstance(a, TensorLike)
    utils.check(
        utils.is_complex_dtype(a.dtype), lambda: "imag only supports complex tensors."
    )
    return prims.imag(a)


@_make_elementwise_unary_reference(
    ELEMENTWISE_TYPE_PROMOTION_KIND.ALWAYS_BOOL,
    aten_op=None,  # CompositeImplicitAutograd
)
def isfinite(a: TensorLikeType) -> TensorLikeType:
    if utils.is_float_dtype(a.dtype) or utils.is_complex_dtype(a.dtype):
        return prims.isfinite(a)

    return ones_like(a, dtype=torch.bool)


@_make_elementwise_unary_reference(ELEMENTWISE_TYPE_PROMOTION_KIND.ALWAYS_BOOL)
def isinf(a: TensorLikeType) -> TensorLikeType:
    if utils.is_complex_dtype(a.dtype):
        return logical_or(isinf(real(a)), isinf(imag(a)))
    return logical_not(logical_or(isnan(a), isfinite(a)))


@_make_elementwise_unary_reference(ELEMENTWISE_TYPE_PROMOTION_KIND.ALWAYS_BOOL)
def isposinf(a: TensorLikeType) -> TensorLikeType:
    utils.check(
        not utils.is_complex_dtype(a.dtype),
        lambda: f"Complex dtype is not supported for isposinf, got dtype {a.dtype}",
    )
    if utils.is_float_dtype(a.dtype):
        return eq(a, float("inf"))
    return zeros_like(a, dtype=torch.bool)


@_make_elementwise_unary_reference(ELEMENTWISE_TYPE_PROMOTION_KIND.ALWAYS_BOOL)
def isneginf(a: TensorLikeType) -> TensorLikeType:
    utils.check(
        not utils.is_complex_dtype(a.dtype),
        lambda: f"Complex dtype is not supported for isneginf, got dtype {a.dtype}",
    )
    if utils.is_float_dtype(a.dtype):
        return eq(a, float("-inf"))
    return zeros_like(a, dtype=torch.bool)


@_make_elementwise_unary_reference(ELEMENTWISE_TYPE_PROMOTION_KIND.ALWAYS_BOOL)
def isnan(a: TensorLikeType) -> TensorLikeType:
    return prims.ne(a, a)


@_make_elementwise_unary_reference(
    ELEMENTWISE_TYPE_PROMOTION_KIND.ALWAYS_BOOL,
    aten_op=None,  # CompositeImplicitAutograd
)
def isreal(a: TensorLikeType) -> TensorLikeType:
    if utils.is_complex_dtype(a.dtype):
        return torch.imag(a) == 0
    return torch.ones_like(a, dtype=torch.bool)


# TODO: if this is special maybe it should be defined there and imported here?
@_make_elementwise_unary_reference(
    ELEMENTWISE_TYPE_PROMOTION_KIND.INT_TO_FLOAT, aten_op=torch.ops.aten.special_i0
)
def i0(a):
    return prims.bessel_i0(a)


@_make_elementwise_unary_reference(ELEMENTWISE_TYPE_PROMOTION_KIND.INT_TO_FLOAT)
def lgamma(a):
    return prims.lgamma(a)


# alias
mvlgamma = torch.special.multigammaln  # type: ignore[has-type]


@_make_elementwise_unary_reference(ELEMENTWISE_TYPE_PROMOTION_KIND.INT_TO_FLOAT)
def log(a):
    return prims.log(a)


@_make_elementwise_unary_reference(ELEMENTWISE_TYPE_PROMOTION_KIND.INT_TO_FLOAT)
def log1p(a):
    return prims.log1p(a)


@_make_elementwise_unary_reference(ELEMENTWISE_TYPE_PROMOTION_KIND.INT_TO_FLOAT)
def log2(a):
    return prims.log2(a)


@_make_elementwise_unary_reference(ELEMENTWISE_TYPE_PROMOTION_KIND.INT_TO_FLOAT)
def log10(a):
    return prims.log10(a)


# CompositeImplicitAutograd - don't register decomp
@out_wrapper()
def log_softmax(
    a: TensorLikeType,
    dim: int,
    dtype: Optional[torch.dtype] = None,
) -> TensorLikeType:
    result_dtype = dtype or a.dtype
    computation_dtype = utils.get_computation_dtype(result_dtype)
    a_ = _maybe_convert_to_dtype(a, computation_dtype)
    return _maybe_convert_to_dtype(a_ - logsumexp(a_, dim, keepdim=True), result_dtype)  # type: ignore[return-value]


@out_wrapper()
def logsumexp(
    a: TensorLikeType,
    dim: DimsType,
    keepdim: bool = False,
) -> TensorLikeType:
    dim = utils.canonicalize_dims(a.ndim, dim)
    # ATen specifies int[1] type dims which expands integers to tuples of length 1
    if not isinstance(dim, Iterable):
        dim = (dim,)
    if utils.is_float_dtype(a.dtype) or utils.is_complex_dtype(a.dtype):
        # For float and complex dtypes, we shift input to exp by a constant to avoid overflow
        a_max = amax(a, dim, keepdim=True)
        a_max = where(abs(a_max) == float("inf"), 0.0, a_max)
        a_max_squeezed = prims.squeeze(a_max, dim) if not keepdim else a_max
        result = log(sum(exp(a - a_max), dim, keepdim=keepdim)) + a_max_squeezed
    else:
        # This case covers boolean and integer dtypes and we use non-stabilized computation
        result = log(sum(exp(a), dim, keepdim=keepdim))
    return result


@register_decomposition(torch.ops.aten.nan_to_num)
@out_wrapper()
def nan_to_num(
    a: TensorLikeType,
    nan: Optional[NumberType] = 0.0,
    posinf: Optional[NumberType] = None,
    neginf: Optional[NumberType] = None,
) -> TensorLikeType:
    assert isinstance(a, TensorLike)

    if utils.is_boolean_dtype(a.dtype) or utils.is_integer_dtype(a.dtype):
        return clone(a)

    if nan is None:
        nan = 0.0

    if posinf is None:
        posinf = prims.maximum_value(a.dtype)

    if neginf is None:
        neginf = prims.minimum_value(a.dtype)

    result = where(isnan(a), nan, a)

    is_neg = signbit(a)
    is_neginf = bitwise_and(isinf(a), is_neg)
    result = where(is_neginf, neginf, result)

    is_posinf = bitwise_and(isinf(a), bitwise_not(is_neg))
    result = where(is_posinf, posinf, result)
    return result


def _neg_meta(a: TensorLikeType):
    if a.dtype is torch.bool:
        msg = "neg is not supported on bool tensors."
        raise RuntimeError(msg)


@_make_elementwise_unary_reference(
    ELEMENTWISE_TYPE_PROMOTION_KIND.DEFAULT, extra_meta=_neg_meta
)
def neg(a):
    return prims.neg(a)


# positive does not use _make_elementwise_unary_reference because it does not support out
# CompositeImplicitAutograd - don't register decomp
def positive(a: TensorLikeType) -> TensorLikeType:
    assert isinstance(a, TensorLike)
    if a.dtype is torch.bool:
        msg = "positive does not support bool tensors."
        raise RuntimeError(msg)
    return a


# real does not use _make_elementwise_unary_reference because it does not support out
def real(a: TensorLikeType) -> TensorLikeType:
    assert isinstance(a, TensorLike)
    if utils.is_complex_dtype(a.dtype):
        return prims.real(a)
    return a


@_make_elementwise_unary_reference(ELEMENTWISE_TYPE_PROMOTION_KIND.INT_TO_FLOAT)
def reciprocal(a):
    return prims.reciprocal(a)


# TODO: round takes additional kwargs
@_make_elementwise_unary_reference(
    ELEMENTWISE_TYPE_PROMOTION_KIND.DEFAULT,
    aten_op=None,  # TODO: this does need a decomp, but kwarg handling is needed
)
def round(a):
    return prims.round(a)


@_make_elementwise_unary_reference(ELEMENTWISE_TYPE_PROMOTION_KIND.INT_TO_FLOAT)
def rsqrt(a):
    return prims.rsqrt(a)


@_make_elementwise_unary_reference(ELEMENTWISE_TYPE_PROMOTION_KIND.INT_TO_FLOAT)
def sigmoid(a: TensorLikeType) -> TensorLikeType:
    return true_divide(1, add(1, exp(neg(a))))


@_make_elementwise_unary_reference(ELEMENTWISE_TYPE_PROMOTION_KIND.DEFAULT)
def sgn(a):
    if utils.is_complex_dtype(a.dtype):
        a_abs = a.abs()
        return torch.where(a_abs == 0, 0, a / a_abs)
    else:
        return a.sign()


@_make_elementwise_unary_reference(ELEMENTWISE_TYPE_PROMOTION_KIND.DEFAULT)
def sign(a):
    return prims.sign(a)


@_make_elementwise_unary_reference(ELEMENTWISE_TYPE_PROMOTION_KIND.ALWAYS_BOOL)
def signbit(a):
    return prims.signbit(a)


@_make_elementwise_unary_reference(ELEMENTWISE_TYPE_PROMOTION_KIND.INT_TO_FLOAT)
def sin(a):
    return prims.sin(a)


# Autograd note: This will give the right first derivative at zero (by chance),
# but not the right second derivative
@_make_elementwise_unary_reference(ELEMENTWISE_TYPE_PROMOTION_KIND.INT_TO_FLOAT)
def sinc(a):
    a = math.pi * a
    return torch.where(a == 0, 1, torch.sin(a) / a)


@_make_elementwise_unary_reference(ELEMENTWISE_TYPE_PROMOTION_KIND.INT_TO_FLOAT)
def sinh(a):
    return prims.sinh(a)


@_make_elementwise_unary_reference(ELEMENTWISE_TYPE_PROMOTION_KIND.INT_TO_FLOAT)
def sqrt(a):
    return prims.sqrt(a)


@_make_elementwise_unary_reference(
    ELEMENTWISE_TYPE_PROMOTION_KIND.BOOL_TO_LONG,
    aten_op=None,  # CompositeImplicitAutograd,
)
def square(a: TensorLikeType) -> TensorLikeType:
    return mul(a, a)


@_make_elementwise_unary_reference(ELEMENTWISE_TYPE_PROMOTION_KIND.INT_TO_FLOAT)
def tan(a):
    return prims.tan(a)


@_make_elementwise_unary_reference(ELEMENTWISE_TYPE_PROMOTION_KIND.INT_TO_FLOAT)
def tanh(a):
    return prims.tanh(a)


@_make_elementwise_unary_reference(ELEMENTWISE_TYPE_PROMOTION_KIND.DEFAULT)
def trunc(a):
    return prims.trunc(a)


def _make_elementwise_binary_reference(
    prim: Callable,
    *,
    type_promotion_kind,
    aten_op=infer_aten_op,
    has_out=True,
    supports_lhs_python_scalar=True,
    supports_rhs_python_scalar=True,
) -> Callable:
    @elementwise_type_promotion_wrapper(
        type_promoting_args=("a", "b"),
        type_promotion_kind=type_promotion_kind,
    )
    def _ref(
        a: Union[Tensor, NumberType],
        b: Union[Tensor, NumberType],
    ) -> Tensor:
        if not supports_lhs_python_scalar and isinstance(a, Number):
            raise ValueError(
                "Received a lhs Python scalar to an elementwise binary operation that does not accept lhs scalars!"
            )

        if not supports_rhs_python_scalar and isinstance(b, Number):
            raise ValueError(
                "Received a rhs Python scalar to an elementwise binary operation that does not accept rhs scalars!"
            )

        # TODO: enable this for operations that support it, like add
        if isinstance(a, Number) and isinstance(b, Number):
<<<<<<< HEAD
            torch_ops_that_allow_only_numbers = [
                '_trunc_divide',
            ]
            if prim.__name__ not in torch_ops_that_allow_only_numbers:
                raise ValueError(
                    "Receive two Number inputs to an elementwise binary operation!"
                )
=======
            raise ValueError(
                f"Receive two Number inputs to an elementwise binary operation {prim}!"
            )
>>>>>>> 16e35bd1

        a, b = _maybe_broadcast(a, b)
        return prim(a, b)

    if has_out:
        _ref = out_wrapper()(_ref)

    if aten_op is infer_aten_op:
        aten_op = getattr(torch.ops.aten, prim.__name__.split(".")[0])
    if aten_op is not None:
        register_decomposition(aten_op)(_ref)

    return _ref


# Add has its own implementation because it has an alpha argument
@register_decomposition(torch.ops.aten.add)
@out_wrapper()
@elementwise_type_promotion_wrapper(
    type_promoting_args=("a", "b"),
    type_promotion_kind=ELEMENTWISE_TYPE_PROMOTION_KIND.DEFAULT,
)
def add(
    a: Union[TensorLikeType, NumberType],
    b: Union[TensorLikeType, NumberType],
    *,
    alpha: Optional[NumberType] = None,
):
    """
    Reference implementation of torch.add
    """

    if isinstance(a, Number) and isinstance(b, Number):
        raise ValueError(
            "Receive two Number inputs to an elementwise binary operation!"
        )

    a, b = _maybe_broadcast(a, b)

    if alpha is not None:
        dtype = a.dtype if isinstance(a, TensorLike) else b.dtype  # type: ignore[union-attr]
        python_type = utils.dtype_to_type(dtype)
        if python_type != bool and not utils.is_weakly_lesser_type(
            type(alpha), python_type
        ):
            msg = (
                "alpha argument of type {0} cannot be safely cast to type {1}!".format(
                    type(alpha), python_type
                )
            )
            raise ValueError(msg)
        b = prims.mul(b, alpha)

    return prims.add(a, b)


# TODO: add docstring
atan2 = _make_elementwise_binary_reference(
    prims.atan2,  # type: ignore[has-type]
    type_promotion_kind=ELEMENTWISE_TYPE_PROMOTION_KIND.INT_TO_FLOAT,
    supports_lhs_python_scalar=False,
    supports_rhs_python_scalar=False,
)

# TODO: add docstring
bitwise_and = _make_elementwise_binary_reference(
    prims.bitwise_and,  # type: ignore[has-type]
    type_promotion_kind=ELEMENTWISE_TYPE_PROMOTION_KIND.DEFAULT,
)

# TODO: add docstring
bitwise_left_shift = _make_elementwise_binary_reference(
    prims.shift_left,  # type: ignore[has-type]
    type_promotion_kind=ELEMENTWISE_TYPE_PROMOTION_KIND.DEFAULT,
    aten_op=torch.ops.aten.bitwise_left_shift,  # prim/aten name mismatch
)

# TODO: add docstring
bitwise_or = _make_elementwise_binary_reference(
    prims.bitwise_or,  # type: ignore[has-type]
    type_promotion_kind=ELEMENTWISE_TYPE_PROMOTION_KIND.DEFAULT,
)

# TODO: add docstring
bitwise_right_shift = _make_elementwise_binary_reference(
    prims.shift_right_arithmetic,  # type: ignore[has-type]
    type_promotion_kind=ELEMENTWISE_TYPE_PROMOTION_KIND.DEFAULT,
    aten_op=torch.ops.aten.bitwise_right_shift,  # prim/aten name mismatch
)

# TODO: add docstring
bitwise_xor = _make_elementwise_binary_reference(
    prims.bitwise_xor,  # type: ignore[has-type]
    type_promotion_kind=ELEMENTWISE_TYPE_PROMOTION_KIND.DEFAULT,
)


def _copysign(
    a: Union[TensorLikeType, NumberType], b: Union[TensorLikeType, NumberType]
):
    if isinstance(b, Number) and isinstance(a, Tensor):
        b = scalar_tensor(b, dtype=a.dtype, device=a.device)
    elif isinstance(a, Tensor) and isinstance(b, Tensor) and a.device != b.device:
        msg = "Expected divisor (b) to be on the same device ({0}) as dividend (a), but it is found on {1}!".format(
            a.device, b.device
        )
        raise RuntimeError(msg)
    return where(signbit(b), neg(abs(a)), abs(a))


# TODO: add docstring
copysign = _make_elementwise_binary_reference(
    _copysign,
    type_promotion_kind=ELEMENTWISE_TYPE_PROMOTION_KIND.INT_TO_FLOAT,
    supports_lhs_python_scalar=False,
    aten_op=torch.ops.aten.copysign,
)

# TODO: add docstring
# complex =  _make_elementwise_binary_reference(prims.complex, type_promotion_kind=ELEMENTWISE_TYPE_PROMOTION_KIND.DEFAULT)


@register_decomposition(torch.ops.aten.div)
@out_wrapper()
def div(
    a: Union[TensorLikeType, NumberType],
    b: Union[TensorLikeType, NumberType],
    *,
    rounding_mode: Optional[str] = None,
):
    """
    Reference implementation of torch.div
    """
    if rounding_mode is None:
        return true_divide(a, b)
    elif rounding_mode == "trunc":
        return trunc_divide(a, b)
    elif rounding_mode == "floor":
        return floor_divide(a, b)
    else:
        msg = (
            "div expected rounding_mode to be one of None, 'trunc', or 'floor' "
            "but found {0}.".format(rounding_mode)
        )
        raise ValueError(msg)


# TODO: add docstring
eq = _make_elementwise_binary_reference(
    prims.eq,  # type: ignore[has-type]
    type_promotion_kind=ELEMENTWISE_TYPE_PROMOTION_KIND.ALWAYS_BOOL,
    supports_lhs_python_scalar=False,
)


def _pow(
    a: Union[TensorLikeType, NumberType],
    b: Union[TensorLikeType, NumberType],
) -> TensorLikeType:
    assert isinstance(a, TensorLikeType) or isinstance(b, TensorLikeType)

    if isinstance(b, Number):
        if b == 1.0:
            return a.clone()  # type: ignore[return-value,union-attr]
        elif b == 2.0:
            return a * a  # type: ignore[return-value]
        elif b == 0.5:
            return torch.sqrt(a)  # type: ignore[arg-type]
    return prims.pow(a, b)


# TODO: add docstring
pow = _make_elementwise_binary_reference(
    _pow,
    type_promotion_kind=ELEMENTWISE_TYPE_PROMOTION_KIND.BOOL_TO_LONG,
    aten_op=torch.ops.aten.pow,
)

# TODO: add docstring
# Float power has its own implementation because it has unique type promotion.
# NB: aten_op not registered because CompositeExplicitAutograd
@out_wrapper()
def float_power(
    a: Union[TensorLikeType, NumberType],
    b: Union[TensorLikeType, NumberType],
) -> Tensor:

    if isinstance(a, Number) and isinstance(b, Number):
        raise ValueError(
            "Receive two Number inputs to an elementwise binary operation!"
        )

    # Handles type promotion
    dtype = utils.get_higher_dtype(a, b)
    assert dtype is not None
    if utils.is_complex_dtype(dtype):
        dtype = torch.complex128
    else:
        dtype = torch.float64

    # Float power has the following contiguous cast behavior to be
    # consistent with its C++ impl
    if isinstance(a, TensorLike) and a.dtype != dtype:
        a = prims.to_dtype(a, dtype)
    if isinstance(b, TensorLike) and b.dtype != dtype:
        b = prims.to_dtype(b, dtype)

    a, b = _maybe_broadcast(a, b)
    return pow(a, b)


# >>> a = torch.tensor(-0.2500, dtype=torch.float64)
# tensor(-0.250000000000000, dtype=torch.float64)
#
# >>> b = torch.tensor(-0.0010, dtype=torch.float64)
# tensor(-0.001000000000000, dtype=torch.float64)
#
# Note: In this case, casting float to double will expand the float mantissa with zeros,
# while creating a double generates a distinct mantissa.
# >>> torch.tensor(-0.001).to(dtype=torch.float64)
# tensor(-0.001000000047497, dtype=torch.float64)
#
# Floor Division
# The difference is caused because torch.remainder(a, b) = -0.001.
#
# >>> torch.floor(torch.true_divide(a, b))
# tensor(250., dtype=torch.float64)
#
# >>> torch.div(a, b, rounding_mode='floor')
# tensor(249., dtype=torch.float64)
#
# Definition: a // b = (a - remainder(a, b)) / b
# >>> torch.true_divide(torch.sub(a, torch.remainder(a, b)), b)
# tensor(249., dtype=torch.float64)
#
# For reference, see CPython's implementation:
# https://github.com/python/cpython/blob/ace008c531dd685a30c1dd68f9b5ba35f20171cf/Objects/floatobject.c#L636
def _floor_divide(
    a: Union[TensorLikeType, NumberType], b: Union[TensorLikeType, NumberType]
):
    # Wrap scalars because some references only accept tensor arguments.
    if isinstance(a, Number) and isinstance(b, Number):
        a = scalar_tensor(a)
        b = scalar_tensor(b)
    elif isinstance(b, Number) and isinstance(a, Tensor):
        b = scalar_tensor(b, dtype=a.dtype, device=a.device)
    elif isinstance(a, Number) and isinstance(b, Tensor):
        a = scalar_tensor(a, dtype=b.dtype, device=b.device)
    elif isinstance(a, Tensor) and isinstance(b, Tensor) and a.device != b.device:
        if a.device == torch.device("cpu"):
            msg = "Expected divisor (b) to be on the same device ({0}) as dividend (a), but it is found on {1}!".format(
                a.device, b.device
            )
            raise RuntimeError(msg)
        else:
            b = prims.device_put(b, device=a.device)

    assert isinstance(a, Tensor) and isinstance(b, Tensor)
    dtype = a.dtype
    if utils.is_float_dtype(dtype):
        return _floor_divide_float(a, b)
    elif utils.is_integer_dtype(dtype):
        return _floor_divide_integer(a, b)
    else:
        check(False, lambda: f"{dtype} not supported for floor_divide")


def _floor_divide_integer(a: Tensor, b: Tensor) -> Tensor:
    a, b = _maybe_broadcast(a, b)

    if not a.dtype.is_signed:
        return prims.div(a, b)

    # Convert truncation to flooring:
    offset = (torch.signbit(a) != torch.signbit(b)).logical_and(torch.fmod(a, b) != 0)
    return prims.div(a, b) - prims.convert_element_type(offset, a.dtype)


def _floor_divide_float(a: Tensor, b: Tensor) -> Tensor:
    mod = fmod(a, b)
    div = true_divide(sub(a, mod), b)

    # Ensure that the remainder has the same sign as denominator
    different_signed_inputs = bitwise_xor(lt(a, 0), lt(b, 0))
    non_zero_remainder = ne(mod, 0)
    mask = bitwise_and(non_zero_remainder, different_signed_inputs)
    div = where(mask, sub(div, 1), div)

    # Map quotient to nearest integer value
    floor_div = floor(div)
    mask = gt(sub(div, floor_div), 0.5)
    floor_div = where(mask, add(floor_div, 1), floor_div)

    basic_div = true_divide(a, b)
    zero_tensor = scalar_tensor(0, dtype=basic_div.dtype, device=basic_div.device)

    # If quotient is zero, copy signbit from true_divide quotient
    floor_div = where(ne(div, 0), floor_div, copysign(zero_tensor, basic_div))

    # If denominator is zero, then follow true_divide behavior
    return where(ne(b, 0), floor_div, basic_div)


# TODO: add docstring
floor_divide = _make_elementwise_binary_reference(
    _floor_divide,
    type_promotion_kind=utils.ELEMENTWISE_TYPE_PROMOTION_KIND.DEFAULT,
    aten_op=torch.ops.aten.floor_divide,
)


# TODO: add docstring
fmax = _make_elementwise_binary_reference(
    prims.fmax,  # type: ignore[has-type]
    type_promotion_kind=ELEMENTWISE_TYPE_PROMOTION_KIND.DEFAULT,
    aten_op=torch.ops.aten.fmax,
    supports_lhs_python_scalar=False,
    supports_rhs_python_scalar=False,
)

# TODO: add docstring
fmin = _make_elementwise_binary_reference(
    prims.fmin,  # type: ignore[has-type]
    type_promotion_kind=ELEMENTWISE_TYPE_PROMOTION_KIND.DEFAULT,
    aten_op=torch.ops.aten.fmin,
    supports_lhs_python_scalar=False,
    supports_rhs_python_scalar=False,
)

# TODO: add docstring
fmod = _make_elementwise_binary_reference(
    prims.fmod,  # type: ignore[has-type]
    type_promotion_kind=ELEMENTWISE_TYPE_PROMOTION_KIND.DEFAULT,
    aten_op=torch.ops.aten.fmod,
    supports_lhs_python_scalar=False,
    supports_rhs_python_scalar=True,
)

# TODO: add docstring
gcd = _make_elementwise_binary_reference(
    prims.gcd,  # type: ignore[has-type]
    type_promotion_kind=ELEMENTWISE_TYPE_PROMOTION_KIND.DEFAULT,
    aten_op=torch.ops.aten.gcd,
    supports_lhs_python_scalar=False,
    supports_rhs_python_scalar=False,
)

# TODO: add docstring
ge = _make_elementwise_binary_reference(
    prims.ge,  # type: ignore[has-type]
    type_promotion_kind=ELEMENTWISE_TYPE_PROMOTION_KIND.ALWAYS_BOOL,
    supports_lhs_python_scalar=False,
)

# TODO: add docstring
gt = _make_elementwise_binary_reference(
    prims.gt,  # type: ignore[has-type]
    type_promotion_kind=ELEMENTWISE_TYPE_PROMOTION_KIND.ALWAYS_BOOL,
    supports_lhs_python_scalar=False,
)


def _heaviside(input: TensorLikeType, values: TensorLikeType) -> TensorLikeType:
    input_eq_zero = eq(input, 0)
    input_lt_zero = logical_or(lt(input, 0), isnan(input))
    zeros_and_ones = where(input_lt_zero, 0, 1)
    output = where(input_eq_zero, values, zeros_and_ones)
    return output


heaviside = _make_elementwise_binary_reference(
    _heaviside,
    type_promotion_kind=ELEMENTWISE_TYPE_PROMOTION_KIND.NO_OPMATH,
    supports_lhs_python_scalar=False,
    supports_rhs_python_scalar=False,
    aten_op=torch.ops.aten.heaviside,
)

hypot = _make_elementwise_binary_reference(
    prims.hypot,  # type: ignore[has-type]
    type_promotion_kind=ELEMENTWISE_TYPE_PROMOTION_KIND.DEFAULT,
    supports_lhs_python_scalar=False,
    supports_rhs_python_scalar=False,
)

igamma = _make_elementwise_binary_reference(
    prims.igamma,  # type: ignore[has-type]
    type_promotion_kind=ELEMENTWISE_TYPE_PROMOTION_KIND.INT_TO_FLOAT,
    supports_lhs_python_scalar=False,
    supports_rhs_python_scalar=False,
)

igammac = _make_elementwise_binary_reference(
    prims.igammac,  # type: ignore[has-type]
    type_promotion_kind=ELEMENTWISE_TYPE_PROMOTION_KIND.INT_TO_FLOAT,
    supports_lhs_python_scalar=False,
    supports_rhs_python_scalar=False,
)


def _check_close_args(
    name: str,
    a: TensorLikeType,
    b: TensorLikeType,
    rtol: float,
    atol: float,
) -> None:
    check(
        a.dtype == b.dtype,
        lambda: "{0}: Attempting to compare tensors of different dtypes {1} and {2}!".format(
            name, a.dtype, b.dtype
        ),
        ValueError,
    )
    check(
        rtol >= 0,
        lambda: "{0}: rtol must be greater than or equal to zero, but got {1}!".format(
            name, rtol
        ),
    )
    check(
        atol >= 0,
        lambda: "{0}: atol must be greater than or equal to zero, but got {1}!".format(
            name, atol
        ),
    )


# CompositeImplicitAutograd - don't register decomp
def isclose(
    a: TensorLikeType,
    b: TensorLikeType,
    rtol: float = 1e-05,
    atol: float = 1e-08,
    equal_nan: bool = False,
) -> TensorLikeType:
    _check_close_args(name="torch.isclose", a=a, b=b, rtol=rtol, atol=atol)

    close = eq(a, b)
    if equal_nan and (utils.is_float_dtype(a.dtype) or utils.is_complex_dtype(a.dtype)):
        close = logical_or(close, logical_and(isnan(a), isnan(b)))

    # Note: In case of zero tolerances the closeness inequality degenerates to an equality check.
    # In this case, the short-circuit prevents false positives as detailed in the paragraph below.
    if atol == 0 and rtol == 0:
        return close

    # Note [closeness error computation]
    # atol and rtol are provided as doubles, so the computation
    # rtol * other will produce a float or complex tensor.
    # When the difference (self - other) is compared to it then the
    # tensor representing the difference will also be cast to float or complex.
    # However, since (self - other) in uint8 is very likely to produce a
    # negative value, this moves the cast forward so the difference is
    # always computed in a float or complex type.
    # If the values of the integer tensors cannot be exactly represented
    # by the default scalar type then this may cause an incorrect result.
    if not utils.is_float_dtype(a.dtype) and not utils.is_complex_dtype(a.dtype):
        a = prims.convert_element_type(a, torch.get_default_dtype())
        b = prims.convert_element_type(b, torch.get_default_dtype())

    allowed_error = add(atol, abs(mul(b, rtol)))
    actual_error = abs(sub(a, b))

    # Computes finite closeness
    result = logical_or(
        close, logical_and(isfinite(actual_error), le(actual_error, allowed_error))
    )

    return result


def _lcm(a: TensorLikeType, b: TensorLikeType):
    dtype = a.dtype
    promote_to_int = dtype in (torch.int8, torch.int16)
    if promote_to_int:
        a = prims.convert_element_type(a, torch.int32)
        b = prims.convert_element_type(b, torch.int32)

    g = torch.gcd(a, b)
    # Avoid division by zero in case gcd(0, 0) == 0
    g = torch.where(g == 0, 1, g)
    res = torch.abs(prims.div(a, g) * b)
    return res if not promote_to_int else prims.convert_element_type(res, dtype)


# TODO: add docstring
lcm = _make_elementwise_binary_reference(
    _lcm,
    type_promotion_kind=ELEMENTWISE_TYPE_PROMOTION_KIND.DEFAULT,
    aten_op=torch.ops.aten.lcm,
    supports_lhs_python_scalar=False,
    supports_rhs_python_scalar=False,
)


# TODO: add docstring
le = _make_elementwise_binary_reference(
    prims.le,  # type: ignore[has-type]
    type_promotion_kind=ELEMENTWISE_TYPE_PROMOTION_KIND.ALWAYS_BOOL,
    supports_lhs_python_scalar=False,
)


def _logical_and(a: TensorLikeType, b: TensorLikeType):
    if not utils.is_boolean_dtype(a.dtype):
        a = a != 0
    if not utils.is_boolean_dtype(b.dtype):
        b = b != 0
    return a & b


logical_and = _make_elementwise_binary_reference(
    _logical_and,
    type_promotion_kind=ELEMENTWISE_TYPE_PROMOTION_KIND.ALWAYS_BOOL,
    aten_op=torch.ops.aten.logical_and,
)


@_make_elementwise_unary_reference(
    ELEMENTWISE_TYPE_PROMOTION_KIND.ALWAYS_BOOL, aten_op=torch.ops.aten.logical_not
)
def logical_not(a: TensorLikeType):
    if not utils.is_boolean_dtype(a.dtype):
        return a == 0
    return ~a


def _logical_or(a: TensorLikeType, b: TensorLikeType):
    if not utils.is_boolean_dtype(a.dtype):
        a = a != 0
    if not utils.is_boolean_dtype(b.dtype):
        b = b != 0
    return bitwise_or(a, b)


logical_or = _make_elementwise_binary_reference(
    _logical_or,
    type_promotion_kind=ELEMENTWISE_TYPE_PROMOTION_KIND.ALWAYS_BOOL,
    aten_op=torch.ops.aten.logical_or,
)


def _logical_xor(a: TensorLikeType, b: TensorLikeType):
    if not utils.is_boolean_dtype(a.dtype):
        a = a != 0
    if not utils.is_boolean_dtype(b.dtype):
        b = b != 0
    return a ^ b


# TODO: skip unnecessary conversion of long to float
logical_xor = _make_elementwise_binary_reference(
    _logical_xor,
    type_promotion_kind=ELEMENTWISE_TYPE_PROMOTION_KIND.ALWAYS_BOOL,
    aten_op=torch.ops.aten.logical_xor,
)


# TODO: add docstring
lt = _make_elementwise_binary_reference(
    prims.lt,  # type: ignore[has-type]
    type_promotion_kind=ELEMENTWISE_TYPE_PROMOTION_KIND.ALWAYS_BOOL,
    supports_lhs_python_scalar=False,
)

# TODO: add docstring
maximum = _make_elementwise_binary_reference(
    prims.maximum,  # type: ignore[has-type]
    type_promotion_kind=ELEMENTWISE_TYPE_PROMOTION_KIND.DEFAULT,
)

# TODO: add docstring
minimum = _make_elementwise_binary_reference(
    prims.minimum,  # type: ignore[has-type]
    type_promotion_kind=ELEMENTWISE_TYPE_PROMOTION_KIND.DEFAULT,
)

# TODO: add docstring
mul = _make_elementwise_binary_reference(
    prims.mul,  # type: ignore[has-type]
    type_promotion_kind=ELEMENTWISE_TYPE_PROMOTION_KIND.DEFAULT,
)

# TODO: add docstring
ne = _make_elementwise_binary_reference(
    prims.ne,  # type: ignore[has-type]
    type_promotion_kind=ELEMENTWISE_TYPE_PROMOTION_KIND.ALWAYS_BOOL,
    supports_lhs_python_scalar=False,
)

# TODO: add docstring
nextafter = _make_elementwise_binary_reference(
    prims.nextafter,  # type: ignore[has-type]
    type_promotion_kind=ELEMENTWISE_TYPE_PROMOTION_KIND.NO_OPMATH,
    supports_lhs_python_scalar=False,
    supports_rhs_python_scalar=False,
)

# TODO: add docstring
remainder = _make_elementwise_binary_reference(
    prims.remainder,  # type: ignore[has-type]
    type_promotion_kind=ELEMENTWISE_TYPE_PROMOTION_KIND.DEFAULT,
    aten_op=torch.ops.aten.remainder,
)

# reverse sub
def rsub(
    a: Union[TensorLikeType, NumberType],
    b: Union[TensorLikeType, NumberType],
    *,
    alpha: Optional[NumberType] = None,
):
    if isinstance(a, Number):
        msg = "Received a Number for the first argument, but expected a Tensor"
        raise ValueError(msg)
    return sub(b, a, alpha=alpha)


# TODO: add docstring
# TODO: consider refactoring this with add impl
# sub has its own implementation because it has an alpha argument
@register_decomposition(torch.ops.aten.sub)
@out_wrapper()
@elementwise_type_promotion_wrapper(
    type_promoting_args=("a", "b"),
    type_promotion_kind=ELEMENTWISE_TYPE_PROMOTION_KIND.DEFAULT,
)
def sub(
    a: Union[TensorLikeType, NumberType],
    b: Union[TensorLikeType, NumberType],
    *,
    alpha: Optional[NumberType] = None,
):
    """
    Reference implementation of torch.sub
    """

    if isinstance(a, Number) and isinstance(b, Number):
        raise ValueError(
            "Receive two Number inputs to an elementwise binary operation!"
        )

    a, b = _maybe_broadcast(a, b)

    if alpha is not None:
        dtype = a.dtype if isinstance(a, TensorLike) else b.dtype  # type: ignore[union-attr]
        python_type = utils.dtype_to_type(dtype)
        if not utils.is_weakly_lesser_type(type(alpha), python_type):
            msg = (
                "alpha argument of type {0} cannot be safely cast to type {1}!".format(
                    type(alpha), python_type
                )
            )
            raise ValueError(msg)
        b = prims.mul(b, alpha)

    return prims.sub(a, b)


# TODO: add docstring
true_divide = _make_elementwise_binary_reference(
    prims.div,  # type: ignore[has-type]
    type_promotion_kind=ELEMENTWISE_TYPE_PROMOTION_KIND.INT_TO_FLOAT,
    aten_op=None,  # CompositeImplicitAutograd
)


@register_decomposition(torch.ops.aten.xlogy)
@out_wrapper()
@elementwise_type_promotion_wrapper(
    type_promoting_args=("a", "b"),
    type_promotion_kind=ELEMENTWISE_TYPE_PROMOTION_KIND.INT_TO_FLOAT,
)
def xlogy(a: Union[TensorLikeType, NumberType], b: Union[TensorLikeType, NumberType]):
    utils.check(
        isinstance(a, TensorLike) or isinstance(b, TensorLike),
        lambda: 'Expected either argument a or b to be a Tensor"',
    )

    # Operations like eq and log do not handle scalar values, so we convert them to scalar_tensors.
    if isinstance(b, TensorLike) and isinstance(a, Number):
        a = scalar_tensor(a, dtype=b.dtype, device=b.device)
    elif isinstance(a, TensorLike) and isinstance(b, Number):
        b = scalar_tensor(b, dtype=a.dtype, device=a.device)

    # mypy: expected "Tensor"
    assert isinstance(a, TensorLike)
    assert isinstance(b, TensorLike)
    rhs = torch.where(torch.eq(a, 0), 0, torch.mul(a, torch.log(b)))
    return torch.where(torch.isnan(b), float("nan"), rhs)


def _trunc_divide(
    a: Union[TensorLikeType, NumberType], b: Union[TensorLikeType, NumberType]
):
    dtype = utils.get_dtype(a)
    if utils.is_integer_dtype(dtype):
        return prims.div(a, b)

    return trunc(prims.div(a, b))


# TODO: add docstring
trunc_divide = _make_elementwise_binary_reference(
    _trunc_divide,
    type_promotion_kind=utils.ELEMENTWISE_TYPE_PROMOTION_KIND.DEFAULT,
    aten_op=None,  # CompositeImplicitAutograd
)

#
# Elementwise Ternary References
#


@register_decomposition(torch.ops.aten.addcdiv)
@out_wrapper()
@elementwise_type_promotion_wrapper(
    type_promoting_args=("self", "tensor1", "tensor2"),
    type_promotion_kind=ELEMENTWISE_TYPE_PROMOTION_KIND.INT_TO_FLOAT,
)
def addcdiv(
    self: TensorLikeType,
    tensor1: TensorLikeType,
    tensor2: TensorLikeType,
    *,
    value: NumberType = 1,
) -> TensorLikeType:
    """
    Reference implementation of torch.addcdiv
    """
    if value is not None:
        dtype = self.dtype  # no scalars allowed, see add
        python_type = utils.dtype_to_type(dtype)
        check(
            utils.is_weakly_lesser_type(type(value), python_type),
            lambda: "value argument of type {0} cannot be safely cast to type {1}!".format(
                type(value), python_type
            ),
            exc_type=ValueError,
        )

    return self + value * tensor1 / tensor2


@register_decomposition(torch.ops.aten.addcmul)
@out_wrapper()
@elementwise_type_promotion_wrapper(
    type_promoting_args=("self", "tensor1", "tensor2"),
    type_promotion_kind=ELEMENTWISE_TYPE_PROMOTION_KIND.DEFAULT,
)
def addcmul(
    self: TensorLikeType,
    tensor1: TensorLikeType,
    tensor2: TensorLikeType,
    *,
    value: NumberType = 1,
) -> TensorLikeType:
    """
    Reference implementation of torch.addcmul
    """
    if value is not None:
        dtype = self.dtype  # no scalars allowed, see add
        python_type = utils.dtype_to_type(dtype)
        check(
            utils.is_weakly_lesser_type(type(value), python_type),
            lambda: "value argument of type {0} cannot be safely cast to type {1}!".format(
                type(value), python_type
            ),
            exc_type=ValueError,
        )

    return self + value * tensor1 * tensor2


@register_decomposition(torch.ops.aten.clamp)
@out_wrapper()
@elementwise_type_promotion_wrapper(
    type_promoting_args=("a", "min", "max"),
    type_promotion_kind=ELEMENTWISE_TYPE_PROMOTION_KIND.DEFAULT,
)
def clamp(
    a: TensorLikeType,
    min: Optional[TensorOrNumberLikeType] = None,
    max: Optional[TensorOrNumberLikeType] = None,
) -> TensorLikeType:
    # NOTE: grad behavior with implementation `where` is not consistent on `nan`
    if min is None and max is None:
        msg = "clamp called but both min and max are none!"
        raise ValueError(msg)
    if min is not None:
        a_isnan = torch.isnan(a)
        condition = torch.bitwise_or(torch.ge(a, min), a_isnan)  # type: ignore[arg-type]
        # we should also propagate `nan` coming from boundaries. However, that's
        # not necessary since `ge` would already `False` when either operands has
        # a `nan`. So this line below is redundant
        #   `condition = bitwise_and(condition, bitwise_not(isnan(min)))`
        a = torch.where(condition, a, min)  # type: ignore[arg-type]
    if max is not None:
        a_isnan = torch.isnan(a)
        # same as above, no need to adjust `nan` from `max`
        condition = torch.bitwise_or(torch.le(a, max), a_isnan)  # type: ignore[arg-type]
        a = torch.where(condition, a, max)  # type: ignore[arg-type]

    return a


@register_decomposition(torch.ops.aten.clamp_min)
@out_wrapper()
def clamp_min(
    self: TensorLikeType,
    min: TensorOrNumberLikeType = None,
) -> TensorLikeType:
    return torch.clamp(self, min=min)  # type: ignore[arg-type]


@register_decomposition(torch.ops.aten.clamp_max)
@out_wrapper()
def clamp_max(
    self: TensorLikeType,
    max: TensorOrNumberLikeType = None,
) -> TensorLikeType:
    return torch.clamp(self, max=max)  # type: ignore[arg-type]


#
# Conditional references
#

# https://pytorch.org/docs/stable/generated/torch.where.html
# TODO: implement alternate where
@register_decomposition(torch.ops.aten.where)
@out_wrapper()
@elementwise_type_promotion_wrapper(
    type_promoting_args=("a", "b"),
    type_promotion_kind=ELEMENTWISE_TYPE_PROMOTION_KIND.NO_OPMATH,
)
def where(
    pred: Tensor,
    a: Optional[TensorOrNumberLikeType] = None,
    b: Optional[TensorOrNumberLikeType] = None,
):
    """ """

    if a is None or b is None:
        raise NotImplementedError

    utils.check_same_device(pred, a, b, allow_cpu_scalar_tensors=True)
    check(
        pred.dtype is torch.bool,
        lambda: f"expected predicate to be bool, got {pred.dtype}",
    )

    pred, a, b = _maybe_broadcast(pred, a, b)
    return prims.where(pred, a, b)


#
# Data Movement References
#
@register_decomposition(torch.ops.aten.clone)
def clone(
    a: TensorLikeType, *, memory_format: torch.memory_format = torch.preserve_format
) -> TensorLikeType:
    result = prims.clone(a, memory_format=memory_format)
    return result


def copy_to(a: Tensor, b: Tensor, *, allow_cross_device=True):
    if not allow_cross_device and a.device != b.device:
        msg = "Attempting to copy from device {0} to device {1}, but cross-device copies are not allowed!".format(
            b.device, a.device
        )
        raise RuntimeError(msg)

    return prims.copy_to(a, b)


@register_decomposition(torch.ops.aten.item)
def item(a: TensorLikeType) -> NumberType:
    if a.numel() != 1:
        msg = f"Can't convert a tensor with {a.numel()} elements to a number!"
        raise ValueError(msg)

    # NOTE: explicit conversion is necessary for bool!
    # See https://github.com/pytorch/pytorch/issues/78071
    number_type = utils.dtype_to_type(a.dtype)
    return number_type(prims.item(a))


# fast path when `to` returns an alias to input. This mimics the same function in aten
def _to_will_alias(
    a: TensorLikeType,
    device: Optional[torch.device] = None,
    dtype: Optional[torch.dtype] = None,
    copy: Optional[bool] = None,
    layout: Optional[torch.layout] = None,
    memory_format: Optional[torch.memory_format] = None,
    pin_memory: Optional[bool] = False,
    non_blocking: bool = False,  # not using non_blocking
) -> bool:
    return (
        not copy
        and (device is None or a.device == device)
        and (dtype is None or a.dtype == dtype)
        and (layout is None or a.layout == layout)
        # is_pinned issue #84925
        # and (pin_memory is None or pin_memory == a.is_pinned())
        and (
            memory_format is None
            or memory_format == torch.preserve_format
            or utils.is_contiguous_for_memory_format(a, memory_format=memory_format)
        )
    )


@singledispatch
def _to_dispatch(*args, **kwargs):
    raise NotImplementedError


@_to_dispatch.register
def _to_device(
    device: torch.device,
    dtype: torch.dtype,
    non_blocking: bool = False,
    copy: bool = False,
    memory_format: Optional[torch.memory_format] = None,
):
    kwargs = {
        "device": device,
        "dtype": dtype,
        "non_blocking": non_blocking,
        "copy": copy,
        "memory_format": memory_format,
    }
    return kwargs


@_to_dispatch.register
def _to_device_str(
    device: str,
    dtype: torch.dtype,
    non_blocking: bool = False,
    copy: bool = False,
    memory_format: Optional[torch.memory_format] = None,
):
    kwargs = {
        "device": torch.device(device),
        "dtype": dtype,
        "non_blocking": non_blocking,
        "copy": copy,
        "memory_format": memory_format,
    }
    return kwargs


@_to_dispatch.register
def _to_dtype(
    dtype: torch.dtype,
    non_blocking: bool = False,
    copy: bool = False,
    memory_format: Optional[torch.memory_format] = None,
):
    kwargs = {
        "dtype": dtype,
        "non_blocking": non_blocking,
        "copy": copy,
        "memory_format": memory_format,
    }
    return kwargs


@_to_dispatch.register
def _to_other(
    other: Tensor,
    non_blocking: bool = False,
    copy: bool = False,
    memory_format: Optional[torch.memory_format] = None,
):
    device = other.device
    dtype = other.dtype
    layout = other.layout
    # is_pinned issue #84925
    # pin_memory = other.is_pinned()
    kwargs = {
        "device": device,
        "dtype": dtype,
        "layout": layout,
        "non_blocking": non_blocking,
        "copy": copy,
        "memory_format": memory_format,
    }
    return kwargs


# remove to_kwargs that is already present in `a`
def canonicalize_to_arguments(a: Tensor, to_kwargs: dict):
    options_to_check = ["dtype", "device", "layout", "memory_format"]
    # "device" option could be passed a str instead torch.device
    if "device" in to_kwargs and isinstance(to_kwargs["device"], str):
        to_kwargs["device"] = torch.device(to_kwargs["device"])

    for kw in options_to_check:
        if kw in to_kwargs:
            if (
                (kw == "memory_format" and to_kwargs[kw] is torch.preserve_format)
                or (
                    kw == "device"
                    and to_kwargs[kw].type == a.device.type
                    and (
                        not to_kwargs[kw].index or to_kwargs[kw].index == a.device.index
                    )
                )
                or (
                    getattr(a, kw, None) == to_kwargs[kw]
                )  # this also handles {"memory_format": None}
            ):
                to_kwargs.pop(kw)


def to(a: TensorLikeType, *args, **kwargs) -> TensorLikeType:
    # handled dispatch via positional arguments
    if len(args) != 0:
        kwargs = _to_dispatch(*args, **kwargs)

    # TODO: is_pinned is not currently supported in refs or fake_tensor
    # https://github.com/pytorch/pytorch/issues/84925
    assert "pin_memory" not in kwargs
    canonicalize_to_arguments(a, kwargs)

    if _to_will_alias(a, **kwargs):
        return a

    copy = kwargs.pop("copy") if "copy" in kwargs else False
    non_blocking = kwargs.pop("non_blocking") if "non_blocking" in kwargs else False

    # short-circuit to `prims.convert_element_type` when `to` is just a dtype change
    if (
        (copy or (kwargs.get("dtype", a.dtype) != a.dtype))
        and (not non_blocking)
        and ("memory_format" not in kwargs)
        and ("device" not in kwargs)
        and ("layout" not in kwargs)
        # is_pinned issue #84925
        # and ("pin_memory" not in kwargs)
    ):
        return prims.convert_element_type(a, kwargs.get("dtype", a.dtype))

    result = torch.empty_like(a, **kwargs)
    # TODO: non_blocking should be handled by `copy_to`
    copy_to(result, a)
    return result


#
# Reduction references
#


def _reduction(
    a: TensorLikeType,
    prim: Callable,
    *,
    has_identity: bool = True,
    accepts_dim_tuple: bool = True,  # to handle min/argmin that accept single dim only
    dims: Optional[DimsType] = None,
    keepdims: bool = False,
    dtype: Optional[torch.dtype] = None,  # should be specified for ops that support it
    out: Optional[Tensor] = None,
    output_dtype_kind: REDUCTION_OUTPUT_TYPE_KIND,
) -> TensorLikeType:  # it is usually SAME, but I want
    # ref writers to actually think about what to put here
    assert isinstance(a, TensorLike)
    if a.ndim > 64:
        raise RuntimeError(
            "Received a tensor with {0} dimensions, but only tensors with up to 64 dims are supported!".format(
                a.ndim
            )
        )

    if out is not None:
        assert isinstance(out, TensorLike)
        if dtype is not None:
            # TODO - this is true for eager mode currently, but it's wrong behavior for complex norms
            if dtype != out.dtype:
                raise RuntimeError(
                    "dtype argument and out dtype must match in reduction"
                )
    if not accepts_dim_tuple:
        assert dims is None or isinstance(dims, Dim)
    if isinstance(dims, Dim):
        dims = (dims,)  # type: ignore[assignment]
    dims = utils.reduction_dims(a.shape, dims)
    if not has_identity:
        valid_shape = a.ndim == 0 or py_all(a.shape[i] for i in dims)
        if not valid_shape:
            raise RuntimeError(
                "reducing over zero-size dimension for reduction operation without identity"
            )
    computation_dtype, result_dtype = utils.reduction_dtypes(
        a, output_dtype_kind, dtype
    )
    a = _maybe_convert_to_dtype(a, computation_dtype)  # type: ignore[assignment]
    result = prim(a, dims)
    if keepdims:
        output_shape = [a.shape[i] if i not in dims else 1 for i in range(a.ndim)]
        broadcast_dims = [i for i in range(a.ndim) if i not in dims]
        result = prims.broadcast_in_dim(result, output_shape, broadcast_dims)

    if out is not None:
        assert result_dtype is not None
        if dtype is not None and result_dtype != out.dtype:
            raise RuntimeError(
                "Expected the dtype of reduction result and out to match"
            )
        out = _maybe_resize_out(out, result.shape)
        return _safe_copy_out(copy_from=result, copy_to=out)  # type: ignore[arg-type]

    if result.dtype != result_dtype and result_dtype is not None:
        result = prims.convert_element_type(result, result_dtype)

    return result


def _make_copy_from_view(fn):
    """
    Given a view function (e.g. torch.diagonal) generates its copy variant (e.g. torch.diagonal_copy)
    """
    name = fn.__name__
    fn = out_wrapper()(fn)

    def _fn(*args, out=None, **kwargs):
        result = fn(*args, out=out, **kwargs)
        if out is None:
            return result.clone(memory_format=torch.contiguous_format)
        return result

    copy_name = f"{name}_copy"
    _fn.__name__ = copy_name
    _fn = register_decomposition(getattr(torch.ops.aten, copy_name))(_fn)
    return _fn


# Saves Python all
py_all = all


@register_decomposition(torch.ops.aten.all)
@out_wrapper()
def all(
    a: TensorLikeType,
    dim: Optional[DimsType] = None,
    keepdim: bool = False,
) -> TensorLikeType:
    # Computes nelem
    if isinstance(dim, Dim):
        dim = (dim,)  # type: ignore[assignment]

    a_ = _maybe_convert_to_dtype(a, torch.bool)
    # avoid comparison with symbolic number of elements to make this op symint friendly
    result = eq(sum(logical_not(a_), dim=dim, keepdim=keepdim), 0)

    # Preserves uint8 -- probably a legacy mask thing
    if a.dtype is torch.uint8:
        return prims.convert_element_type(result, torch.uint8)

    return result


# Saves Python any
py_any = any


@register_decomposition(torch.ops.aten.any)
@out_wrapper()
def any(
    a: TensorLikeType,
    dim: Optional[DimsType] = None,
    keepdim: bool = False,
) -> TensorLikeType:
    a_ = _maybe_convert_to_dtype(a, torch.bool)
    result = ne(sum(a_, dim=dim, keepdim=keepdim), False)  # type: ignore[arg-type]

    # Preserves uint8 -- probably a legacy mask thing
    if a.dtype is torch.uint8:
        return prims.convert_element_type(result, torch.uint8)

    return result


@register_decomposition(torch.ops.aten.sum)
def sum(
    a: TensorLikeType,
    dim: Union[Optional[int], Optional[List[int]]] = None,
    keepdim: bool = False,
    *,
    dtype: Optional[torch.dtype] = None,
    out: Optional[Tensor] = None,
) -> TensorLikeType:
    if dtype is None:
        if utils.is_boolean_dtype(a.dtype) or utils.is_integer_dtype(a.dtype):
            dtype = torch.int64
        else:
            dtype = a.dtype
    # reduces over all dimensions if dim=() is passed
    if dim == () or dim == []:
        dim = None
    return _reduction(
        a,
        prims.sum,
        dims=dim,
        keepdims=keepdim,
        dtype=dtype,
        out=out,
        output_dtype_kind=REDUCTION_OUTPUT_TYPE_KIND.SAME,
    )


def sum_to_size(
    a: Tensor,
    *shape,
) -> Tensor:
    shape = utils.extract_shape_from_varargs(shape, validate=False)
    utils.check(
        utils.is_expandable_to(shape, a.shape),
        lambda: f'sum_to_size: size "{shape}" is not expandable to size "{a.shape}"',
    )
    # In ATen scalar tensors are sent through sum and the result is returned as
    # type promoted
    if utils.is_same_shape(shape, a.shape) and len(shape) > 0:
        return prims.view_of(a)
    leading_dims = a.ndim - len(shape)
    reduce_dims = tuple(range(leading_dims)) + tuple(
        i
        for i in range(leading_dims, len(shape))
        if shape[i - leading_dims] == 1 and a.shape[i] != 1
    )
    return torch.sum(a, dim=reduce_dims, keepdim=True, dtype=None)


@register_decomposition(torch.ops.aten.prod)
def prod(
    a: TensorLikeType,
    dim: Union[Optional[int], Optional[List[int]]] = None,
    keepdim: bool = False,
    *,
    dtype=None,
    out: Optional[Tensor] = None,
) -> TensorLikeType:
    if dtype is None:
        if utils.is_boolean_dtype(a.dtype) or utils.is_integer_dtype(a.dtype):
            dtype = torch.int64
        else:
            dtype = a.dtype
    # reduces over all dimensions if dim=() is passed
    if dim == () or dim == []:
        dim = None
    return _reduction(
        a,
        prims.prod,
        dims=dim,
        keepdims=keepdim,
        dtype=dtype,
        out=out,
        output_dtype_kind=REDUCTION_OUTPUT_TYPE_KIND.SAME,
    )


@register_decomposition(torch.ops.aten.amin)
def amin(
    a: TensorLikeType,
    dim: Union[Optional[int], Optional[List[int]]] = None,
    keepdim: bool = False,
    *,
    out: Optional[Tensor] = None,
) -> TensorLikeType:
    # reduces over all dimensions if dim=() is passed
    if dim == () or dim == []:
        dim = None

    return _reduction(
        a,
        prims.amin,
        dims=dim,
        keepdims=keepdim,
        dtype=None,
        out=out,
        has_identity=False,
        output_dtype_kind=REDUCTION_OUTPUT_TYPE_KIND.SAME,
    )


@register_decomposition(torch.ops.aten.amax)
def amax(
    a: TensorLikeType,
    dim: Optional[DimsType] = None,
    keepdim: bool = False,
    *,
    out: Optional[Tensor] = None,
) -> TensorLikeType:
    # reduces over all dimensions if dim=() is passed
    if dim == () or dim == []:
        dim = None

    return _reduction(
        a,
        prims.amax,
        dims=dim,
        keepdims=keepdim,
        dtype=None,
        out=out,
        has_identity=False,
        output_dtype_kind=REDUCTION_OUTPUT_TYPE_KIND.SAME,
    )


def _dim_var_dispatch(dim=None, unbiased=None):
    # There's the following overload of torch.var:
    # var(Tensor self, bool unbiased=True) -> (Tensor, Tensor)
    # We need to explicitly convert bool dims to unbiased arg
    if unbiased is None and isinstance(dim, bool):
        unbiased = dim
        dim = None
    return dim, unbiased


@out_wrapper()
def var(
    a: TensorLikeType,
    dim: Optional[DimsType] = None,
    unbiased: Optional[bool] = None,
    keepdim: bool = False,
    *,
    correction: Optional[int] = None,
) -> TensorLikeType:
    dim, unbiased = _dim_var_dispatch(dim, unbiased)
    correction = utils.set_correction(unbiased, correction)
    # reduces over all dimensions if dim=() is passed
    if dim == () or dim == []:
        dim = None

    result = _reduction(
        a,
        partial(prims.var, correction=correction),
        dims=dim,
        keepdims=keepdim,
        dtype=None,
        out=None,
        has_identity=True,
        output_dtype_kind=REDUCTION_OUTPUT_TYPE_KIND.COMPLEX_TO_FLOAT,
    )
    return result


@out_wrapper()
def std(
    a: TensorLikeType,
    dim: Union[Optional[int], Optional[List[int]]] = None,
    unbiased: Optional[bool] = None,
    keepdim: bool = False,
    *,
    correction: Optional[int] = None,
) -> TensorLikeType:
    dim, unbiased = _dim_var_dispatch(dim, unbiased)
    correction = utils.set_correction(unbiased, correction)
    # reduces over all dimensions if dim=() is passed
    if dim == () or dim == []:
        dim = None

    opmath_dtype, dtype = utils.reduction_dtypes(
        a, REDUCTION_OUTPUT_TYPE_KIND.COMPLEX_TO_FLOAT
    )

    result = _reduction(
        a,
        partial(prims.var, correction=correction),
        dims=dim,
        keepdims=keepdim,
        dtype=opmath_dtype,
        out=None,
        has_identity=True,
        output_dtype_kind=REDUCTION_OUTPUT_TYPE_KIND.COMPLEX_TO_FLOAT,
    )
    result = sqrt(result)
    return _maybe_convert_to_dtype(result, dtype)  # type: ignore[return-value,arg-type]


@register_decomposition(torch.ops.aten.mean)
def mean(
    a: TensorLikeType,
    dim: Optional[DimsType] = None,
    keepdim: bool = False,
    *,
    dtype=None,
    out=None,
) -> TensorLikeType:
    # reduces over all dimensions if dim=() is passed
    if dim == () or dim == []:
        dim = None
    if dtype is None:
        dtype = a.dtype
    # can't use out wrapper because of this argument
    if out is not None and out.dtype != dtype:
        raise RuntimeError("expected out dtype and dtype to match")
    result = _reduction(
        a,
        prims.sum,
        dims=dim,
        keepdims=keepdim,
        dtype=dtype,
        out=None,
        output_dtype_kind=REDUCTION_OUTPUT_TYPE_KIND.KEEP_PROMOTED_TYPE,
    )
    if utils.is_integer_dtype(dtype):
        raise RuntimeError("result type should be floating point or complex")
    if isinstance(dim, Dim):
        dim = (dim,)  # type: ignore[assignment]
    dims = utils.reduction_dims(a.shape, dim)  # type: ignore[arg-type]
    nelem = 1 if a.ndim == 0 else reduce(operator.mul, (a.shape[i] for i in dims), 1)
    result = true_divide(result, nelem)
    result_dtype = a.dtype if dtype is None else dtype
    result = _maybe_convert_to_dtype(result, result_dtype)  # type: ignore[assignment]
    if out is not None:
        assert isinstance(out, TensorLike)
        out = _maybe_resize_out(out, result.shape)
        return _safe_copy_out(copy_from=result, copy_to=out)  # type: ignore[arg-type]
    return result


@register_decomposition(torch.ops.aten.std_mean.correction)
def std_mean(
    a: TensorLikeType,
    dim: Union[Optional[int], Optional[List[int]]] = None,
    *,
    unbiased: Optional[bool] = None,
    keepdim: bool = False,
    correction: Optional[int] = None,
):
    dim, unbiased = _dim_var_dispatch(dim, unbiased)
    s = std(a, dim, unbiased, keepdim, correction=correction)
    m = mean(a, dim, keepdim)
    return s, m


@register_decomposition(torch.ops.aten.var_mean)
def var_mean(
    a: TensorLikeType,
    dim: Optional[DimsType] = None,
    unbiased: Optional[bool] = None,
    keepdim: bool = False,
    *,
    correction: Optional[int] = None,
):
    dim, unbiased = _dim_var_dispatch(dim, unbiased)
    v = var(a, dim, unbiased, keepdim, correction=correction)
    m = mean(a, dim, keepdim)
    return v, m


@register_decomposition(torch.ops.aten.addr)
@out_wrapper()
@elementwise_type_promotion_wrapper(
    type_promoting_args=("self", "vec1", "vec2"),
    type_promotion_kind=ELEMENTWISE_TYPE_PROMOTION_KIND.DEFAULT,
)
def addr(
    self: TensorLikeType,
    vec1: TensorLikeType,
    vec2: TensorLikeType,
    *,
    beta: NumberType = 1,
    alpha: NumberType = 1,
) -> TensorLikeType:
    check(
        vec1.ndim == 1,
        lambda: f"addr: Expected 1-D argument vec1, but got {vec1.ndim}-D",
    )
    check(
        vec2.ndim == 1,
        lambda: f"addr: Expected 1-D argument vec2, but got {vec2.ndim}-D",
    )
    self = self.expand(vec1.shape[0], vec2.shape[0])
    if utils.is_boolean_dtype(self.dtype):
        # Integers are accepted for booleans
        check(
            is_weakly_lesser_type(type(beta), int),
            lambda: f"expected bool/int beta but got {type(beta)}",
        )
        check(
            is_weakly_lesser_type(type(alpha), int),
            lambda: f"expected bool/int alpha but got {type(beta)}",
        )
        if not beta:
            return torch.outer(vec1, vec2) if alpha else torch.full_like(self, False)
        else:
            return torch.logical_or(
                self,
                torch.outer(vec1, vec2) if alpha else torch.full_like(self, False),
            )
    else:
        check(
            is_weakly_lesser_type(type(beta), dtype_to_type(self.dtype)),
            lambda: f"cannot safely convert {type(beta)} to {self.dtype}",
        )
        check(
            is_weakly_lesser_type(type(alpha), dtype_to_type(self.dtype)),
            lambda: f"cannot safely convert {type(alpha)} to {self.dtype}",
        )
        if beta == 0:
            # This means NaNs from self are dropped if beta is zero
            return alpha * torch.outer(vec1, vec2)
        else:
            return beta * self + alpha * torch.outer(vec1, vec2)


# CompositeImplicitAutograd - don't register decomp
def atleast_1d(
    arg: Union[TensorLikeType, Sequence[TensorLikeType]], *args: TensorLikeType
) -> Union[TensorLikeType, Tuple[TensorLikeType, ...]]:
    """Reference implementation of :func:`torch.atleast_1d`."""
    if not args and isinstance(arg, collections.abc.Sequence):
        args_ = arg
    else:
        assert not isinstance(arg, collections.abc.Sequence)
        args_ = (arg,) + args
    res = tuple(a if a.ndim >= 1 else unsqueeze(a, 0) for a in args_)
    return res if len(res) > 1 else res[0]


# Helper function with assert to avoid MyPy error
# of incompatible type passed to unsqueeze
def _unsqueeze_atleast(
    at_least_fn: Callable, dim: int, arg: TensorLikeType
) -> TensorLikeType:
    arg_ = at_least_fn(arg)
    assert isinstance(arg_, TensorLike)
    return unsqueeze(arg_, dim)


# CompositeImplicitAutograd - don't register decomp
def atleast_2d(
    arg: Union[TensorLikeType, Sequence[TensorLikeType]], *args: TensorLikeType
) -> Union[TensorLikeType, Tuple[TensorLikeType, ...]]:
    """Reference implementation of :func:`torch.atleast_2d`."""
    if not args and isinstance(arg, collections.abc.Sequence):
        args_ = arg
    else:
        assert not isinstance(arg, collections.abc.Sequence)
        args_ = (arg,) + args
    unsqueeze_atleast_1d = partial(_unsqueeze_atleast, atleast_1d, 0)
    res = tuple(a if a.ndim >= 2 else unsqueeze_atleast_1d(a) for a in args_)
    return res if len(res) > 1 else res[0]


# CompositeImplicitAutograd - don't register decomp
def atleast_3d(
    arg: Union[TensorLikeType, Sequence[TensorLikeType]], *args: TensorLikeType
) -> Union[TensorLikeType, Tuple[TensorLikeType, ...]]:
    """Reference implementation of :func:`torch.atleast_3d`."""
    if not args and isinstance(arg, collections.abc.Sequence):
        args_ = arg
    else:
        assert not isinstance(arg, collections.abc.Sequence)
        args_ = (arg,) + args
    unsqueeze_atleast_2d = partial(_unsqueeze_atleast, atleast_2d, -1)
    res = tuple(a if a.ndim >= 3 else unsqueeze_atleast_2d(a) for a in args_)
    return res if len(res) > 1 else res[0]


def as_strided(
    a: TensorLikeType, size: ShapeType, stride: StrideType, storage_offset: int = 0
) -> TensorLikeType:
    return prims.as_strided(a, size, stride, storage_offset)


def broadcast_shapes(*shapes) -> ShapeType:
    return torch.Size(_broadcast_shapes(*shapes))


@torch.ops.aten.broadcast_tensors.default.py_impl(DispatchKey.CompositeImplicitAutograd)
@torch.ops.aten.broadcast_tensors.default.py_impl(DispatchKey.Meta)
def broadcast_tensors(*tensors) -> List[TensorLikeType]:
    if len(tensors) == 1 and not isinstance(tensors[0], Tensor):
        tensors = tensors[0]
    return list(_maybe_broadcast(*tensors, preserve_cpu_scalar_tensors=False))


# CompositeImplicitAutograd - don't register decomp
def broadcast_to(a: TensorLikeType, size: ShapeType) -> TensorLikeType:
    start = len(size) - len(a.shape)
    dims = tuple(range(start, len(a.shape) + start))
    return prims.broadcast_in_dim(a, size, dims)


@register_decomposition(torch.ops.aten.cat)
@out_wrapper()
@elementwise_type_promotion_wrapper(
    type_promoting_args=("tensors",),
    type_promotion_kind=ELEMENTWISE_TYPE_PROMOTION_KIND.NO_OPMATH,
)
def cat(tensors: TensorSequenceType, dim: int = 0) -> TensorLikeType:
    if len(tensors) == 0:
        msg = "cat expects at least one tensor, but received zero!"
        raise ValueError(msg)

    for tensor in tensors:
        assert isinstance(tensor, TensorLike)

    utils.check_same_device(*tensors, allow_cpu_scalar_tensors=False)

    for t in tensors:
        # match logic in legacy_cat_wrap_dim
        if t.ndim == 1 and t.size(0) == 0:
            continue
        dim = utils.canonicalize_dim(t.ndim, dim)
        utils.validate_idx(t.ndim, dim)
        break

    # Filters tensors with one dimension of length zero
    filtered = tuple(x for x in tensors if not (x.ndim == 1 and x.numel() == 0))
    if len(filtered) == 0:
        t = tensors[0]

        # TODO: fix this to work with meta tensors
        try:
            requires_grad = any(x.requires_grad for x in tensors)
        except Exception:
            requires_grad = False

        return empty((0,), dtype=t.dtype, device=t.device, requires_grad=requires_grad)

    return prims.cat(filtered, dim)


# CompositeImplicitAutograd - don't register decomp
@out_wrapper()
def column_stack(tensors: TensorSequenceType) -> TensorLikeType:
    aligned_tensors = tuple(
        x if x.ndim > 1 else x.reshape((x.numel(), 1)) for x in tensors
    )
    return cat(aligned_tensors, 1)


def conj(input: TensorLikeType) -> TensorLikeType:
    if not utils.is_complex_dtype(input.dtype):
        return input
    if input.is_sparse:
        return torch.conj_physical(input)
    return prims.conj(input)


# This replicates at::constant_pad_nd, defined in ATen/native/PadNd.cpp
@register_decomposition(torch.ops.aten.constant_pad_nd)
def constant_pad_nd(
    input: TensorLikeType, pad: List[int], value: NumberType = 0
) -> TensorLikeType:
    check(
        len(pad) % 2 == 0,
        lambda: f"Length of pad must be even but instead it equals {len(pad)}",
    )

    input_sizes = input.shape
    l_inp = len(input_sizes)

    l_pad = len(pad) // 2
    l_diff = l_inp - l_pad

    check(
        l_inp >= l_pad,
        lambda: "Length of pad should be no more than twice the number of "
        f"dimensions of the input. Pad length is {len(pad)} while the input has "
        f"{l_inp} dimensions.",
    )

    c_input = input
    for i in range(l_diff, l_inp):
        pad_idx = 2 * (l_inp - i - 1)
        if pad[pad_idx] < 0:
            c_input = c_input.narrow(i, -pad[pad_idx], c_input.shape[i] + pad[pad_idx])

        if pad[pad_idx + 1] < 0:
            c_input = c_input.narrow(i, 0, c_input.shape[i] + pad[pad_idx + 1])

    # if none of the pads are positive we can just return the result
    if builtins.all(p <= 0 for p in pad):
        return c_input.clone()

    new_shape = list(input_sizes[:l_diff])

    for i in range(l_pad):
        pad_idx = len(pad) - ((i + 1) * 2)
        new_dim = input_sizes[l_diff + i] + pad[pad_idx] + pad[pad_idx + 1]
        check(
            new_dim > 0,
            lambda: f"The input size {input_sizes[l_diff + i]}, plus negative padding "
            f"{pad[pad_idx]} and {pad[pad_idx + 1]} resulted in a negative output size, "
            f"which is invalid. Check dimension {l_diff + i} of your input.",
        )
        new_shape.append(new_dim)

    memory_format = utils.suggest_memory_format(input)
    output = torch.empty(
        new_shape,
        dtype=input.dtype,
        device=input.device,
        requires_grad=input.requires_grad,
        memory_format=memory_format,
    )

    if value == 0 and input.dtype == torch.bool:
        value = False
    # torch.fill isn't typed to allow complex values
    output = torch.fill(output, value)  # type: ignore[arg-type]

    c_output = output
    for i in range(l_diff, l_inp):
        pad_idx = 2 * (l_inp - i - 1)
        if pad[pad_idx] > 0:
            c_output = c_output.narrow(
                i, pad[pad_idx], c_output.shape[i] - pad[pad_idx]
            )
        if pad[pad_idx + 1] > 0:
            c_output = c_output.narrow(i, 0, c_output.shape[i] - pad[pad_idx + 1])

    prims.copy_to(c_output, c_input)
    return output


def contiguous(
    a: Tensor, *, memory_format: torch.memory_format = torch.contiguous_format
) -> Tensor:
    check(
        memory_format != torch.preserve_format,
        lambda: "preserve memory format is unsupported by the contiguous operator",
    )

    if utils.is_contiguous_for_memory_format(a, memory_format=memory_format):
        return a

    return torch.clone(a, memory_format=memory_format)


@out_wrapper()
def dstack(tensors: TensorSequenceType) -> TensorLikeType:
    check(len(tensors) > 0, lambda: "dstack expects a non-empty TensorList")
    aligned_tensors = atleast_3d(*tensors)
    return cat(aligned_tensors, 2)


@register_decomposition(torch.ops.aten.expand)
def expand(a: Tensor, *shape) -> Tensor:
    # NOTE: cannot use utils.extract_shape_from_varargs here
    # because that also validates the shape, but the shape
    # given to expand may be "invalid"
    if len(shape) == 1 and isinstance(shape[0], Sequence):
        shape = tuple(shape[0])

    check(
        len(shape) >= len(a.shape),
        lambda: "expand: the requested shape has too few dimensions!",
    )

    offset = len(shape) - len(a.shape)
    shape_ = list(shape)
    for idx, x in enumerate(a.shape):
        offset_idx = idx + offset
        requested_length = shape[offset_idx]
        check(
            requested_length == x or x == 1 or requested_length == -1,
            lambda: f"expand: attempting to expand a dimension of length {x}!",
        )

        shape_[offset_idx] = requested_length if requested_length != -1 else x

    # At this point shape must be valid
    utils.validate_shape(shape_)

    return prims.broadcast_in_dim(
        a, shape_, tuple(range(offset, len(a.shape) + offset))
    )


# CompositeImplicitAutograd - don't register decomp
def expand_as(a: Tensor, b: Tensor) -> Tensor:
    return a.expand(b.shape)


def chunk(a: TensorLikeType, chunks: int, dim: int = 0) -> Tuple[TensorLikeType, ...]:
    if chunks <= 0:
        msg = "Expected at least one chunk, but got {0}!".format(chunks)
        raise ValueError(msg)

    dim = utils.canonicalize_dim(a.ndim, dim)
    length = a.shape[dim]
    chunk_size = math.ceil(length / chunks)
    full_chunks = math.floor(length / chunk_size)
    tail_chunk_size = length % chunk_size

    result = []
    for i in range(full_chunks):
        result.append(narrow(a, dim, i * chunk_size, chunk_size))

    if tail_chunk_size != 0:
        result.append(narrow(a, dim, full_chunks * chunk_size, tail_chunk_size))

    return tuple(result)


# Note: flatten, unlike prim.collapse and prim.collapse_view has an inclusive end_dim
# Note: flatten, unlike other shape operators, returns the input tensor on a no-op (unless
# a 0D tensor is flattened, in which case it's returned in 1D)
# CompositeImplicitAutograd - don't register decomp
def flatten(a: TensorLikeType, start_dim: int = 0, end_dim: int = -1) -> TensorLikeType:
    start_dim = utils.canonicalize_dim(a.ndim, start_dim)
    end_dim = utils.canonicalize_dim(a.ndim, end_dim)

    # Short-circuits on no-op
    if start_dim == end_dim and a.ndim != 0:
        return a

    # Tries to take a view
    # TODO: we could look at directing collapse_view to skip its meta function here (unsafe_collapse_view)
    new_shape, new_strides = prims._collapse_view_helper(a, start_dim, end_dim + 1)
    if new_shape is not None:
        return prims.collapse_view(a, start_dim, end_dim + 1)

    # Makes a copy if it can't make a view
    return prims.collapse(a, start_dim, end_dim + 1)


@register_decomposition(torch.ops.aten.flip)
def flip(a: TensorLikeType, dims: DimsSequenceType) -> TensorLikeType:
    if not isinstance(dims, tuple) and not isinstance(dims, list):
        raise ValueError("dims has to be a sequence of ints")
    dims = utils.canonicalize_dims(a.ndim, dims)  # type: ignore[assignment]
    utils.validate_no_repeating_dims(dims)
    return prims.rev(a, dims)


# CompositeImplicitAutograd - don't register decomp
def fliplr(a: TensorLikeType) -> TensorLikeType:
    if a.ndim < 2:
        raise RuntimeError("Input must be >= 2-d.")

    return flip(a, (1,))


# CompositeImplicitAutograd - don't register decomp
def flipud(a: TensorLikeType) -> TensorLikeType:
    if a.ndim < 1:
        raise RuntimeError("Input must be >= 1-d.")

    return flip(a, (0,))


# CompositeImplicitAutograd - don't register decomp
def narrow(a: TensorLikeType, dim: int, start: int, length: int) -> TensorLikeType:
    dim = utils.canonicalize_dim(a.ndim, dim)
    return prims.slice_in_dim(a, start, start + length, axis=dim)


@register_decomposition(torch.ops.aten.narrow_copy)
@out_wrapper()
def narrow_copy(a: TensorLikeType, dim: int, start: int, length: int) -> TensorLikeType:
    # TODO: This must return a sparse tensor if the input is sparse, but refs
    # have no sparse support.  See narrow_copy_sparse in core.
    if a.is_sparse:
        raise NotImplementedError("narrow_copy ref doesn't support sparse tensors")
    return torch.clone(torch.narrow(a=a, dim=dim, start=start, length=length))  # type: ignore[call-overload]


def _normalize(
    a: Tensor, norm_dims: DimsType, eps: float
) -> Tuple[Tensor, Tensor, Tensor]:
    """Computes mean and 1/std of a tensor along norm_dims.

    Used as a helper function for normalization layers.

    Args:
        a (Tensor): input tensor
        norm_dims (DimsType): dimensions to normalize over
        eps (float): epsilon for numerical stability

    Returns:
        out (Tensor): normalized tensor.
        mean (Tensor): mean of the tensor along norm_dims.
        rstd (Tensor): 1/std of the tensor along norm_dims.
    """
    computation_dtype = utils.get_computation_dtype(a.dtype)
    a_acc = _maybe_convert_to_dtype(a, computation_dtype)
    assert isinstance(a_acc, TensorLike)  # to avoid mypy error for var_mean
    biased_var, mean = torch.var_mean(
        a_acc, dim=norm_dims, unbiased=False, keepdim=True
    )
    rstd = torch.rsqrt(biased_var + eps)
    out = (a - mean) * rstd
    return out, mean, rstd


@register_decomposition(torch.ops.aten.native_layer_norm)
def native_layer_norm(
    input: Tensor,
    normalized_shape: ShapeType,
    weight: Optional[Tensor],
    bias: Optional[Tensor],
    eps: float,
) -> Tuple[Tensor, Tensor, Tensor]:
    normalized_ndim = len(normalized_shape)
    utils.check(
        normalized_ndim >= 1,
        lambda: "Expected normalized_shape to be at least 1-dimensional, i.e., "
        + "containing at least one element, but got normalized_shape = "
        + str(normalized_shape),
    )
    # torch.Size([1, 2, 3]) == [1, 2, 3] evaluates to False
    # while torch.Size([1, 2, 3]) == (1, 2, 3) is True
    # therefore we use tuple(normalized_shape)
    utils.check(
        weight is None or weight.shape == tuple(normalized_shape),
        lambda: "Expected weight to be of same shape as normalized_shape, but got "
        + "weight of shape "
        + str(weight.shape)  # type: ignore[union-attr]
        + " and normalized_shape = "
        + str(normalized_shape),
    )
    utils.check(
        bias is None or bias.shape == tuple(normalized_shape),
        lambda: "Expected bias to be of same shape as normalized_shape, but got "
        + "bias of shape "
        + str(bias.shape)  # type: ignore[union-attr]
        + " and normalized_shape = "
        + str(normalized_shape),
    )
    utils.check(
        input.ndim >= normalized_ndim
        and input.shape[(input.ndim - normalized_ndim) :] == tuple(normalized_shape),
        lambda: "Given normalized_shape="
        + str(normalized_shape)
        + ", expected input with shape "
        + str(normalized_shape)
        + ", but got input of size "
        + str(input.shape),
    )

    input = input.contiguous()
    if weight is not None:
        weight = weight.contiguous()
    if bias is not None:
        bias = bias.contiguous()

    axis = input.ndim - normalized_ndim
    reduction_dims = list(range(axis, input.ndim))
    out, mean, rstd = _normalize(input, reduction_dims, eps)

    if weight is None and bias is not None:
        out = out + bias
    elif weight is not None and bias is None:
        out = out * weight
    elif weight is not None and bias is not None:
        out = out * weight + bias

    out = prims.convert_element_type(out, input.dtype)
    if input.device.type == "cpu":
        mean = prims.convert_element_type(mean, input.dtype)
        rstd = prims.convert_element_type(rstd, input.dtype)
    return (out, mean, rstd)


# TODO: Adding this as a meta function causes functorch tests to fail when compiled with debug mode.
# test/test_eager_transforms.py::TestFunctionalizeCPU::test_functionalize_fx_transpose_simple_cpu
@register_decomposition(torch.ops.aten.permute)
def permute(a: TensorLikeType, *dims) -> TensorLikeType:
    _permutation = utils.canonicalize_dims(
        a.ndim, utils.extract_dims_from_varargs(dims)
    )
    return prims.transpose(a, _permutation)


# Get the new shape and stride after applying unfold to an input tensor
def _get_unfold_shape_stride(
    a_shape: ShapeType, a_stride: StrideType, dimension: int, size: int, step: int
):
    a_ndim = len(a_shape)
    dim = utils.canonicalize_dim(a_ndim, dimension, wrap_scalar=True)
    max_size = 1 if a_ndim == 0 else a_shape[dim]
    last_stride = 1 if a_ndim == 0 else a_stride[dim]

    utils.check(
        size <= max_size,
        lambda: f"Maximum size for tensor at dimension {dim} is {max_size} but size is {size}",
    )

    utils.check(
        step > 0,
        lambda: f"Step is {step} but must be > 0",
    )

    shape = list(a_shape)
    strides = list(a_stride)
    shape.append(size)
    strides.append(last_stride)
    if dim < a_ndim:
        shape[dim] = (shape[dim] - size) // step + 1
        strides[dim] *= step
    return shape, strides


@register_decomposition(torch.ops.aten.repeat)
def repeat(a: Tensor, *repeat_shape) -> Tensor:
    repeat_shape = utils.extract_shape_from_varargs(repeat_shape, validate=False)
    utils.check(
        len(repeat_shape) >= len(a.shape),
        lambda: "repeat: Number of dimensions of repeat dims can not be smaller than number of dimensions of tensor",
    )

    if len(repeat_shape) == 0:
        return torch.clone(a)

    num_new_dimensions = len(repeat_shape) - a.ndim
    padded_shape = [1] * num_new_dimensions
    for dim_size in a.shape:
        padded_shape.append(dim_size)

    target_shape = tuple(
        padded_size * repeat_size
        for padded_size, repeat_size in zip(padded_shape, repeat_shape)
    )

    # return an empty tensor if one of the repeat_shape dimensions is zero
    if 0 in repeat_shape:
        return torch.empty(
            target_shape,
            dtype=a.dtype,
            device=a.device,
            requires_grad=a.requires_grad,
            memory_format=utils.suggest_memory_format(a),
        )

    urtensor_shape = target_shape
    urtensor_stride = utils.make_contiguous_strides_for(target_shape)
    for dim, dim_size in enumerate(padded_shape):
        # repeat each dimension by using unfold_copy operation
        urtensor_shape, urtensor_stride = _get_unfold_shape_stride(
            urtensor_shape, urtensor_stride, dim, dim_size, max(dim_size, 1)
        )

    # derive permute order by sorting urtensor strides
    enumerated_stride = list(enumerate(urtensor_stride))
    enumerated_stride.sort(key=lambda item: item[1], reverse=True)
    permute_order, sorted_stride = zip(*enumerated_stride)

    # add new and expand dimensions according to urtensor
    repeat_xtensor = a.expand(urtensor_shape)

    # clone tensor to concretize expanded dimensions
    cloned_result = torch.clone(repeat_xtensor)

    # transpose axis so strides are in sorted order
    permuted_result = cloned_result.permute(permute_order)

    # reshape to get contiguous tensor with correct target shape
    return permuted_result.reshape(target_shape)


def _reshape_view_helper(a: TensorLikeType, *shape, allow_copy: bool) -> TensorLikeType:
    # Creates a valid shape
    shape = utils.extract_shape_from_varargs(shape, validate=False)
    # Reshape may be given a shape with a -1 length
    # This indicates that the dimension's length should be inferred
    shape = utils.infer_size(shape, a.numel())

    # Short-circuits if shape is the same
    if tuple(a.shape) == tuple(shape):
        return prims.view_of(a)

    # Special-cases tensors with no elements
    if a.numel() == 0:
        return as_strided(a, shape, utils.make_contiguous_strides_for(shape))

    # Special-cases reshaping zero dim tensors
    if a.ndim == 0:
        _a = a
        for length in shape:
            assert length == 1
            _a = unsqueeze(_a, -1)
        return _a

    # Special-cases reshaping to zero dim tensors
    if len(shape) == 0:
        _a = a
        for length in a.shape:
            assert length == 1
            _a = squeeze(_a, -1)
        return _a

    # Handles general case: a 1+D tensor reshaped into a distinct 1+D shape

    # NOTE [Reshape Algorithm]
    # This algorithm works by attempting to greedily construct the desired dimensions in
    # the output shape, left to right. It does this by, conceptually, accumulating
    # dimensions of the original tensor, also left to right, until the dimension
    # can be constructed using prims.split_dim.
    # The algorithm also has special handling for tail squeezes/unsqueezes, like
    # if a reshape from (5, 5) to (5, 5, 1) or vice versa.
    #
    # This algorithm does not flatten the original tensor and then split dims as appropriate
    # because that would create copies more often than this algorithm. flatten is the only
    # operation below which can create a view or a copy, and while it prefers creating
    # views it may sometimes create a copy if the tensor's strides do not permit a view.
    # As a result, this algorithm tries to minimize flattening.
    #
    # Note that a better version of this algorithm may exist. Regions which could be
    # flattened without creating a copy can be identified in advance, and that might
    # allow fewer flatten calls or faster short-circuiting to make a copy.
    idx = 0
    a_ = a
    for length in shape:
        # Handles tail unsqueezes
        if idx >= a_.ndim:
            assert length == 1
            last_dim = a_.ndim - 1
            # NOTE: using split_dim instead of unsqueeze may seem silly here,
            # but it's necessary to get the strides correct
            a_ = prims.split_dim(a_, last_dim, a_.shape[last_dim])
            idx = idx + 1
            continue

        # Skips dimensions that are already the correct length
        if length == a_.shape[idx]:
            idx = idx + 1
            continue

        # Gathers enough original dimensions such that this new dimension can be created
        # Note that this accumulation will terminate because we've verified a and the shape
        # specify the same number of elements above
        accum = a_.shape[idx]
        end = idx
        while accum % length != 0:
            end = end + 1
            accum = accum * a_.shape[end]
        if end != idx:
            # NOTE: in this case multiple dimensions must be flatten to create the desired dimension
            # This flattening is why reshape sometimes creates a copy -- because flattening
            # may return a view of a copy

            # Checks if collapse can be a view and short-circuits to copying reshape if it can't
            new_shape, new_strides = prims._collapse_view_helper(a_, idx, end + 1)
            if new_shape is None:
                if allow_copy:
                    return prims.reshape(a, shape)

                msg = "Cannot view a tensor with shape {0} and strides {1} as a tensor with shape {2}!".format(
                    a.shape, a.stride(), shape
                )
                raise ValueError(msg)

            a_ = flatten(a_, idx, end)

        # Splits the (possibly flattened) dimension to create the desired dim length
        if accum != length:
            a_ = prims.split_dim(a_, idx, length)

        idx = idx + 1

    # Squeezes tail
    while idx < a_.ndim:
        assert a_.shape[idx] == 1
        a_ = squeeze(a_, idx)

    return a_


# CompositeImplicitAutograd - don't register decomp
# NOTE: shape is a vararg because Tensor.reshape can be called with as
# Tensor.reshape(a, b, c) or Tensor.reshape((a, b, c)) Function call
# torch.reshape doesn't support unpacked shapes
def reshape(a: TensorLikeType, *shape: ShapeType) -> TensorLikeType:
    return _reshape_view_helper(a, *shape, allow_copy=True)


# CompositeImplicitAutograd - don't register decomp
def reshape_as(self: TensorLikeType, other: TensorLikeType) -> TensorLikeType:
    return self.reshape(other.size())


@register_decomposition(torch.ops.aten.roll)
def roll(
    a: TensorLikeType, shifts: DimsType, dims: DimsType = tuple()
) -> TensorLikeType:
    """Reference implementation of :func:`torch.roll`."""
    dims = utils.canonicalize_dims(a.ndim, dims)
    # ATen specifies int[1] type for shifts and dims which expands integers to tuples of length 1
    if not isinstance(shifts, Iterable):
        shifts = (shifts,)
    if not isinstance(dims, Iterable):
        dims = (dims,)

    # Avoid modulo by zero
    if a.numel() == 0:
        # Keeping this as ref for now as FakeTensor runs into some issues with complex tensors
        return clone(a)

    len_shifts = len(shifts)
    len_dims = len(dims)
    if len_shifts != 1 or len_dims != 1:
        if len_shifts == 0:
            raise RuntimeError("`shifts` required")
        # Takes care of the case when dims is not specified (default)
        # By default, the tensor is flattened before shifting, after which the original shape is restored
        if len_dims == 0 and len_shifts == 1:
            return torch.roll(torch.flatten(a), shifts, 0).view(a.shape)
        if len_shifts != len_dims:
            raise RuntimeError(
                f"shifts and dimensions must align. shifts: {len_shifts}, dims: {len_dims}"
            )
        assert len_dims > 1
        tail_shifts = shifts[1:]
        tail_dims = dims[1:]
        first_dim_rolled = torch.roll(a, shifts[0], dims[0])
        return torch.roll(first_dim_rolled, tail_shifts, tail_dims)

    # This path is taken when only one dimension is rolled
    # For example to get `first_dim_rolled` above
    dim = dims[0]
    size = a.shape[dim]
    start = (size - shifts[0]) % size
    t0 = torch.narrow(a, dim, start, size - start)
    t1 = torch.narrow(a, dim, 0, start)
    return torch.cat((t0, t1), dim)


@register_decomposition(torch.ops.aten.rot90)
def rot90(
    a: TensorLikeType, k: int = 1, dims: DimsSequenceType = (0, 1)
) -> TensorLikeType:
    """Reference implementation of :func:`torch.rot90`."""
    if len(dims) != 2:
        raise RuntimeError(
            f"expected total rotation dims == 2, but got dims = {len(dims)}"
        )
    if a.ndim < 2:
        raise RuntimeError(f"expected total dims >= 2, but got total dims = {a.ndim}")

    # Do this after the initial checks to be compatible with the behavior in
    # core.
    dims = utils.canonicalize_dims(a.ndim, dims)

    if dims[0] == dims[1]:
        raise RuntimeError(
            f"expected rotation dims to be different, but got dim0 = {dims[0]} and dim1 = {dims[1]}"
        )
    k = k % 4  # Rotation direction is from the second towards the first axis for k < 0
    if k == 1:
        return torch.transpose(torch.flip(a, (dims[1],)), dims[0], dims[1])
    elif k == 2:
        return torch.flip(a, dims)
    elif k == 3:
        return torch.transpose(torch.flip(a, (dims[0],)), dims[0], dims[1])
    else:
        return clone(a)


def _check_stack_inputs(tensors: TensorSequenceType) -> None:
    entry_shape = tensors[0].shape
    for i in range(1, len(tensors)):
        assert tensors[i].shape == entry_shape, (
            f"stack expects each tensor to be equal size, but got {entry_shape} at entry 0"
            f"and {tensors[i].shape} at entry {i}"
        )


@register_decomposition(torch.ops.aten.stack)
@out_wrapper()
def stack(tensors: TensorSequenceType, dim: int = 0) -> TensorLikeType:
    assert len(tensors) > 0, "stack expects a non-empty TensorList"
    wrapped_dim = utils.canonicalize_dim(tensors[0].ndim + 1, dim)
    # Refs need sparse support to check other condition
    if wrapped_dim < tensors[0].ndim:  # and not tensors[0].is_sparse:
        _check_stack_inputs(tensors)
        result_sizes = list(tensors[0].shape)
        result_sizes.insert(wrapped_dim, len(tensors))
        out = torch.cat(tensors, wrapped_dim)
        return out.view(result_sizes)

    # If dim == tensors[0].ndim, view cannot efficiently handle it
    return torch.cat([t.unsqueeze(wrapped_dim) for t in tensors], dim)


# CompositeImplicitAutograd - don't register decomp
@out_wrapper()
def softmax(
    a: TensorLikeType,
    dim: int,
    dtype: Optional[torch.dtype] = None,
) -> TensorLikeType:
    result_dtype = dtype or a.dtype
    computation_dtype = utils.get_computation_dtype(result_dtype)
    a_ = _maybe_convert_to_dtype(a, computation_dtype)
    a_max = amax(a_, dim, keepdim=True)
    a_exp = exp(a_ - a_max)
    return _maybe_convert_to_dtype(
        true_divide(a_exp, sum(a_exp, dim, keepdim=True)), result_dtype
    )  # type: ignore[return-value]


# CompositeImplicitAutograd - don't register decomp
@out_wrapper()
def hstack(tensors: TensorSequenceType) -> TensorLikeType:
    check(len(tensors) > 0, lambda: "hstack expects a non-empty TensorList")
    aligned_tensors = atleast_1d(*tensors)
    if aligned_tensors[0].ndim == 1:
        return cat(aligned_tensors, 0)
    return cat(aligned_tensors, 1)


# CompositeImplicitAutograd - don't register decomp
@out_wrapper()
def vstack(tensors: TensorSequenceType) -> TensorLikeType:
    check(len(tensors) > 0, lambda: "vstack expects a non-empty TensorList")
    aligned_tensors = atleast_2d(*tensors)
    return cat(aligned_tensors, 0)


# CompositeImplicitAutograd - don't register decomp
def unflatten(a: TensorLikeType, dim: int, sizes: ShapeType) -> TensorLikeType:
    dim = utils.canonicalize_dim(a.ndim, dim)
    utils.check(len(sizes) != 0, lambda: "unflatten: sizes must be non-empty")
    return a.view(tuple(a.shape[:dim]) + tuple(sizes) + tuple(a.shape[dim + 1 :]))


@register_decomposition(torch.ops.aten.unbind)
def unbind(t: TensorLikeType, dim: int = 0) -> TensorSequenceType:
    dim = utils.canonicalize_dim(t.ndim, dim)
    check(
        len(t.shape) > 0,
        lambda: "dimension specified as 0 but tensor has no dimensions",
        IndexError,
    )
    return tuple(
        torch.squeeze(s, dim) for s in torch.tensor_split(t, t.shape[dim], dim)
    )


@register_decomposition(torch.ops.aten.index_copy)
@out_wrapper()
def index_copy(x: TensorLike, dim: int, index: TensorLike, tensor: TensorLike):
    return x.clone().index_copy_(dim, index, tensor)


@register_decomposition(torch.ops.aten.index_copy_)
def index_copy_(x: TensorLike, dim: int, index: TensorLike, tensor: TensorLike):
    dim = utils.canonicalize_dims(x.ndim, dim)
    utils.check(
        index.ndim <= 1,
        lambda: f"Index should have dimension 1 or 0 (got {index.ndim})",
    )
    # Treat scalars as elements of \R^1
    y = x.unsqueeze(0) if x.ndim == 0 else x
    idx = (slice(None),) * dim + (index,)
    y[idx] = tensor
    return x


@register_decomposition(torch.ops.aten.index_fill)
def index_fill(
    x: TensorLike, dim: int, index: TensorLike, value: Union[NumberType, TensorLike]
):
    return x.clone().index_fill_(dim, index, value)  # type: ignore[arg-type]


@register_decomposition(torch.ops.aten.index_fill_)
def index_fill_(
    x: TensorLike, dim: int, index: TensorLike, value: Union[NumberType, TensorLike]
):
    if isinstance(value, TensorLike):
        utils.check(
            value.ndim == 0,
            lambda: "Only supports 0-dimensional value tensor. "  # type: ignore[union-attr]
            f"Got a tensor with {value.ndim} dimensions.",
        )  # type: ignore[arg-type]
        return x.clone().index_copy_(dim, index, value)
    dim = utils.canonicalize_dims(x.ndim, dim)
    utils.check(
        index.ndim <= 1,
        lambda: f"Index should have dimension 1 or 0 (got {index.ndim})",
    )
    idx = (slice(None),) * dim + (index,)
    # Treat scalars as elements of \R^1
    y = x.unsqueeze(0) if x.ndim == 0 else x
    y[idx] = value  # type: ignore[assignment]
    return x


@register_decomposition(torch.ops.aten.index_add)
@out_wrapper()
def index_add(
    x: TensorLike,
    dim: int,
    index: TensorLike,
    tensor: TensorLike,
    *,
    alpha: NumberType = 1,
):
    return x.clone().index_add_(dim, index, tensor, alpha=alpha)  # type: ignore[arg-type]


@register_decomposition(torch.ops.aten.index_select)
@out_wrapper()
def index_select(x: TensorLike, dim: int, index: TensorLike):
    dim = utils.canonicalize_dims(x.ndim, dim)
    utils.check(
        index.ndim <= 1,
        lambda: f"Index should have dimension 1 or 0 (got {index.ndim})",
    )
    # Treat scalars as elements of \R^1
    if x.ndim == 0:
        # we cannot write `x.unsqueeze(0)[index].squeeze(0).clone()`
        # as tensor[index] will trigger index.item() if index is a 0-dim tensor
        # and .item() cannot be symbolically traced with FakeTensor.
        return torch.ops.aten.index(x.unsqueeze(0), [index]).squeeze(0).clone()
    idx = (slice(None),) * dim + (index,)
    return x[idx]


# Note: although squeeze is documented as having the out= kwarg it doesn't
@register_decomposition(torch.ops.aten.squeeze)
def squeeze(a: TensorLikeType, dim: Optional[int] = None) -> TensorLikeType:
    if dim is not None:
        dim = utils.canonicalize_dim(a.ndim, dim)
        # Short-circuits if the tensor has no dimensions
        if len(a.shape) == 0:
            assert dim == 0
            return prims.view_of(a)

        # Note: squeeze does not modify tensors when the given dim is not a dimension of length 1
        if a.shape[dim] != 1:
            return prims.view_of(a)
        return prims.squeeze(a, (dim,))

    dims = tuple(idx for idx in range(len(a.shape)) if a.shape[idx] == 1)
    return prims.squeeze(a, dims)


# Note: does not work with TensorMetas because of data-dependent control-flow
# CompositeImplicitAutograd - don't register decomp
def tensor_split(
    a: TensorLikeType,
    indices_or_sections: Union[Tensor, DimsType],
    dim: int = 0,
) -> Tuple[TensorLikeType, ...]:
    _dim = utils.canonicalize_dim(a.ndim, dim)
    if a.ndim == 0:
        msg = "tensor_split: received a rank zero tensor, but expected a tensor of rank one or greater!"
        raise ValueError(msg)

    # If indices_or_sections is a tensor, it must be a CPU Long tensor
    if isinstance(indices_or_sections, TensorLike):
        if not indices_or_sections.device.type == "cpu":
            msg = "tensor_split: if indices_or_sections is a tensor it must be on the CPU, but received one on {0}".format(
                indices_or_sections.device
            )
            raise ValueError(msg)
        if indices_or_sections.dtype != torch.long:
            msg = "tensor_split: if indices_or_sections is a tensor it must have long dtype, "
            " but received one with dtype {0}".format(indices_or_sections.dtype)
            raise ValueError(msg)

    # Case 0 -- indices_or_sections is an integer or a scalar tensor n and a is split along dim into n parts of equal-ish length
    if isinstance(indices_or_sections, IntLike) or (
        isinstance(indices_or_sections, TensorLike) and indices_or_sections.ndim == 0
    ):
        sections: int = (
            indices_or_sections  # type: ignore[assignment]
            if isinstance(indices_or_sections, Number)
            else indices_or_sections.item()
        )

        if sections <= 0:
            msg = "tensor_split: number of sections must be greater than 0, but was {0}".format(
                sections
            )
            raise ValueError(msg)

        splits = []
        dim_size = a.shape[_dim]
        min_split_size = math.floor(dim_size / sections)
        num_splits_one_extra = dim_size % sections
        start_idx = 0
        for split_idx in range(sections):
            split_size = (
                min_split_size + 1
                if (split_idx < num_splits_one_extra)
                else min_split_size
            )
            s = prims.slice_in_dim(a, start_idx, start_idx + split_size, axis=_dim)
            splits.append(s)
            start_idx = start_idx + split_size

        return tuple(splits)
    # Case 1 -- indices_or_sections is a sequence of integers or a 1D tensor describing the splits
    else:
        indices = indices_or_sections
        if isinstance(indices_or_sections, TensorLike):
            if indices_or_sections.ndim != 1:
                msg = "tensor_split: non-scalar indices_or_sections tensors must have only one dimension, "
                "but received a tensor with {0} dimensions".format(
                    indices_or_sections.ndim
                )
                raise ValueError(msg)

            indices = indices_or_sections.tolist()

        splits = []
        start_idx = 0
        for x in indices:
            splits.append(prims.slice_in_dim(a, start_idx, x, axis=_dim))
            start_idx = x
        splits.append(prims.slice_in_dim(a, start_idx, a.shape[_dim], axis=_dim))
        return tuple(splits)


# CompositeImplicitAutograd - don't register decomp
def hsplit(
    a: TensorLikeType, indices_or_sections: DimsType
) -> Tuple[TensorLikeType, ...]:
    check(
        a.ndim >= 1,
        lambda: (
            "torch.hsplit requires a tensor with at least 1 dimension, but got a tensor with "
            + str(a.ndim)
            + " dimensions!"
        ),
    )
    dim = 0 if a.ndim == 1 else 1
    if isinstance(indices_or_sections, IntLike):
        split_size = indices_or_sections
        check(
            (split_size != 0 and a.shape[dim] % split_size == 0),
            lambda: (
                "torch.hsplit attempted to split along dimension "
                + str(dim)
                + ", but the size of the dimension "
                + str(a.shape[dim])
                + " is not divisible by the split_size "
                + str(split_size)
                + "!"
            ),
        )
        return tensor_split(a, split_size, dim)

    check(
        isinstance(indices_or_sections, (list, tuple)),
        lambda: (
            "hsplit(): received an invalid combination of arguments. "
            "Expected indices_or_sections to be of type int, list of ints or tuple of ints "
            f"but got type {type(indices_or_sections)}"
        ),
        exc_type=TypeError,
    )

    split_sizes = indices_or_sections
    return tensor_split(a, split_sizes, dim)


# CompositeImplicitAutograd - don't register decomp
def vsplit(
    a: TensorLikeType, indices_or_sections: DimsType
) -> Tuple[TensorLikeType, ...]:
    check(
        a.ndim >= 2,
        lambda: (
            "torch.vsplit requires a tensor with at least 2 dimension, but got a tensor with "
            + str(a.ndim)
            + " dimensions!"
        ),
    )
    if isinstance(indices_or_sections, IntLike):
        split_size = indices_or_sections
        check(
            (split_size != 0 and a.shape[0] % split_size == 0),
            lambda: (
                "torch.vsplit attempted to split along dimension 0 "
                + ", but the size of the dimension "
                + str(a.shape[0])
                + " is not divisible by the split_size "
                + str(split_size)
                + "!"
            ),
        )
        return tensor_split(a, split_size, 0)

    check(
        isinstance(indices_or_sections, (list, tuple)),
        lambda: (
            "vsplit(): received an invalid combination of arguments. "
            "Expected indices_or_sections to be of type int, list of ints or tuple of ints "
            f"but got type {type(indices_or_sections)}"
        ),
        exc_type=TypeError,
    )

    split_sizes = indices_or_sections
    return tensor_split(a, split_sizes, 0)


@register_decomposition(torch.ops.aten.diag.out)
@out_wrapper()
def diag(
    self: TensorLikeType,
    offset: int = 0,
) -> TensorLikeType:
    ndim = self.dim()
    utils.check(
        ndim in (1, 2), lambda: f"diag(): Supports 1D or 2D tensors. Got {ndim}D"
    )
    if ndim == 1:
        return torch.diag_embed(self, offset)
    else:
        return torch.diagonal_copy(self, offset)


@register_decomposition(torch.ops.aten.diagonal)
def diagonal(
    self: TensorLikeType,
    offset: int = 0,
    dim1: int = 0,
    dim2: int = 1,
) -> TensorLikeType:
    """
    Reference implementation of torch.diagonal
    """
    num_dims = self.dim()
    dim1 = utils.canonicalize_dim(idx=dim1, rank=num_dims)
    dim2 = utils.canonicalize_dim(idx=dim2, rank=num_dims)

    check(
        dim1 != dim2, lambda: f"diagonal dimensions cannot be identical {dim1}, {dim2}"
    )

    storage_offset = self.storage_offset()

    if offset >= 0:
        diag_size = max(min(self.size()[dim1], self.size()[dim2] - offset), 0)
    else:
        diag_size = max(min(self.size()[dim1] + offset, self.size()[dim2]), 0)

    if diag_size > 0:
        if offset >= 0:
            storage_offset += offset * self.stride()[dim2]
        else:
            storage_offset -= offset * self.stride()[dim1]

    sizes = [s for i, s in enumerate(self.size()) if i not in (dim1, dim2)]
    sizes.append(diag_size)

    strides = [s for i, s in enumerate(self.stride()) if i not in (dim1, dim2)]
    strides.append(self.stride()[dim1] + self.stride()[dim2])

    result = self.as_strided(size=sizes, stride=strides, storage_offset=storage_offset)

    return result


diagonal_copy = _make_copy_from_view(diagonal)


@register_decomposition(torch.ops.aten.diag_embed)
def diag_embed(
    t: TensorLikeType,
    offset: int = 0,
    dim1: int = -2,
    dim2: int = -1,
) -> TensorLikeType:
    """
    Reference implementation of torch.diag_embed
    """
    # as per the docs, exchanging dims is equivalent to changing the sign of
    # offset
    if dim1 > dim2:
        dim1, dim2 = dim2, dim1
        offset = -offset

    # convert from negative dims
    rank = t.ndim + 1
    dim1 = utils.canonicalize_dim(rank=rank, idx=dim1)
    dim2 = utils.canonicalize_dim(rank=rank, idx=dim2)

    check(
        dim1 != dim2, lambda: f"diagonal dimensions cannot be identical {dim1}, {dim2}"
    )

    # as per the docs, the size of last dim is placed at dim1 and dim2
    last_dim = t.size(-1)

    if offset != 0:
        # add padding to match the new size
        t_shape = list(t.shape)
        t_shape[-1] = builtins.abs(offset)
        z = torch.zeros(t_shape, dtype=t.dtype, device=t.device, requires_grad=False)
        pair = (z, t) if offset > 0 else (t, z)
        t = torch.cat(pair, dim=-1)
        # make sure the diagonal always has the same size
        last_dim += builtins.abs(offset)

    # preserve original data, but place 1 at dim1 and move last dim to dim2
    t = t.unsqueeze(dim1).movedim(-1, dim2)

    # generate ranges shifting indices based on offset
    a_range = torch.arange(last_dim, device=t.device, dtype=torch.int64)
    b_range = torch.arange(
        offset, last_dim + offset, device=t.device, dtype=torch.int64
    )

    # broadcast
    cond = a_range == b_range.unsqueeze(-1)
    cond_shape = [last_dim if i in (dim1, dim2) else 1 for i in range(len(t.shape))]
    cond = cond.reshape(cond_shape)

    # aten.diag_embed always returns a new contiguous tensor
    # contiguous() is needed to correctly model the output stride
    return utils.mask_tensor(cond, t).contiguous()


# CompositeImplicitAutograd - don't register decomp
def dsplit(a: TensorLikeType, sections: DimsType) -> TensorSequenceType:
    if a.ndim < 3:
        raise RuntimeError(
            f"torch.dsplit requires a tensor with at least 3 dimension, but got a tensor with {a.ndim} dimensions!"
        )
    if isinstance(sections, IntLike) and (sections == 0 or a.shape[2] % sections != 0):
        raise RuntimeError(
            "torch._refs.dsplit attempted to split along dimension 2, "
            + f"but the size of the dimension {a.shape[2]} is not divisible by the split_size {sections}!"
        )
    return tensor_split(a, sections, 2)


@register_decomposition(torch.ops.aten.t.default)
def t(a: TensorLikeType):
    # TODO: Add sparse support
    # if a.is_sparse:
    #     sparse_dim = a.sparse_dim()
    #     dense_dim = a.dense_dim()
    #     if not (sparse_dim <= 2 and dense_dim == 0):
    #         raise RuntimeError(
    #             f"t() expects a tensor with <= 2 sparse and 0 dense dimensions, but got {sparse_dim} sparse and"
    #             f"{dense_dim} dense dimensions"
    #         )
    if a.ndim > 2:
        raise RuntimeError(
            f"t() expects a tensor with <= 2 dimensions, but self is {a.ndim}D"
        )
    return torch.transpose(a, 0, 0 if a.ndim < 2 else 1)


# CompositeImplicitAutograd - don't register decomp
def T(a: TensorLikeType) -> TensorLikeType:
    # n != 2 && n != 0 is deprecated in regular PyTorch.
    check(
        a.ndim in (0, 2),
        lambda: (
            "The use of `x.T` on tensors of dimension other than 0 or 2 "
            "to reverse their shape is not supported."
        ),
    )
    return a.t()


@register_decomposition(torch.ops.aten.transpose)
def transpose(a: TensorLikeType, dim0: int, dim1: int) -> TensorLikeType:
    _dim0, _dim1 = utils.canonicalize_dims(a.ndim, (dim0, dim1))  # type: ignore[misc]

    if a.ndim <= 1 or dim0 == dim1:
        return prims.view_of(a)

    _permutation = list(range(0, a.ndim))
    _permutation[_dim0] = _dim1
    _permutation[_dim1] = _dim0
    return torch.permute(a, _permutation)


# Aliases for transpose
swap_axes = transpose


@register_decomposition(torch.ops.aten.unfold)
def unfold(
    self: TensorLikeType, dimension: int, size: int, step: int
) -> TensorLikeType:
    shape, strides = _get_unfold_shape_stride(
        self.shape, self.stride(), dimension, size, step
    )
    return self.as_strided(shape, strides)


@register_decomposition(torch.ops.aten.unfold_copy)
@out_wrapper()
def unfold_copy(self: TensorLikeType, dimension: int, size: int, step: int):
    return self.unfold(dimension, size, step).clone(
        memory_format=torch.contiguous_format
    )


@register_decomposition(torch.ops.aten.cumsum)
def cumsum(
    a: TensorLikeType,
    dim: int,
    *,
    keepdim: bool = False,
    dtype: Optional[torch.dtype] = None,
    out: Optional[Tensor] = None,
) -> TensorLikeType:
    # We implement all the kwargs of a reduction. ATen just handles dtype
    # nb. This decomposition may not be as efficient as a backend-specific implementation
    ndim = a.ndim
    dim = utils.canonicalize_dim(ndim, dim)
    if ndim == 0:
        return sum(a.unsqueeze(0), dim=0, keepdim=keepdim, dtype=dtype, out=out)
    a = a.unsqueeze(dim + 1)
    rg = torch.arange(a.shape[dim], device=a.device)
    mask = rg.unsqueeze(1) <= rg
    for _ in range(ndim - dim - 1):
        mask = mask.unsqueeze(-1)
    masked_a = utils.mask_tensor(mask, a)
    return sum(masked_a, dim=dim, keepdim=keepdim, dtype=dtype, out=out)


@register_decomposition(torch.ops.aten.unsqueeze)
def unsqueeze(a: TensorLikeType, dim: int) -> TensorLikeType:
    # Note that unsqueeze canonicalizes with rank + 1 because it allows
    # a new innermost dimension to be specified
    ndim = a.ndim + 1
    dim = utils.canonicalize_dim(ndim, dim)
    return prims.expand_dims(a, (dim,), ndim=ndim)


# NOTE: shape is a vararg because Tensor.reshape can be called with as
# Tensor.view(a, b, c) or Tensor.view((a, b, c)) Function call torch.view
# doesn't support unpacked shapes
# TODO: Turn this into a decomposition (currently fails on reshape meta tests)
@register_decomposition(torch.ops.aten.view)
def view(a: TensorLikeType, *shape: ShapeType) -> TensorLikeType:
    return _reshape_view_helper(a, *shape, allow_copy=False)


# CompositeImplicitAutograd - don't register decomp
def view_as(self: TensorLikeType, other: TensorLikeType) -> TensorLikeType:
    return self.view(other.size())


# CompositeImplicitAutograd - don't register decomp
def ravel(a: TensorLikeType) -> TensorLikeType:
    return reshape(a, (-1,))


@register_decomposition(torch.ops.aten.empty.memory_format)
@out_wrapper()
def empty(
    *shape,
    dtype: Optional[torch.dtype] = None,
    layout: torch.layout = torch.strided,
    device: Optional[torch.device] = None,
    requires_grad: bool = False,
    pin_memory: bool = False,
    memory_format: torch.memory_format = torch.contiguous_format,
) -> TensorLikeType:
    check(
        memory_format != torch.preserve_format,
        lambda: "torch.empty: the Preserve memory format is not supported",
    )

    shape = utils.extract_shape_from_varargs(shape)

    if memory_format == torch.contiguous_format:
        strides = utils.make_contiguous_strides_for(shape)
    elif memory_format == torch.channels_last_3d:
        strides = utils.make_channels_last_3d_strides_for(shape)
    else:  # memory_format == torch.channels_last
        check(
            memory_format == torch.channels_last,
            lambda: f"torch.empty: received an unknown memory format {memory_format}!",
        )
        strides = utils.make_channels_last_2d_strides_for(shape)

    return torch.empty_strided(
        shape,
        strides,
        dtype=dtype,
        layout=layout,
        device=device,
        pin_memory=pin_memory,
        requires_grad=requires_grad,
    )


@register_decomposition(torch.ops.aten.new_empty)
def new_empty(
    a: TensorLikeType,
    size: ShapeType,
    *,
    dtype: Optional[torch.dtype] = None,
    layout: Optional[torch.layout] = None,
    device: Optional[torch.device] = None,
    pin_memory: bool = False,
) -> TensorLikeType:

    dtype = a.dtype if dtype is None else dtype
    layout = a.layout if layout is None else layout
    device = a.device if device is None else device

    return torch.empty(
        size,
        dtype=dtype,
        device=device,
        pin_memory=pin_memory,
        layout=layout,
    )


@register_decomposition(torch.ops.aten.new_empty_strided)
def new_empty_strided(
    a: TensorLikeType,
    size: ShapeType,
    stride: StrideType,
    *,
    dtype: Optional[torch.dtype] = None,
    layout: Optional[torch.layout] = None,
    device: Optional[torch.device] = None,
    pin_memory: bool = False,
) -> TensorLikeType:
    """
    Reference implementation of torch.Tensor.new_empty_strided
    """

    dtype = a.dtype if dtype is None else dtype
    layout = a.layout if layout is None else layout
    device = a.device if device is None else device

    return torch.empty_strided(
        size,
        stride,
        dtype=dtype,
        device=device,
        pin_memory=pin_memory,
        layout=layout,
    )


@register_decomposition(torch.ops.aten.zeros.default)
@out_wrapper()
def zeros(
    *size,
    dtype: Optional[torch.dtype] = None,
    layout: torch.layout = torch.strided,
    device: Optional[torch.device] = None,
    pin_memory: bool = False,
    requires_grad: bool = False,
) -> TensorLikeType:
    size = utils.extract_shape_from_varargs(size)

    if dtype is None:
        dtype = torch.get_default_dtype()

    return torch.full(
        size,
        False if dtype == torch.bool else 0,
        dtype=dtype,
        layout=layout,
        device=device,
        pin_memory=pin_memory,
        requires_grad=requires_grad,
    )


@register_decomposition(torch.ops.aten.new_zeros)
def new_zeros(
    a: TensorLikeType,
    size: ShapeType,
    *,
    dtype: Optional[torch.dtype] = None,
    layout: Optional[torch.layout] = None,
    device: Optional[torch.device] = None,
    pin_memory: bool = False,
    requires_grad: bool = False,
) -> TensorLikeType:
    dtype = a.dtype if dtype is None else dtype
    layout = a.layout if layout is None else layout
    device = a.device if device is None else device

    return torch.full(
        size,
        False if dtype == torch.bool else 0,
        dtype=dtype,
        layout=layout,
        device=device,
        pin_memory=pin_memory,
        requires_grad=requires_grad,
    )


@register_decomposition(torch.ops.aten.ones.default)
@out_wrapper()
def ones(
    *size,
    dtype: Optional[torch.dtype] = None,
    layout: torch.layout = torch.strided,
    device: Optional[torch.device] = None,
    pin_memory: bool = False,
    requires_grad: bool = False,
) -> TensorLikeType:
    size = utils.extract_shape_from_varargs(size)

    if dtype is None:
        dtype = torch.get_default_dtype()

    return torch.full(
        size,
        True if dtype == torch.bool else 1,
        dtype=dtype,
        layout=layout,
        device=device,
        pin_memory=pin_memory,
        requires_grad=requires_grad,
    )


@register_decomposition(torch.ops.aten.new_ones)
def new_ones(
    a: TensorLikeType,
    size: ShapeType,
    *,
    dtype: Optional[torch.dtype] = None,
    layout: Optional[torch.layout] = None,
    device: Optional[torch.device] = None,
    pin_memory: bool = False,
    requires_grad: bool = False,
) -> TensorLikeType:
    dtype = a.dtype if dtype is None else dtype
    layout = a.layout if layout is None else layout
    device = a.device if device is None else device

    return torch.full(
        size,
        True if dtype == torch.bool else 1,
        dtype=dtype,
        layout=layout,
        device=device,
        pin_memory=pin_memory,
        requires_grad=requires_grad,
    )


@register_decomposition(torch.ops.aten.new_full)
def new_full(
    a: TensorLikeType,
    size: ShapeType,
    fill_value: Union[int, float, bool],
    *,
    dtype: Optional[torch.dtype] = None,
    layout: Optional[torch.layout] = None,
    device: Optional[torch.device] = None,
    pin_memory: bool = False,
) -> TensorLikeType:
    dtype = a.dtype if dtype is None else dtype
    layout = a.layout if layout is None else layout
    device = a.device if device is None else device

    return torch.full(
        size,
        fill_value,
        dtype=dtype,
        layout=layout,
        device=device,
        pin_memory=pin_memory,
    )


@register_decomposition(torch.ops.aten.empty_like)
def empty_like(
    a: TensorLikeType,
    *,
    dtype: Optional[torch.dtype] = None,
    device: Optional[torch.device] = None,
    layout: Optional[torch.layout] = None,
    pin_memory: bool = False,
    requires_grad: bool = False,
    memory_format: torch.memory_format = torch.preserve_format,
) -> TensorLikeType:

    dtype = a.dtype if dtype is None else dtype
    layout = a.layout if layout is None else layout
    device = a.device if device is None else device

    strides: Tuple[int, ...]

    if memory_format != torch.preserve_format:
        return torch.empty(
            a.shape,
            dtype=dtype,
            layout=layout,
            device=device,
            requires_grad=requires_grad,
            pin_memory=pin_memory,
            memory_format=memory_format,
        )

    # memory_format == torch.preserve_format
    strides = utils.compute_elementwise_output_strides(a)
    return torch.empty_strided(
        a.shape,
        strides,
        dtype=dtype,
        layout=layout,
        device=device,
        pin_memory=pin_memory,
        requires_grad=requires_grad,
    )


@register_decomposition(
    [
        torch.ops.aten.arange.default,
        torch.ops.aten.arange.start,
        torch.ops.aten.arange.start_step,
    ]
)
@out_wrapper()
def arange(
    start: NumberType = 0,
    end: Optional[NumberType] = None,
    step: NumberType = 1,
    *,
    dtype: Optional[torch.dtype] = None,
    layout: torch.layout = torch.strided,
    device: Optional[torch.device] = None,
    pin_memory: bool = False,
    requires_grad: bool = False,
) -> TensorLikeType:
    utils.check_layout(layout)
    utils.check_pin_memory(pin_memory)
    # Case: torch.arange(5)
    if end is None:
        end = start
        start = 0
    return prims.arange(
        start,
        end,
        step,
        dtype=dtype,
        # layout=layout,
        device=device,
        # pin_memory=pin_memory,
        requires_grad=requires_grad,
    )


@register_decomposition(torch.ops.aten.linspace)
@out_wrapper()
def linspace(
    start: NumberType,
    end: NumberType,
    steps: NumberType,
    *,
    dtype: Optional[torch.dtype] = None,
    device: Optional[torch.device] = None,
    layout: torch.layout = torch.strided,
    pin_memory: bool = False,
    requires_grad: bool = False,
) -> TensorLikeType:
    if dtype is None:
        dtype = torch.get_default_dtype()

    # NB: NumPy actually doesn't do this cast, but for this ref, I'd rather have this
    #     cast than not, because it allows us to always go into the precise path
    #     if dtype is integral and not worry about whether start/end are float
    if prims.utils.is_integer_dtype(dtype):
        if isinstance(start, FloatLike):
            start = sym_int(start)
        if isinstance(end, FloatLike):
            end = sym_int(end)

    if py_any(isinstance(arg, complex) for arg in (start, end, steps)):
        raise NotImplementedError
    assert not isinstance(start, complex) and not isinstance(end, complex)  # for mypy

    check(
        isinstance(steps, IntLike),
        lambda: "steps must be int, not float",
        exc_type=TypeError,
    )
    assert isinstance(steps, IntLike)  # for mypy
    check(steps >= 0, lambda: "number of steps must be non-negative")

    factory_kwargs = {
        "layout": layout,
        "device": device,
        "pin_memory": pin_memory,
        "requires_grad": requires_grad,
    }
    if steps == 0:
        ret = torch.full((0,), 0, dtype=dtype, **factory_kwargs)  # type: ignore[call-overload]
    elif steps == 1:
        ret = torch.full((1,), start, dtype=dtype, **factory_kwargs)  # type: ignore[call-overload]
    elif start == end:
        ret = torch.full((steps,), start, dtype=dtype, **factory_kwargs)  # type: ignore[call-overload]
    else:
        if prims.utils.is_integer_dtype(dtype):
            # We need to cast to int, so to avoid off-by-one issues
            # do the entire computation with ints when we can
            assert isinstance(start, IntLike) and isinstance(end, IntLike)
            step_size_x_denom = end - start
            eps = 1 if end > start else -1
            denom = steps - 1
            ret = prims.to_dtype(
                torch.arange(
                    start * denom,
                    end * denom + eps,
                    step_size_x_denom,
                    dtype=torch.int64,
                    **factory_kwargs,  # type: ignore[arg-type]
                )
                / denom,
                dtype,
            )
        else:
            step_size = (end - start) / (steps - 1)
            eps = step_size / 2
            ret = prims.to_dtype(
                torch.arange(  # type: ignore[call-overload]
                    start, end + eps, step_size, dtype=torch.float64, **factory_kwargs
                ),
                dtype,
            )

    return ret


@register_decomposition(torch.ops.aten.logspace)
@out_wrapper()
def logspace(
    start: NumberType,
    end: NumberType,
    steps: NumberType,
    base: NumberType = 10,
    *,
    dtype: Optional[torch.dtype] = None,
    device: Optional[torch.device] = None,
    layout: torch.layout = torch.strided,
    pin_memory: bool = False,
    requires_grad: bool = False,
) -> TensorLikeType:
    if dtype is None:
        dtype = torch.get_default_dtype()

    # NB: NumPy doesn't have this cast
    if prims.utils.is_integer_dtype(dtype):
        if isinstance(start, FloatLike):
            start = sym_int(start)
        if isinstance(end, FloatLike):
            end = sym_int(end)

    assert not isinstance(base, complex)  # for mypy
    if base < 0:
        raise NotImplementedError
    ret = torch.linspace(
        start,
        end,
        steps,
        dtype=torch.float64,
        layout=layout,
        device=device,
        pin_memory=pin_memory,
        requires_grad=requires_grad,
    )
    return prims.to_dtype(torch.pow(base, ret), dtype)


@overload
def meshgrid(tensors: Sequence[TensorLikeType], indexing: str):
    pass


@overload
def meshgrid(*tensors: TensorLikeType, indexing: str):
    pass


@register_decomposition(torch.ops.aten.meshgrid)
def meshgrid(
    *tensors: Union[TensorLikeType, List[TensorLikeType], Tuple[TensorLikeType]],
    indexing: str,
) -> List[TensorLikeType]:
    # This ref simultaneously handles two overloads (see stubs above)
    # The `indexing` argument is currently optional for torch.meshgrid, but we
    # plan to make the argument required: https://github.com/pytorch/pytorch/issues/50276
    if isinstance(tensors[0], list) or isinstance(tensors[0], tuple):
        assert len(tensors) == 1
        tensors = tuple(tensors[0])

    check(
        py_all(isinstance(a, TensorLike) for a in tensors),
        lambda: "meshgrid expects its inputs to be tensors",
    )

    check(len(tensors) > 0, lambda: "meshgrid expects a non-empty TensorList")

    for i in range(len(tensors) - 1):
        check(
            tensors[i].dtype == tensors[i + 1].dtype,  # type: ignore[union-attr]
            lambda: "meshgrid expects all tensors to have the same dtype",
        )
        check(
            tensors[i].device == tensors[i + 1].device,  # type: ignore[union-attr]
            lambda: "meshgrid expects all tensors to have the same device",
        )

    swap_first_and_second_tensors = False
    if indexing == "xy":
        swap_first_and_second_tensors = len(tensors) >= 2
        if swap_first_and_second_tensors:
            tensors = (tensors[1], tensors[0], *tensors[2:])
    else:
        check(
            indexing == "ij",
            lambda: (
                'torch.meshgrid: indexing must be one of "xy" or "ij", '
                f"but received: {indexing}"
            ),
        )

    result_shape: List[int] = []
    for t in tensors:
        assert isinstance(t, TensorLike)  # mypy
        check(
            t.ndim == 0 or t.ndim == 1,
            lambda: f"torch.meshgrid: Expected 0D or 1D tensor in the tensor list but got: {t}",
        )
        result_shape.append(t.numel())

    grids: List[TensorLikeType] = []
    for i, t in enumerate(tensors):
        assert isinstance(t, TensorLike)  # mypy
        if t.ndim == 0:
            t = t.view((1,))
        grids.append(prims.broadcast_in_dim(t, result_shape, (i,)))

    if swap_first_and_second_tensors:
        # Swap outputs if we originally swapped at the beginning
        grids[0], grids[1] = grids[1], grids[0]

    return grids


# CompositeImplicitAutograd - don't register decomp
def movedim(
    input: TensorLikeType,
    source: Union[int, DimsSequenceType],
    destination: Union[int, DimsSequenceType],
) -> TensorLikeType:
    """
    Reference implementation of torch.movedim
    """
    if type(source) is int:
        source = (source,)
    if type(destination) is int:
        destination = (destination,)

    utils.check(
        len(source) == len(destination),  # type: ignore[arg-type]
        lambda: (
            "movedim: Invalid source or destination dims: source "
            f"({source} dims) should contain the same number of dims as "
            f"destination ({destination} dims)"
        ),
    )

    rank = input.ndim
    ss = tuple(utils.canonicalize_dims(rank=rank, indices=source))  # type: ignore[arg-type]
    ds = tuple(utils.canonicalize_dims(rank=rank, indices=destination))  # type: ignore[arg-type]

    sss = set(ss)
    dss = set(ds)

    utils.check(
        len(ss) == len(sss),
        lambda: f"movedim: repeated dim in `source` {source}",
    )
    utils.check(
        len(ds) == len(dss),
        lambda: f"movedim: repeated dim in `destination` {destination}",
    )

    m = dict(zip(ds, ss))
    dims = []
    si = 0  # source index
    for di in range(rank):
        # check if the destination index is in the mapping
        s = m.get(di)
        if s is not None:
            # insert source index if found
            dims.append(s)
        else:
            # insert source index sequentially, skipping indices from the mapping
            while si in sss:
                si += 1
            dims.append(si)
            si += 1

    result = torch.permute(input, tuple(dims))

    return result


# NOTE: for convenience, shape can be a tuple of ints or a tuple containing a tuple of ints
@register_decomposition(torch.ops.aten.empty_strided)
def empty_strided(
    shape: Union[ShapeType, Tuple[ShapeType]],
    strides: StrideType,
    *,
    dtype: Optional[torch.dtype] = None,
    device: Optional[torch.device] = None,
    layout: torch.layout = torch.strided,
    requires_grad: bool = False,
    pin_memory: bool = False,
) -> TensorLikeType:
    # Layout == strided, pin_memory is False
    utils.check_layout(layout)
    utils.check_pin_memory(pin_memory)

    shape = utils.extract_shape_from_varargs(shape)
    dtype = torch.get_default_dtype() if dtype is None else dtype
    device = torch.device("cpu") if device is None else device

    return prims.empty_strided(
        shape,
        strides,
        dtype=dtype,
        device=device,
        requires_grad=requires_grad,
    )


@register_decomposition(torch.ops.aten.eye)
@out_wrapper()
def eye(
    n: int,
    m: Optional[int] = None,
    *,
    dtype: Optional[torch.dtype] = None,
    layout: torch.layout = torch.strided,
    device: Optional[torch.device] = None,
    pin_memory: bool = False,
    requires_grad: bool = False,  # TODO: unused
) -> TensorLikeType:
    """
    Reference implementation of torch.eye
    """
    if m is None:
        m = n

    check(n >= 0, lambda: f"n must be greater or equal to 0, got {n}")
    check(m >= 0, lambda: f"m must be greater or equal to 0, got {m}")

    range_n = torch.arange(n, dtype=torch.int64, device=device, requires_grad=False)
    range_m = torch.arange(m, dtype=torch.int64, device=device, requires_grad=False)

    cond = range_n.unsqueeze(-1) == range_m
    if dtype is torch.bool:
        return cond
    else:
        one = torch.ones(
            (1,),
            dtype=dtype,
            layout=layout,
            device=device,
            pin_memory=pin_memory,
            requires_grad=False,
        )
        return torch.where(cond, one, 0)
    # TODO: Use requires_grad.  All refs taking the requires_grad kwarg must
    # return a leaf tensor.
    # result.requires_grad_(requires_grad)


@register_decomposition(torch.ops.aten.full)
@out_wrapper()
def full(
    shape: ShapeType,
    fill_value: NumberType,
    *,
    dtype: Optional[torch.dtype] = None,
    layout: torch.layout = torch.strided,
    device: Optional[torch.device] = None,
    pin_memory: bool = False,
    requires_grad: bool = False,
) -> TensorLikeType:
    e = empty(
        shape,
        dtype=dtype,
        layout=layout,
        device=device,
        pin_memory=pin_memory,
        requires_grad=requires_grad,
    )
    return fill(e, fill_value)


def full_like(
    a: TensorLikeType,
    fill_value: NumberType,
    *,
    dtype: Optional[torch.dtype] = None,
    layout: Optional[torch.layout] = None,
    device: Optional[torch.device] = None,
    pin_memory: bool = False,
    requires_grad: bool = False,
    memory_format: torch.memory_format = torch.preserve_format,
) -> TensorLikeType:
    e = torch.empty_like(
        a,
        dtype=dtype,
        layout=layout,
        device=device,
        pin_memory=pin_memory,
        requires_grad=requires_grad,
        memory_format=memory_format,
    )
    return fill(e, fill_value)


zeros_like = partial(full_like, fill_value=False)


ones_like = partial(full_like, fill_value=True)

# TODO: add pin_memory support
@register_decomposition(torch.ops.aten.randn.default)
@out_wrapper()
def randn(
    *shape,
    dtype: Optional[torch.dtype] = None,
    device: Optional[torch.device] = None,
    layout: Optional[torch.layout] = None,
    requires_grad: bool = False,
    pin_memory: Optional[bool] = None,
) -> TensorLikeType:

    # check(pin_memory is None, lambda: "pin_memory parameter is not supported!")

    shape_ = utils.extract_shape_from_varargs(shape)

    dtype = utils.dtype_or_default(dtype)
    device = utils.device_or_default(device)
    layout = utils.layout_or_default(layout)

    return prims.normal(
        shape_,
        mean=0.0,
        std=1.0,
        dtype=dtype,
        device=device,
        requires_grad=requires_grad,
    )


def scalar_tensor(
    a: NumberType,
    *,
    dtype: Optional[torch.dtype] = None,
    layout: torch.layout = torch.strided,
    device: Optional[torch.device] = None,
    pin_memory: bool = False,
) -> TensorLikeType:
    utils.check_layout(layout)
    utils.check_pin_memory(pin_memory)
    dtype = dtype if dtype is not None else utils.type_to_dtype(type(a))
    device = device if device is not None else torch.device("cpu")
    return prims.scalar_tensor(a, dtype=dtype, device=device)


#
# Randomness References
#


@register_decomposition(torch.ops.aten.uniform)
def uniform(
    shape: ShapeType,
    low: Union[bool, int, float] = 0.0,
    high: Union[bool, int, float] = 1.0,
    *,
    dtype: torch.dtype,
    device: DeviceLikeType,
) -> TensorLikeType:
    utils.validate_shape(shape)

    assert isinstance(low, Number)
    assert isinstance(high, Number)
    low = sym_float(low)
    high = sym_float(high)

    assert isinstance(dtype, torch.dtype)
    device = utils.canonicalize_device(device)

    return prims.uniform(shape, low=low, high=high, dtype=dtype, device=device)


@register_decomposition(
    [torch.ops.aten.masked_fill.Scalar, torch.ops.aten.masked_fill.Tensor]
)
def masked_fill(a: TensorLikeType, mask: TensorLikeType, value: TensorOrNumberLikeType):
    python_type = utils.dtype_to_type(a.dtype)
    if isinstance(value, Number):
        value_type = type(value)
    else:
        # NOTE: Could not use value = item(value) as it resulted in
        # RuntimeError: Cannot cast FakeTensor(cpu) to number
        value_ndim = value.ndim
        check(
            value_ndim == 0,
            lambda: f"only supports a 0-dimensional value tensor, but got tensor with {value_ndim} dimension",
        )
        # `masked_fill` allows cpu scalar to be moved to cuda but not otherwise.
        check(
            a.device.type == "cuda" or value.device == a.device,
            lambda: "Expected `value` to be on same device as `a`",
        )
        value_type = utils.dtype_to_type(value.dtype)
        if utils.is_cpu_scalar_tensor(value):
            value = value.item()

    if value_type is complex:
        # only downcasting from complex to lower type is not allowed.
        # We allow casting `value` to lower type for other case
        # Eg. float -> int.
        # Ref: https://github.com/pytorch/pytorch/issues/79195
        check(
            utils.is_weakly_lesser_type(value_type, python_type),
            lambda: f"could not convert to type {python_type} without overflow",
        )

    # Since `where` allows type-promotion,
    # cast value to correct type before passing to `where`
    if isinstance(value, Number):
        r = torch.where(mask, python_type(value), a)
    else:
        assert isinstance(value, TensorLike)
        r = torch.where(mask, prims.to_dtype(value, a.dtype), a)

    # aten.mask_fill always return a new contiguous tensor
    # contiguous() is needed to correctly model the output stride
    return r.contiguous()


# CompositeImplicitAutograd - don't register decomp
def allclose(
    a: TensorLikeType,
    b: TensorLikeType,
    rtol: float = 1e-05,
    atol: float = 1e-08,
    equal_nan: bool = False,
) -> bool:
    """
    Reference implementation of torch.allclose
    """
    _check_close_args(name="torch.allclose", a=a, b=b, rtol=rtol, atol=atol)

    return bool(
        torch.all(torch.isclose(a, b, rtol=rtol, atol=atol, equal_nan=equal_nan)).item()
    )


# TODO: add OpInfo for torch.equal and refs.equal
def equal(a: TensorLikeType, b: TensorLikeType) -> bool:
    utils.check_same_device(a, b, allow_cpu_scalar_tensors=False)
    utils.check_same_dtype(a, b)

    # Shape check
    if a.ndim != b.ndim:
        return False

    for x, y in zip(a.shape, b.shape):
        if x != y:
            return False

    # Short-circuits if there are no elements to validate
    if a.numel() == 0:
        return True

    return item(all(eq(a, b)))  # type: ignore[return-value]


@out_wrapper(exact_dtype=True)
def norm(
    input: TensorLikeType,
    p: Optional[Union[float, str]] = "fro",
    dim: Optional[DimsType] = None,
    keepdim: bool = False,
    *,
    dtype: Optional[torch.dtype] = None,
) -> TensorLikeType:
    # In these cases we compute the "Frobenius norm"
    if (
        p == "fro" and (dim is None or isinstance(dim, Dim) or len(dim) <= 2)
    ) or p is None:
        p = 2
    if isinstance(dim, Dim):
        dim = [dim]
    if isinstance(p, str):
        # Here we either call the nuclear norm, or we call matrix_norm with some arguments
        # that will throw an error
        if dim is None:
            dim = tuple(range(input.ndim))
        return torch.linalg.matrix_norm(input, p, dim, keepdim, dtype=dtype)
    else:
        return torch.linalg.vector_norm(input, p, dim, keepdim, dtype=dtype)


@register_decomposition(torch.ops.aten.trace)
def trace(self: TensorLikeType) -> TensorLikeType:
    utils.check(
        self.ndim == 2, lambda: "expected a matrix, but got tensor with dim {self.ndim}"
    )
    return torch.sum(torch.diag(self, 0))


def _make_r_binary_op(base_op):
    def rop(
        a: Union[TensorLikeType, NumberType],
        b: Union[TensorLikeType, NumberType],
    ) -> TensorLikeType:
        return base_op(b, a)

    return rop


rtruediv = _make_r_binary_op(true_divide)
rfloordiv = _make_r_binary_op(floor_divide)
rpow = _make_r_binary_op(pow)


@register_decomposition(torch.ops.aten.triu)
@out_wrapper()
def triu(a: TensorLikeType, diagonal: int = 0) -> TensorLikeType:
    utils.check(
        a.ndim >= 2, lambda: "triu: input tensor must have at least 2 dimensions"
    )
    h, w = a.shape[-2:]
    mask = (
        torch.arange(w, device=a.device).unsqueeze(-2)
        - torch.arange(h, device=a.device).unsqueeze(-1)
    ) >= diagonal

    # aten.triu always returns a new contiguous tensor
    # contiguous() is needed to correctly model the output stride
    return utils.mask_tensor(mask, a).contiguous()


@register_decomposition(torch.ops.aten.tril)
@out_wrapper()
def tril(a: TensorLikeType, diagonal: int = 0) -> TensorLikeType:
    utils.check(
        a.ndim >= 2, lambda: "tril: input tensor must have at least 2 dimensions"
    )
    h, w = a.shape[-2:]
    mask = (
        torch.arange(w, device=a.device).unsqueeze(-2)
        - torch.arange(h, device=a.device).unsqueeze(-1)
    ) <= diagonal

    # aten.tril always returns a new contiguous tensor
    # contiguous() is needed to correctly model the output stride
    return utils.mask_tensor(mask, a).contiguous()


# This is based on get_tril_size in aten/src/ATen/native/TensorFactories.h
# The components of the matrix that belong to the lower triangle with offset
# form a pentagon that can be broken down into a top trapezoid and a bottom
# rectangle. For the implementation of tril_indices, we need the sizes of
# both of these, as well as the length of the top side of the trapezoid.
def _get_tril_sizes(row: int, col: int, offset: int) -> Tuple[int, int, int]:
    if row == 0 or col == 0:
        return 0, 0, 0

    m_first_row = min(col, 1 + offset) if offset > 0 else int(row + offset > 0)
    m_last_row = max(0, min(col, row + offset))
    n_row_all = max(0, min(row, row + offset))
    n_row_trapezoid = m_last_row - m_first_row + 1

    # Number of elements in top trapezoid
    trapezoid_size = (m_first_row + m_last_row) * n_row_trapezoid // 2
    # Number of elements in bottom rectangle
    diff_row = n_row_all - n_row_trapezoid
    rectangle_size = max(0, diff_row * col)

    return trapezoid_size, rectangle_size, m_first_row


def _trilu_checks(
    name: str,
    row: int,
    col: int,
    dtype: torch.dtype,
    layout: torch.layout,
    pin_memory: bool,
):
    check(row >= 0, lambda: f"row must be non-negative, got {row}")
    check(col >= 0, lambda: f"col must be non-negative, got {col}")
    check(
        dtype in (torch.int32, torch.int64),
        lambda: f"\"{name}\" not implemented for '{dtype}'",
    )


# This is based on tril_indices_cuda in aten/src/ATen/native/cuda/TensorFactories.cu
@register_decomposition(torch.ops.aten.tril_indices)
def tril_indices(
    row: int,
    col: int,
    offset: int = 0,
    *,
    dtype: torch.dtype = torch.long,
    layout: torch.layout = torch.strided,
    device: DeviceLikeType = "cpu",
    pin_memory: bool = False,
) -> TensorLikeType:
    _trilu_checks("tril_indices", row, col, dtype, layout, pin_memory)

    trapezoid_size, rectangle_size, m_first_row = _get_tril_sizes(row, col, offset)
    row_offset = max(0, -offset)

    arange_kw = partial(
        torch.arange, layout=layout, device=device, pin_memory=pin_memory
    )

    # first we do the indices for top trapezoid
    xs1 = arange_kw(0, trapezoid_size, dtype=torch.float64)
    b = m_first_row - 0.5
    row_inds1 = torch.floor(-b + torch.sqrt(b * b + 2 * xs1))
    col_inds1 = torch.floor(xs1 - (2 * m_first_row - 1 + row_inds1) * row_inds1 * 0.5)
    row_inds1 = prims.to_dtype(row_inds1 + row_offset, dtype)
    col_inds1 = prims.to_dtype(col_inds1, dtype)

    # then bottom rectangle
    xs2 = arange_kw(0, rectangle_size, dtype=dtype)
    row_inds2 = xs2 // col + (col - m_first_row + 1 + row_offset)
    col_inds2 = xs2 % col

    return torch.stack(
        (torch.cat((row_inds1, row_inds2)), torch.cat((col_inds1, col_inds2)))
    )


# Similar to _get_tril_sizes above, but here there is a top trapezoid and
# a bottom rectangle instead. Note that you can't reduce this to
# _get_tril_sizes(col, row, -offset) because that would correspond to
# decomposing into a left trapezoid and right rectangle.
def _get_triu_sizes(row: int, col: int, offset: int) -> Tuple[int, int, int]:
    if row == 0 or col == 0:
        return 0, 0, 0

    m_first_row = max(0, col - offset) if offset > 0 else col

    # Number of elements in top rectangle
    rectangle_size = max(0, min(row, -offset) * col)

    # Number of elements in bottom trapezoid
    trapezoid_size_tril, rectangle_size_tril, _ = _get_tril_sizes(row, col, offset - 1)
    triu_size = row * col - (trapezoid_size_tril + rectangle_size_tril)
    trapezoid_size = triu_size - rectangle_size

    return trapezoid_size, rectangle_size, m_first_row


@register_decomposition(torch.ops.aten.triu_indices)
def triu_indices(
    row: int,
    col: int,
    offset: int = 0,
    *,
    dtype: torch.dtype = torch.long,
    layout: torch.layout = torch.strided,
    device: DeviceLikeType = "cpu",
    pin_memory: bool = False,
) -> TensorLikeType:
    _trilu_checks("triu_indices", row, col, dtype, layout, pin_memory)

    trapezoid_size, rectangle_size, m_first_row = _get_triu_sizes(row, col, offset)
    col_offset = max(0, offset)

    arange_kw = partial(
        torch.arange, layout=layout, device=device, pin_memory=pin_memory
    )

    # indices for top rectangle
    xs2 = arange_kw(0, rectangle_size, dtype=dtype)
    row_inds2 = xs2 // col
    col_inds2 = xs2 % col

    # bottom trapezoid
    xs1 = arange_kw(0, trapezoid_size, dtype=torch.float64)
    b = -0.5 - m_first_row
    row_inds1 = torch.floor(-b - torch.sqrt(b * b - 2 * xs1))
    col_inds1 = torch.floor(xs1 - ((2 * m_first_row - 1 - row_inds1) * row_inds1) * 0.5)
    row_inds1 = prims.to_dtype(row_inds1, dtype)
    col_inds1 = prims.to_dtype(col_inds1, dtype)

    if col:
        row_inds1 = row_inds1 + (rectangle_size // col)
    col_inds1 = col_inds1 + col_offset

    return torch.stack(
        (torch.cat((row_inds2, row_inds1)), torch.cat((col_inds2, col_inds1)))
    )


@register_decomposition(torch.ops.aten.bucketize)
@out_wrapper(exact_dtype=True)
def bucketize(
    a: TensorLikeType,
    boundaries: TensorLikeType,
    *,
    out_int32: bool = False,
    right: bool = False,
):
    utils.check(
        boundaries.dim() == 1,
        lambda: f"boundaries tensor must be 1 dimension but got dim({boundaries.dim()})",
    )

    out_dtype = torch.int32 if out_int32 else torch.int64
    n_boundaries = boundaries.shape[-1]
    if n_boundaries == 0:
        return torch.zeros_like(a)
    # We are trying to find the bucket (defined by pairs of consecutive elements of `boundaries`)
    # each element of `a` belongs to. We use binary search to achieve logarithimic complexity,
    # but each step of the search is done "in parallel" over all elements of `a`
    # can't use int32 as indexes, so we have to do all computations with int64 and convert at the end
    start = torch.zeros(a.shape, device=a.device, dtype=torch.int64)
    end = start + n_boundaries
    # Max depth of the binary search
    # Since we can't break out of the loop at different points for different elements of a,
    # we just do the max amount of iterations that binary search requires and add condition
    # tensor (cond_update below) to stop updating once the search terminates

    # For first iteration through loop we can skip some checks, we have separate implementation
    mid = start + (end - start) // 2
    mid_val = boundaries[mid]
    if right:
        cond_mid = mid_val > a
    else:
        cond_mid = mid_val >= a
    start = torch.where(cond_mid, start, mid + 1)

    if n_boundaries > 1:
        cond_update = torch.ones_like(a, dtype=torch.bool)
        niters = int(math.log2(n_boundaries))
        for _ in range(niters):
            end = torch.where(cond_mid & cond_update, mid, end)
            cond_update = start < end
            # start might end up pointing to 1 past the end, we guard against that
            mid = torch.where(cond_update, start + (end - start) // 2, 0)
            mid_val = boundaries[mid]
            # If right is true, the buckets are closed on the *left*
            # (i.e., we are doing the equivalent of std::upper_bound in C++)
            # Otherwise they are closed on the right (std::lower_bound)
            if right:
                cond_mid = mid_val > a
            else:
                cond_mid = mid_val >= a
            start = torch.where((~cond_mid) & cond_update, mid + 1, start)

    return start.to(dtype=out_dtype)


import torch._refs._conversions
import torch._refs.fft
import torch._refs.linalg
import torch._refs.nn.functional
import torch._refs.special<|MERGE_RESOLUTION|>--- conflicted
+++ resolved
@@ -873,7 +873,6 @@
 
         # TODO: enable this for operations that support it, like add
         if isinstance(a, Number) and isinstance(b, Number):
-<<<<<<< HEAD
             torch_ops_that_allow_only_numbers = [
                 '_trunc_divide',
             ]
@@ -881,11 +880,6 @@
                 raise ValueError(
                     "Receive two Number inputs to an elementwise binary operation!"
                 )
-=======
-            raise ValueError(
-                f"Receive two Number inputs to an elementwise binary operation {prim}!"
-            )
->>>>>>> 16e35bd1
 
         a, b = _maybe_broadcast(a, b)
         return prim(a, b)
