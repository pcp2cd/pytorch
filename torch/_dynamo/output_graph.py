--- conflicted
+++ resolved
@@ -295,24 +295,6 @@
             "co_firstlineno": f_code.co_firstlineno,
         }
 
-<<<<<<< HEAD
-        # tracked_fakes says where any tensor that was wrapped to fake came
-        # from.  It is similar to GraphArg, in that all GraphArgs will get
-        # will get added to TrackedFakes, but TrackedFakes also contains
-        # GraphArgs that got pruned, and things like Tensor attributes which
-        # aren't explicit graph inputs.  Used by shape guard
-        self.tracked_fakes: List[TrackedFake] = []
-        # In export mode, we force the shape_env to strictly disallow any constraining
-        # of the user marked dynamic dims
-        fake_mode = torch._subclasses.FakeTensorMode(
-            shape_env=ShapeEnv(
-                allow_scalar_outputs=config.capture_scalar_outputs,
-                allow_dynamic_output_shape_ops=config.capture_dynamic_output_shape_ops,
-                frame_id=frame_state["_id"],
-                co_fields=self.co_fields,
-                tracked_fakes=self.tracked_fakes,
-            ),
-=======
         shape_env = ShapeEnv(
             allow_scalar_outputs=config.capture_scalar_outputs,
             allow_dynamic_output_shape_ops=config.capture_dynamic_output_shape_ops,
@@ -323,22 +305,18 @@
         # of the user marked dynamic dims
         fake_mode = torch._subclasses.FakeTensorMode(
             shape_env=shape_env,
->>>>>>> d4dbf0bf
             # TODO (tmanlaibaatar) Remove this once we always lift params and buffers
             allow_non_fake_inputs=True if self.export else False,
         )
         self.tracing_context: TracingContext = TracingContext(fake_mode)
         self.init_ambient_guards()
 
-<<<<<<< HEAD
-=======
         # tracked_fakes says where any tensor that was wrapped to fake came
         # from.  It is similar to GraphArg, in that all GraphArgs will get
         # will get added to TrackedFakes, but TrackedFakes also contains
         # GraphArgs that got pruned, and things like Tensor attributes which
         # aren't explicit graph inputs.  Used by shape guard
         self.tracked_fakes = TrackedFakeList(shape_env)
->>>>>>> d4dbf0bf
         # Map each tensor id to a list of sources. This is necessary because
         # tensor ids cannot be recovered from tracked fakes (in general).
         # We use this map to interpret (i.e., check for violations of) constraints,
