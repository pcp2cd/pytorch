--- conflicted
+++ resolved
@@ -491,7 +491,6 @@
     def __init__(self, fn_cls, **kwargs):
         super().__init__(**kwargs)
         self.fn_cls = fn_cls
-        assert self.source, "No source!"
 
     def call_apply(self, tx, args, kwargs):
         requires_grad = False
@@ -514,12 +513,6 @@
 
         args = [BlackHoleVariable()] + list(args)
         options = VariableTracker.propagate(self, args, kwargs.values())
-<<<<<<< HEAD
-        assert (
-            self.source
-        ), "Can't propagate none source, and UserFunctionVariable requires valid source"
-=======
->>>>>>> 72416233
         options["source"] = AttrSource(AttrSource(self.source, "__class__"), "forward")
         fn = self.fn_cls.forward
         if isinstance(fn, types.FunctionType):
