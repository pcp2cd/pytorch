import functools
import operator
import sys
from enum import Enum
from functools import partial, reduce
from itertools import chain, product
from typing import Callable, cast, Iterable, List, Optional, Tuple, Union

import torch
import torch._prims as prims
import torch._prims_common as utils
import torch.nn.functional as F
from torch import sym_float, sym_int, Tensor
from torch._decomp import register_decomposition
from torch._prims_common import IntLike, NumberType, TensorLike, TensorSequenceType
from torch._prims_common.wrappers import (
    _maybe_convert_to_dtype,
    _maybe_resize_out,
    _safe_copy_out,
    out_wrapper,
)
from torch.fx.experimental.symbolic_shapes import expect_true, guard_int
from torch.utils._pytree import tree_flatten, tree_map

DispatchKey = torch._C.DispatchKey  # type: ignore[attr-defined]

# None of these functions are publicly accessible; get at them
# from torch._decomps
__all__: List[str] = []

aten = torch._ops.ops.aten


class Reduction(Enum):
    NONE = 0
    MEAN = 1
    SUM = 2


# This wraps a decomposition and performs various type promotion logic within it, depending on the strategy provided
# We're currently re-using ELEMENTWISE_TYPE_PROMOTION_KIND, although some of the usages are on non-elementwise ops
# Will need to validate the non-elementwise uses
def type_casts(
    f: Callable,
    type_promotion: utils.ELEMENTWISE_TYPE_PROMOTION_KIND,
    compute_dtype_only: bool = False,
):
    @functools.wraps(f)
    def inner(*args, **kwargs):
        flat_args = [
            x for x in tree_flatten((args, kwargs))[0] if isinstance(x, Tensor)
        ]
        computation_dtype, result_dtype = utils.elementwise_dtypes(
            *flat_args, type_promotion_kind=type_promotion
        )

        # TODO: pretty sure this is not quite right
        def increase_prec(x):
            if isinstance(x, Tensor):
                return x.to(computation_dtype)
            else:
                return x

        def decrease_prec(x):
            if isinstance(x, Tensor):
                return x.to(result_dtype)
            else:
                return x

        r = f(*tree_map(increase_prec, args), **tree_map(increase_prec, kwargs))
        if compute_dtype_only:
            return r
        else:
            return tree_map(decrease_prec, r)

    return inner


compute_only_pw_cast_for_opmath = partial(
    type_casts,
    type_promotion=utils.ELEMENTWISE_TYPE_PROMOTION_KIND.DEFAULT,
    compute_dtype_only=True,
)
pw_cast_for_opmath = partial(
    type_casts, type_promotion=utils.ELEMENTWISE_TYPE_PROMOTION_KIND.DEFAULT
)
pw_cast_for_int_to_real = partial(
    type_casts, type_promotion=utils.ELEMENTWISE_TYPE_PROMOTION_KIND.INT_TO_FLOAT
)


# This expands x until x.dim() == dim. Might be useful as an operator
def _unsqueeze_to_dim(x: Tensor, dim: int) -> Tensor:
    for _ in range(dim - x.dim()):
        x = x.unsqueeze(-1)
    return x


@register_decomposition(aten.tanh_backward)
@pw_cast_for_opmath
def tanh_backward(out_grad: Tensor, y: Tensor):
    return out_grad * (1 - y * y).conj_physical()


@register_decomposition(aten.sigmoid_backward)
@pw_cast_for_opmath
def sigmoid_backward(out_grad: Tensor, y: Tensor):
    return out_grad * (y * (1 - y)).conj_physical()


@register_decomposition(aten.softplus_backward)
@pw_cast_for_opmath
def softplus_backward(out_grad: Tensor, x: Tensor, beta: float, threshold: float):
    z = (x * beta).exp()
    return torch.where((x * beta) > threshold, out_grad, out_grad * z / (z + 1.0))


@register_decomposition(aten.elu_backward)
@pw_cast_for_opmath
def elu_backward(
    grad_output: Tensor,
    alpha: float,
    scale: float,
    input_scale: float,
    is_result: bool,
    self_or_result: Tensor,
):
    negcoef = alpha * scale
    poscoef = scale
    negiptcoef = input_scale
    if is_result:
        return torch.where(
            self_or_result <= 0,
            grad_output * negiptcoef * (self_or_result + negcoef),
            grad_output * poscoef,
        )
    else:
        return torch.where(
            self_or_result <= 0,
            grad_output * negiptcoef * negcoef * torch.exp(self_or_result * negiptcoef),
            grad_output * poscoef,
        )


@register_decomposition([aten.fill.Scalar])
def fill_scalar(self, value):
    return torch.full_like(self, value)


@register_decomposition([aten.fill.Tensor])
def fill_tensor(self, value: Tensor):
    torch._check(
        value.dim() == 0,
        lambda: f"fill only supports 0-dimension value tensor but got tensor with {value.dim()} dimensions",
    )
    return aten.copy(self, value)


@register_decomposition(aten.hardsigmoid)
@pw_cast_for_opmath
def hardsigmoid(self: Tensor) -> Tensor:
    return torch.clamp(torch.clamp(self + 3, min=0), max=6) / 6


@register_decomposition(aten.hardsigmoid_backward)
@pw_cast_for_opmath
def hardsigmoid_backward(grad_output: Tensor, self: Tensor):
    return torch.where(
        (self > -3.0) & (self < 3.0),
        grad_output * (1.0 / 6.0),
        0.0,
    )


@register_decomposition(aten.hardtanh_backward)
def hardtanh_backward(
    grad_output: Tensor, self: Tensor, min_val: float, max_val: float
):
    return torch.where((self <= min_val) | (self >= max_val), 0.0, grad_output)


@register_decomposition(aten.hardswish)
@pw_cast_for_opmath
def hardswish(self: Tensor) -> Tensor:
    return self * torch.clamp(torch.clamp(self + 3, min=0), max=6) / 6


@register_decomposition(aten.hardswish_backward)
@pw_cast_for_opmath
def hardswish_backward(grad_output: Tensor, self: Tensor) -> Tensor:
    return torch.where(
        self < -3,
        0.0,
        torch.where(self <= 3, grad_output * ((self / 3) + 0.5), grad_output),
    )


@register_decomposition(aten.threshold_backward)
def threshold_backward(grad_output: Tensor, self: Tensor, threshold: float):
    return torch.where(self <= threshold, 0.0, grad_output)


@register_decomposition(aten.leaky_relu_backward)
@pw_cast_for_opmath
def leaky_relu_backward(
    grad_output: Tensor, self: Tensor, negative_slope: float, self_is_result: bool
):
    return torch.where(self > 0, grad_output, grad_output * negative_slope)


@register_decomposition(aten.gelu_backward)
@pw_cast_for_opmath
def gelu_backward(grad: Tensor, self: Tensor, approximate: str = "none"):
    M_SQRT2 = 1.41421356237309504880
    M_SQRT1_2 = 0.70710678118654752440
    M_2_SQRTPI = 1.12837916709551257390
    if approximate == "tanh":
        kBeta = M_SQRT2 * M_2_SQRTPI * 0.5
        kKappa = 0.044715
        x_sq = self * self
        x_cube = x_sq * self
        inner = kBeta * (self + kKappa * x_cube)
        tanh_inner = torch.tanh(inner)

        left = 0.5 * self
        right = 1 + tanh_inner

        left_derivative = 0.5 * right

        tanh_derivative = 1 - tanh_inner * tanh_inner
        inner_derivative = kBeta * (1 + 3 * kKappa * x_sq)
        right_derivative = left * tanh_derivative * inner_derivative

        return grad * (left_derivative + right_derivative)
    else:
        kAlpha = M_SQRT1_2
        kBeta = M_2_SQRTPI * M_SQRT1_2 * 0.5
        cdf = 0.5 * (1 + torch.erf(self * kAlpha))
        pdf = kBeta * torch.exp(self * self * -0.5)
        return grad * (cdf + self * pdf)


@register_decomposition(aten.mish_backward)
@pw_cast_for_opmath
def mish_backward(grad_output: Tensor, input: Tensor):
    input_tanh_softplus = torch.tanh(F.softplus(input))
    input_sigmoid = torch.sigmoid(input)
    out = input * input_sigmoid * (1 - input_tanh_softplus * input_tanh_softplus)
    return grad_output * (input_tanh_softplus + out)


@register_decomposition(aten.silu)
@pw_cast_for_opmath
def silu(self: Tensor) -> Tensor:
    return self * torch.sigmoid(self)


@register_decomposition(aten.silu_backward)
@pw_cast_for_opmath
def silu_backward(grad_output: Tensor, self: Tensor) -> Tensor:
    sigmoid = 1 / (1 + torch.exp(-self))
    return grad_output * sigmoid * (1 + self * (1 - sigmoid))


@register_decomposition(aten._prelu_kernel)
def _prelu_kernel(self: Tensor, weight: Tensor) -> Tensor:
    return torch.where(self > 0, self, weight * self)


@register_decomposition(aten._prelu_kernel_backward)
def _prelu_kernel_backward(
    grad_output: Tensor,
    self: Tensor,
    weight: Tensor,
) -> Tuple[Tensor, Tensor]:
    input_grad = torch.where(self > 0, grad_output, weight * grad_output)
    weight_grad = torch.where(self > 0, 0.0, self * grad_output)
    return (input_grad, weight_grad)


@register_decomposition(aten.rrelu_with_noise)
@aten.rrelu_with_noise.default.py_impl(DispatchKey.AutogradCUDA)
@pw_cast_for_opmath
def rrelu_with_noise(
    self: Tensor,
    noise: Tensor,
    lower: float,
    upper: float,
    training: bool = False,
    generator: Optional[torch.Generator] = None,
) -> Tensor:
    assert generator is None
    if training:
        not_positive = self <= 0
        r = aten.uniform(self, lower, upper)
        output = torch.where(not_positive, self * r, self)
        noise.copy_(torch.where(not_positive, r, 1))
        return output
    else:
        negative_slope = (lower + upper) / 2
        return aten.leaky_relu(self, negative_slope)


@register_decomposition(aten.rrelu_with_noise_)
@aten.rrelu_with_noise_.default.py_impl(DispatchKey.AutogradCUDA)
@pw_cast_for_opmath
def rrelu_with_noise_(
    self: Tensor,
    noise: Tensor,
    lower: float,
    upper: float,
    training: bool = False,
    generator: Optional[torch.Generator] = None,
) -> Tensor:
    return self.copy_(rrelu_with_noise(self, noise, lower, upper, training, generator))


@register_decomposition(aten.rrelu_with_noise_backward)
@pw_cast_for_opmath
def rrelu_with_noise_backward(
    grad_output: Tensor,
    self: Tensor,
    noise: Tensor,
    lower: float,
    upper: float,
    training: bool,
    self_is_result: bool,
) -> Tensor:
    if training and upper - lower > 1e-6:
        return grad_output.mul(noise)
    else:
        negative_slope = (lower + upper) / 2
        return aten.leaky_relu_backward(
            grad_output, self, negative_slope, self_is_result
        )


@register_decomposition(aten.log_sigmoid_backward)
@pw_cast_for_opmath
def log_sigmoid_backward(grad_output: Tensor, self: Tensor, buffer: Tensor) -> Tensor:
    in_negative = self < 0
    max_deriv = torch.where(in_negative, 1, 0)
    sign = torch.where(in_negative, 1, -1)
    z = torch.exp(-torch.abs(self))
    return grad_output * (max_deriv - sign * (z / (1 + z)))
    # CPU has a special formula that uses buffer, but disabled for convenience sake
    # return (max_deriv - sign * (buffer / (1 + buffer))) * grad_output


def apply_loss_reduction(loss: Tensor, reduction: int):
    if reduction == Reduction.MEAN.value:
        return torch.mean(loss)
    elif reduction == Reduction.SUM.value:
        return torch.sum(loss)
    else:
        return loss


def to_real_dtype(dtype: torch.dtype):
    if dtype == torch.complex32:
        return torch.float16
    elif dtype == torch.complex64:
        return torch.float32
    elif dtype == torch.complex128:
        return torch.float64


# TODO: None of these loss castings are quite correct, see
# https://github.com/pytorch/pytorch/issues/76870. Also, the ATen kernels
# perform the pointwise portion in opmath, but don't maintain it between the
# pointwise portion and the reduction


@register_decomposition(aten.mse_loss)
@pw_cast_for_opmath
def mse_loss(
    self: Tensor, target: Tensor, reduction: int = Reduction.MEAN.value
) -> Tensor:
    loss = (self - target) ** 2
    return apply_loss_reduction(loss, reduction)


@register_decomposition(aten.mse_loss_backward)
@pw_cast_for_opmath
def mse_loss_backward(
    grad_output: Tensor, input: Tensor, target: Tensor, reduction: int
):
    norm = 2.0 / input.numel() if reduction == Reduction.MEAN.value else 2.0
    return norm * (input - target) * grad_output


@register_decomposition(aten.smooth_l1_loss)
@pw_cast_for_opmath
def smooth_l1_loss(
    self: Tensor,
    target: Tensor,
    reduction: int = Reduction.MEAN.value,
    beta: float = 1.0,
):
    loss = (self - target).abs()
    loss = torch.where(loss < beta, 0.5 * loss**2 / beta, loss - 0.5 * beta)
    return apply_loss_reduction(loss, reduction)


@register_decomposition(aten.smooth_l1_loss_backward.default)
@pw_cast_for_opmath
def smooth_l1_loss_backward(
    grad_output: Tensor, self: Tensor, target: Tensor, reduction: int, beta: float
):
    norm = 1.0 / self.numel() if reduction == Reduction.MEAN.value else 1.0
    x = self - target
    abs_x = torch.abs(x)
    norm_grad = norm * grad_output
    return torch.where(
        abs_x < beta,
        norm_grad * x / beta,
        norm_grad * torch.sign(x),
    )


@register_decomposition(aten.smooth_l1_loss_backward.grad_input)
@pw_cast_for_opmath
def smooth_l1_loss_backward_out(
    grad_output: Tensor,
    self: Tensor,
    target: Tensor,
    reduction: int,
    beta: float,
    grad_input: Tensor,
):
    result = smooth_l1_loss_backward(grad_output, self, target, reduction, beta)
    _maybe_resize_out(grad_input, result.shape)
    return _safe_copy_out(copy_from=result, copy_to=grad_input, exact_dtype=True)


@register_decomposition(aten.huber_loss_backward.default)
@pw_cast_for_opmath
def huber_loss_backward(
    grad_output: Tensor, self: Tensor, target: Tensor, reduction: int, delta: float
):
    norm = 1.0 / self.numel() if reduction == Reduction.MEAN.value else 1.0
    x = self - target
    return torch.where(
        x < -delta,
        -norm * grad_output * delta,
        torch.where(x > delta, norm * grad_output * delta, norm * x * grad_output),
    )


# We cannot use @out_wrapper() here, because the output tensor is not named 'out', it's 'grad_input'
@register_decomposition(aten.huber_loss_backward.out)
@pw_cast_for_opmath
def huber_loss_backward_out(
    grad_output: Tensor,
    self: Tensor,
    target: Tensor,
    reduction: int,
    delta: float,
    grad_input: Tensor,
):
    result = huber_loss_backward(grad_output, self, target, reduction, delta)
    _maybe_resize_out(grad_input, result.shape)
    return _safe_copy_out(copy_from=result, copy_to=grad_input, exact_dtype=True)


def _nll_loss_backward(
    grad_output: Tensor,
    self: Tensor,
    target: Tensor,
    weight: Optional[Tensor],
    reduction: int,
    ignore_index: int,
    total_weight: Tensor,
) -> Tensor:
    channel_dim = 0 if self.dim() < 2 else 1
    if reduction == Reduction.MEAN.value:
        grad_output = grad_output / total_weight

    target = target.unsqueeze(channel_dim)
    safe_target = torch.where(target != ignore_index, target, 0)
    grad_input = torch.zeros_like(self)
    grad_input = torch.scatter(grad_input, channel_dim, safe_target, -1.0)

    if grad_input.dim() > grad_output.dim() > 0:
        grad_output = grad_output.unsqueeze(channel_dim)

    if weight is not None:
        new_shape = [1 for _ in range(self.dim())]
        new_shape[channel_dim] = weight.shape[0]
        weight = weight.reshape(new_shape)
        grad_output = grad_output * weight

    grad_output = torch.where(target != ignore_index, grad_output, 0)

    return grad_input * grad_output


@register_decomposition(aten.glu_backward)
@pw_cast_for_opmath
def glu_backward(grad_output: Tensor, self: Tensor, dim: int) -> Tensor:
    assert self.dim() > 0, "glu does not support 0-dimensional tensors"
    wrap_dim = utils.canonicalize_dim(self.dim(), dim)
    nIn = self.size(wrap_dim)
    assert (
        nIn % 2 == 0
    ), f"Halving dimension must be even, but dimension {wrap_dim} is size {nIn}"
    inputSize = nIn // 2
    firstHalf = self.narrow(wrap_dim, 0, inputSize)
    secondHalf = self.narrow(wrap_dim, inputSize, inputSize)
    gradInputFirstHalf = torch.sigmoid(secondHalf)
    gradInputSecondHalf = (
        (1.0 - gradInputFirstHalf) * gradInputFirstHalf * firstHalf * grad_output
    )
    gradInputFirstHalf = gradInputFirstHalf * grad_output
    return torch.cat([gradInputFirstHalf, gradInputSecondHalf], dim=wrap_dim)


@register_decomposition(aten.nll_loss_backward)
def nll_loss_backward(
    grad_output: Tensor,
    self: Tensor,
    target: Tensor,
    weight: Optional[Tensor],
    reduction: int,
    ignore_index: int,
    total_weight: Tensor,
) -> Tensor:
    assert 0 <= self.dim() <= 2, "input tensor should be 1D or 2D"
    assert (
        target.dim() <= 1
    ), "0D or 1D target tensor expected, multi-target not supported"

    no_batch_dim = self.dim() == 1 and target.dim() == 0
    assert no_batch_dim or (
        self.shape[0] == target.shape[0]
    ), f"size mismatch (got input: {self.shape}, target: {target.shape})"
    assert total_weight.numel() == 1, (
        "expected total_weight to be a single element tensor, got: ",
        f"{total_weight.shape} ({total_weight.numel()} elements)",
    )

    assert (
        weight is None or weight.numel() == self.shape[-1]
    ), "weight tensor should be defined either for all or no classes"

    if reduction == Reduction.NONE.value and self.dim() == 2:
        assert grad_output.dim() == 1 and grad_output.shape[0] == self.shape[0], (
            f"Expected a tensor of dimension 1 and tensor.size[0] == {self.shape[0]} but "
            f"got: dimension {grad_output.dim()} and tensor.size[0] == {grad_output.shape[0]}"
        )
    else:
        assert (
            grad_output.dim() <= 1 and grad_output.numel() == 1
        ), f"Expected a single element grad_output tensor, but got: {grad_output.shape}"

    return _nll_loss_backward(
        grad_output, self, target, weight, reduction, ignore_index, total_weight
    )


@register_decomposition(aten.nll_loss2d_backward)
def nll_loss2d_backward(
    grad_output: Tensor,
    self: Tensor,
    target: Tensor,
    weight: Optional[Tensor],
    reduction: int,
    ignore_index: int,
    total_weight: Tensor,
) -> Tensor:
    assert (
        self.dim() == 4
    ), f"only batches of spatial inputs supported (4D tensors), but got input of dimension: {self.dim()}"

    assert (
        target.dim() == 3
    ), f"only batches of spatial targets supported (3D tensors) but got targets of dimension: {target.dim()}"

    assert (
        self.shape[0] == target.shape[0]
        and self.shape[2] == target.shape[1]
        and self.shape[3] == target.shape[2]
    ), f"size mismatch (got input: {self.shape}, target: {target.shape}"

    assert total_weight.numel() == 1, (
        "expected total_weight to be a single element tensor, "
        f"got: {total_weight.shape} ( {total_weight.numel()}, elements)"
    )

    return _nll_loss_backward(
        grad_output, self, target, weight, reduction, ignore_index, total_weight
    )


@register_decomposition(aten.binary_cross_entropy)
@pw_cast_for_opmath
def binary_cross_entropy(
    self: Tensor,
    target: Tensor,
    weight: Optional[Tensor] = None,
    reduction: int = Reduction.MEAN.value,
) -> Tensor:
    # We cannot currently model this without introducing data-dependent control flow
    # TORCH_CHECK(
    #     (input_val >= 0) && (input_val <= 1),
    #     "all elements of input should be between 0 and 1"
    # )
    loss = (target - 1) * torch.maximum(
        torch.log1p(-self), self.new_full((), -100)
    ) - target * torch.maximum(torch.log(self), self.new_full((), -100))
    if weight is not None:
        loss = loss * weight
    return apply_loss_reduction(loss, reduction)


@register_decomposition(aten.binary_cross_entropy_backward)
@pw_cast_for_opmath
def binary_cross_entropy_backward(
    grad_output: Tensor,
    self: Tensor,
    target: Tensor,
    weight: Optional[Tensor] = None,
    reduction: int = Reduction.MEAN.value,
) -> Tensor:
    EPSILON = 1e-12
    result = grad_output * (self - target) / torch.clamp(self * (1 - self), min=EPSILON)
    if weight is not None:
        result = result * weight
    if reduction == Reduction.MEAN.value:
        result = result / self.numel()
    return result


@register_decomposition(aten.soft_margin_loss)
@out_wrapper()
@pw_cast_for_opmath
def soft_margin_loss(
    input: Tensor,
    target: Tensor,
    reduction: int = Reduction.MEAN.value,
) -> Tensor:
    loss = torch.log1p(torch.exp(-input * target))
    return apply_loss_reduction(loss, reduction)


@register_decomposition(aten.soft_margin_loss_backward)
@pw_cast_for_opmath
def soft_margin_loss_backward(
    grad_output: Tensor,
    self: Tensor,
    target: Tensor,
    reduction: int = Reduction.MEAN.value,
) -> Tensor:
    grad_input = target * grad_output * (torch.sigmoid(target * self) - 1)
    if reduction == Reduction.MEAN.value:
        grad_input = grad_input / self.numel()
    return grad_input


@register_decomposition(aten.dist)
def dist(input: Tensor, other: Tensor, p: float = 2):
    return aten.norm(input - other, p=p)


@register_decomposition(aten._euclidean_dist)
def _euclidean_dist(x1: Tensor, x2: Tensor) -> Tensor:
    x1_norm = x1.pow(2).sum(-1, True)
    x1_pad = torch.ones_like(x1_norm, memory_format=torch.contiguous_format)
    x2_norm = x2.pow(2).sum(-1, True)
    x2_pad = torch.ones_like(x2_norm, memory_format=torch.contiguous_format)
    x1_ = torch.cat([x1.mul(-2), x1_norm, x1_pad], -1)
    x2_ = torch.cat([x2, x2_pad, x2_norm], -1)
    result = x1_.matmul(x2_.mT)
    return result.clamp_min(0).sqrt()


@register_decomposition(aten.slice_backward)
def slice_backward(
    grad_output: Tensor,
    input_sizes: List[int],
    dim: int,
    start: int,
    end: int,
    step: int,
):
    grad_input = grad_output.new_zeros(input_sizes)
    return torch.slice_scatter(grad_input, grad_output, dim, start, end, step)


@register_decomposition(aten.slice.Tensor)
def slice_forward(
    # Tensor(a) self, int dim=0, SymInt? start=None, SymInt? end=None, SymInt step=1
    self: Tensor,
    dim: int = 0,
    start: Optional[int] = None,
    end: Optional[int] = None,
    step: int = 1,
):
    ndim = self.dim()
    if ndim == 0:
        raise RuntimeError("slice() cannot be applied to a 0-dim tensor.")
    dim = utils.canonicalize_dim(self.dim(), dim)
    sizes = list(self.size())
    strides = list(self.stride())

    if step <= 0:
        raise RuntimeError("slice step must be positive")

    start_val = start if start is not None else 0
    end_val = end if end is not None else sys.maxsize  # 2^63 – 1

    if start_val < 0:
        start_val += sizes[dim]

    if end_val < 0:
        end_val += sizes[dim]

    if start_val < 0:
        start_val = 0
    elif start_val > sizes[dim]:
        start_val = sizes[dim]

    if end_val < start_val:
        end_val = start_val
    elif end_val > sizes[dim]:
        end_val = sizes[dim]

    storage_offset = self.storage_offset() + start_val * strides[dim]
    len = end_val - start_val
    sizes[dim] = (len + step - 1) // step
    strides[dim] *= step

    if self.is_quantized:
        raise NotImplementedError(
            "Slice decomposition for quantized tensors aren't implemented"
        )
    else:
        return self.as_strided(sizes, strides, storage_offset)


@register_decomposition(aten.select_backward)
def select_backward(grad_output: Tensor, input_sizes: List[int], dim: int, index: int):
    grad_input = grad_output.new_zeros(input_sizes)
    return torch.select_scatter(grad_input, grad_output, dim, index)


@register_decomposition(aten.diagonal_backward)
def diagonal_backward(
    grad_output: Tensor, input_sizes: List[int], offset: int, dim1: int, dim2: int
):
    grad_input = grad_output.new_zeros(input_sizes)
    return torch.diagonal_scatter(grad_input, grad_output, offset, dim1, dim2)


def _cast_grad_to_input_dtype(
    grad_output: Tensor, grad_input: Tensor, input_dtype: torch.dtype
):
    if grad_output.dtype != input_dtype:
        grad_input = grad_input.to(input_dtype)
    return grad_input


@register_decomposition(aten._softmax_backward_data)
@compute_only_pw_cast_for_opmath
def _softmax_backward_data(
    grad_output: Tensor, output: Tensor, dim: int, input_dtype: torch.dtype
):
    new_grad_output = grad_output * output
    grad_input = new_grad_output - output * torch.sum(
        new_grad_output, dim=dim, keepdim=True
    )

    # CPU kernel doesn't respect input_dtype, but following check doesn't work for meta tensor
    # if grad_output.device == torch.device("cpu"):
    #     return grad_input.contiguous()

    return _cast_grad_to_input_dtype(grad_output, grad_input, input_dtype).contiguous()


@register_decomposition(aten._log_softmax_backward_data)
@compute_only_pw_cast_for_opmath
def _log_softmax_backward_data(
    grad_output: Tensor, output: Tensor, dim: int, input_dtype: torch.dtype
):
    grad_input = grad_output - torch.exp(output) * torch.sum(
        grad_output, dim=dim, keepdim=True
    )
    return _cast_grad_to_input_dtype(grad_output, grad_input, input_dtype)


def _im2col_col2im_indices_along_dim(
    input_d, kernel_d, dilation_d, padding_d, stride_d, device
):
    """Utility function to implement im2col and col2im"""
    blocks_d = input_d + padding_d * 2 - dilation_d * (kernel_d - 1)

    arange_kw = partial(torch.arange, dtype=torch.int64, device=device)

    # Stride kernel over input and find starting indices along dim d
    blocks_d_indices = arange_kw(0, blocks_d, stride_d).unsqueeze(0)

    # Apply dilation on kernel and find its indices along dim d
    kernel_grid = arange_kw(0, kernel_d * dilation_d, dilation_d).unsqueeze(-1)

    # Broadcast and add kernel starting positions (indices) with
    # kernel_grid along dim d, to get block indices along dim d
    return blocks_d_indices + kernel_grid


@register_decomposition(aten.im2col)
@out_wrapper()
@pw_cast_for_opmath
def im2col(
    input: Tensor,
    kernel_size: List[int],
    dilation: List[int],
    padding: List[int],
    stride: List[int],
) -> Tensor:
    torch._check(len(kernel_size) == 2, lambda: "im2col(): only 2D kernel supported")
    torch._check(len(dilation) == 2, lambda: "im2col(): only 2D dilation supported")
    torch._check(len(padding) == 2, lambda: "im2col(): only 2D padding supported")
    torch._check(len(stride) == 2, lambda: "im2col(): only 2D stride supported")

    def check_positive(param, param_name, strict=True):
        cond = all(p > 0 for p in param) if strict else all(p >= 0 for p in param)
        torch._check(
            cond, lambda: "{param_name} should be greater {'than' zero, but got {param}"
        )

    check_positive(kernel_size, "kernel_size")
    check_positive(dilation, "dilation")
    check_positive(dilation, "padding", strict=False)
    check_positive(stride, "stride")

    shape = input.shape
    ndim = len(shape)
    torch._check(
        ndim in (3, 4) and all(d != 0 for d in shape[-3:]),
        lambda: "Expected 3D or 4D (batch mode) tensor for input with possible 0 batch size "
        f"and non-zero dimensions, but got: {tuple(shape)}",
    )
    output_size = tuple(
        1 + (out + 2 * pad - dil * (ker - 1) - 1) // st
        for out, pad, dil, ker, st in zip(
            shape[-2:], padding, dilation, kernel_size, stride
        )
    )
    torch._check(
        all(c > 0 for c in output_size),
        lambda: f"Given an input with spacial size {tuple(shape[-2:])}, "
        f"kernel_size={kernel_size}, dilation={dilation}, "
        f"padding={padding}, stride={stride}, "
        "the calculated shape of the array of sliding blocks "
        f"is {output_size}, but its components must be at least one.",
    )
    batched_input = ndim == 4
    if not batched_input:
        input = input.unsqueeze(0)

    batch_dim, channel_dim, input_h, input_w = input.shape

    stride_h, stride_w = stride
    padding_h, padding_w = padding
    dilation_h, dilation_w = dilation
    kernel_h, kernel_w = kernel_size

    blocks_row_indices = _im2col_col2im_indices_along_dim(
        input_h, kernel_h, dilation_h, padding_h, stride_h, input.device
    )
    blocks_col_indices = _im2col_col2im_indices_along_dim(
        input_w, kernel_w, dilation_w, padding_w, stride_w, input.device
    )

    # Note that F.pad takes (padding_left, padding_right, padding_top, padding_bottom)
    # ugh
    padded_input = F.pad(input, (padding_w, padding_w, padding_h, padding_h))

    blocks_row_indices = blocks_row_indices.unsqueeze(-1).unsqueeze(-1)
    output = padded_input[:, :, blocks_row_indices, blocks_col_indices]
    output = output.permute(0, 1, 2, 4, 3, 5)
    num_blocks_row = blocks_row_indices.size(1)
    num_blocks_col = blocks_col_indices.size(1)
    output = output.reshape(
        batch_dim, channel_dim * kernel_h * kernel_w, num_blocks_row * num_blocks_col
    )

    if not batched_input:
        output = output.squeeze(0)
    return output


@register_decomposition(aten.col2im)
@out_wrapper()
@pw_cast_for_opmath
def col2im(
    input: Tensor,
    output_size: List[int],
    kernel_size: List[int],
    dilation: List[int],
    padding: List[int],
    stride: List[int],
) -> Tensor:
    torch._check(len(output_size) == 2, lambda: "only 2D output_size supported")
    torch._check(len(kernel_size) == 2, lambda: "only 2D kernel supported")
    torch._check(len(dilation) == 2, lambda: "only 2D dilation supported")
    torch._check(len(padding) == 2, lambda: "only 2D padding supported")
    torch._check(len(stride) == 2, lambda: "only 2D stride supported")

    def check_positive(param, param_name, strict=True):
        cond = all(p > 0 for p in param) if strict else all(p >= 0 for p in param)
        torch._check(
            cond, lambda: "{param_name} should be greater than zero, but got {param}"
        )

    check_positive(kernel_size, "kernel_size")
    check_positive(dilation, "dilation")
    check_positive(padding, "padding", strict=False)
    check_positive(stride, "stride")
    check_positive(output_size, "output_size")

    shape = input.shape
    ndim = len(shape)
    torch._check(
        ndim in (2, 3) and all(d != 0 for d in shape[-2:]),
        lambda: "Expected 2D or 3D (batch mode) tensor for input with possible 0 batch size "
        f"and non-zero dimensions, but got: {tuple(shape)}",
    )
    prod_kernel_size = kernel_size[0] * kernel_size[1]
    torch._check(
        shape[-2] % prod_kernel_size == 0,
        lambda: "Expected size of input's first non-batch dimension to be divisible by the "
        f"product of kernel_size, but got input.shape[-2] = {shape[-2]} and "
        f"kernel_size={kernel_size}",
    )
    col = [
        1 + (out + 2 * pad - dil * (ker - 1) - 1) // st
        for out, pad, dil, ker, st in zip(
            output_size, padding, dilation, kernel_size, stride
        )
    ]
    L = col[0] * col[1]
    torch._check(
        shape[-1] == L,
        lambda: f"Given output_size={output_size}, kernel_size={kernel_size}, "
        f"dilation={dilation}, padding={padding}, stride={stride}, "
        f"expected input.size(-1) to be {L} but got {shape[-1]}.",
    )
    torch._check(
        L > 0,
        lambda: f"Given output_size={output_size}, kernel_size={kernel_size}, "
        f"dilation={dilation}, padding={padding}, stride={stride}, "
        f"expected input.size(-1) to be {L} but got {shape[-1]}.",
    )
    batched_input = ndim == 3
    if not batched_input:
        input = input.unsqueeze(0)

    shape = input.shape

    out_h, out_w = output_size
    stride_h, stride_w = stride
    padding_h, padding_w = padding
    dilation_h, dilation_w = dilation
    kernel_h, kernel_w = kernel_size

    # col2im is defined as the backwards of im2col, so we differentiate its decomposition by hand
    input = input.reshape([shape[0], shape[1] // prod_kernel_size] + kernel_size + col)
    input = input.permute(0, 1, 2, 4, 3, 5)

    indices_row = _im2col_col2im_indices_along_dim(
        out_h, kernel_h, dilation_h, padding_h, stride_h, input.device
    )
    indices_row = _unsqueeze_to_dim(indices_row, 4)
    indices_col = _im2col_col2im_indices_along_dim(
        out_w, kernel_w, dilation_w, padding_w, stride_w, input.device
    )

    output_padded_size = [o + 2 * p for o, p in zip(output_size, padding)]
    output = input.new_zeros(
        [shape[0], shape[1] // prod(kernel_size)] + output_padded_size
    )
    idx = (None, None, indices_row, indices_col)
    output = aten._unsafe_index_put(output, idx, input, accumulate=True)
    output = F.pad(output, (-padding_w, -padding_w, -padding_h, -padding_h))

    if not batched_input:
        output = output.squeeze(0)
    return output


@register_decomposition(aten.native_dropout_backward)
def native_dropout_backward(grad_output: Tensor, mask: Tensor, scale: float):
    # According to the CUDA kernel implementation we should have this test;
    # but it seems to fail tests!
    # torch._check(mask.dtype == torch.bool, lambda: f"Mask should be Bool Scalar Type {mask.dtype}")

    # Mimicking CUDA kernel's behavior for output stride: output follow input's memory format
    # This different from TensorIterator's behavior
    r = (grad_output * (mask.type_as(grad_output) * scale)).clone(
        memory_format=utils.suggest_memory_format(grad_output)
    )
    return r


@register_decomposition(aten.unfold_backward)
def unfold_backward(
    grad: Tensor, input_size: List[int], dimension: int, size: int, step: int
) -> Tensor:
    if len(input_size) == 0:
        return torch.squeeze_copy(grad, 0)
    dim = utils.canonicalize_dim(len(input_size), dimension)
    idx = torch.arange(input_size[dim], device=grad.device, dtype=torch.int32)
    idx = idx.unfold(0, size, step).flatten()
    grad = grad.movedim(-1, dim + 1).flatten(dim, dim + 1)
    # nb. At the moment this generates two kernels in triton
    # It could potentially be fused into one call to scatter_reduce,
    # in the case step <= size provided scatter_reduce generates 1 kernel
    grad_input = grad.new_zeros(input_size)
    index = (None,) * dim + (idx,)
    return aten._unsafe_index_put(grad_input, index, grad, accumulate=True).contiguous()


@register_decomposition(aten.logit_backward.default)
@pw_cast_for_opmath
def logit_backward(
    grad_output: Tensor, self: Tensor, eps: Optional[float] = None
) -> Tensor:
    if eps is not None:
        lo = eps
        hi = 1.0 - lo
        return torch.where(
            torch.logical_and(self >= lo, self <= hi),
            grad_output / (self * (1.0 - self)),
            0.0,
        )
    else:
        return torch.where(
            torch.logical_and(self >= 0.0, self <= 1.0),
            grad_output / (self * (1.0 - self)),
            self.new_full((), float("nan")),
        )


@register_decomposition(aten.dropout)
@aten.dropout.default.py_impl(DispatchKey.CompositeImplicitAutograd)
@aten.dropout.default.py_impl(DispatchKey.Autograd)
def dropout(input: Tensor, p: float, train: Optional[bool]):
    if train and p != 0:
        return aten.native_dropout(input, p, train)[0]
    else:
        return input.clone()


@register_decomposition(aten.native_dropout)
def native_dropout(input: Tensor, p: float, train: Optional[bool]):
    if train and p != 0:
        if p == 1:
            return (torch.zeros_like(input), torch.zeros_like(input, dtype=torch.bool))
        bool_mask = torch.rand_like(input) > p
        res = bool_mask * input * float(1.0 / (1.0 - p))
        return (res, bool_mask)
    else:
        return (input, torch.ones_like(input, dtype=torch.bool))


@register_decomposition(aten._softmax)
@out_wrapper()
def _softmax(x: Tensor, dim: int, half_to_float: bool):
    # eager softmax returns a contiguous tensor. Ensure that decomp also returns
    # a contiguous tensor.
    x = x.contiguous()
    if half_to_float:
        assert x.dtype == torch.half
    computation_dtype, result_dtype = utils.elementwise_dtypes(
        x, type_promotion_kind=utils.ELEMENTWISE_TYPE_PROMOTION_KIND.DEFAULT
    )
    x = x.to(computation_dtype)
    if x.numel() == 0:
        unnormalized = torch.exp(x)
    else:
        x_max = torch.amax(x, dim, keepdim=True)
        unnormalized = torch.exp(x - x_max)
    result = unnormalized / torch.sum(unnormalized, dim, keepdim=True)
    if not half_to_float:
        result = result.to(result_dtype)
    return result


@register_decomposition(aten._log_softmax)
@out_wrapper()
def _log_softmax(x: Tensor, dim: int, half_to_float: bool):
    # eager log_softmax returns a contiguous tensor. Ensure that decomp also
    # returns a contiguous tensor.
    x = x.contiguous()
    if half_to_float:
        assert x.dtype == torch.half
    computation_dtype, result_dtype = utils.elementwise_dtypes(
        x, type_promotion_kind=utils.ELEMENTWISE_TYPE_PROMOTION_KIND.DEFAULT
    )
    x = x.to(computation_dtype)
    if x.numel() == 0:
        shifted = x
    else:
        x_max = torch.amax(x, dim, keepdim=True)
        shifted = x - x_max
    shifted_logsumexp = torch.log(torch.sum(torch.exp(shifted), dim, keepdim=True))
    result = shifted - shifted_logsumexp
    if not half_to_float:
        result = result.to(result_dtype)
    return result


@register_decomposition(aten.rsub.Tensor)
def rsub_Tensor(self: Tensor, other: Tensor, alpha: float = 1) -> Tensor:
    return torch.sub(other, self, alpha=alpha)


@register_decomposition(aten.rsub.Scalar)
def rsub_Scalar(self: Tensor, other: float, alpha: float = 1) -> Tensor:
    return torch.sub(other, self, alpha=alpha)


@register_decomposition(aten.embedding)
def embedding(
    weight: Tensor,
    indices: Tensor,
    padding_idx: int = -1,
    scale_grad_by_freq: bool = False,
    sparse: bool = False,
) -> Tensor:
    assert weight.dim() == 2, "'weight' must be 2-D"
    # Nb. scale_grad_by_freq is not used in the forward
    if indices.ndim <= 1:
        # We need this one as weight[indices] calls item() in these cases
        out = weight.index_select(0, indices)
        if indices.ndim == 0:
            out = out.squeeze(0)
        return out
    else:
        return weight[indices]


@register_decomposition(aten.embedding_dense_backward)
def embedding_dense_backward(
    grad_output: Tensor,
    indices: Tensor,
    num_weights: int,
    padding_idx: int,
    scale_grad_by_freq: bool,
):
    computation_dtype, result_dtype = utils.elementwise_dtypes(
        grad_output, type_promotion_kind=utils.ELEMENTWISE_TYPE_PROMOTION_KIND.DEFAULT
    )
    grad_output = grad_output.to(computation_dtype)
    indices = _maybe_convert_to_dtype(indices, torch.long)  # type: ignore[assignment]
    if scale_grad_by_freq:
        counts = indices.new_zeros((num_weights,))
        ones = torch.ones_like(indices)
        counts = aten._unsafe_index_put(counts, [indices], ones, accumulate=True)
        grad_weights_scale = counts[indices]
        grad_output = grad_output / grad_weights_scale.unsqueeze(-1)

    mask = _unsqueeze_to_dim(indices == padding_idx, grad_output.ndim)
    grad = grad_output.masked_fill(mask, 0)
    grad_weight = grad_output.new_zeros(
        (num_weights,) + grad_output.shape[indices.ndim :]
    )
    return aten._unsafe_index_put(grad_weight, [indices], grad, accumulate=True).to(
        result_dtype
    )


def prod(x: List[int]):
    r = 1
    for i in x:
        r *= i
    return r


@register_decomposition([aten.split_with_sizes, aten.unsafe_split_with_sizes])
def split_with_sizes(
    self: Tensor, split_sizes: List[int], dim: int = 0
) -> List[Tensor]:
    torch._check_with(
        ValueError,
        sum(split_sizes) == self.shape[dim],
        lambda: "Split sizes don't add up to the tensor's size in the given dimension",
    )
    num_splits = len(split_sizes)
    splits = []
    start_idx = 0
    for i in range(num_splits):
        length = split_sizes[i]
        torch._check(
            length >= 0,
            lambda: "split_with_sizes expects split_sizes have only non-negative entries",
        )
        # We know this is true thanks to the sum, but this assertion helps
        # out our internal reasoning
        expect_true(start_idx + length <= self.shape[dim])
        splits.append(self.narrow(dim, start_idx, length))
        start_idx += length
    return splits


@register_decomposition([aten.split.Tensor, aten.unsafe_split.Tensor])
def split(self: Tensor, split_size: int, dim: int = 0) -> Tuple[Tensor, ...]:
    input_sizes = self.shape
    dim_size = input_sizes[dim]
    if split_size == 0:
        assert dim_size == 0
        return (self,)
    chunks = (dim_size + split_size - 1) // split_size
    chunks = guard_int(chunks)
    split_sizes = [split_size for i in range(chunks)]
    split_sizes[-1] = split_size - (split_size * chunks - dim_size)
    return torch.split(self, split_sizes, dim)


@aten.tensor_split.tensor_indices_or_sections.py_impl(
    DispatchKey.CompositeImplicitAutograd
)
def tensor_split_tensor_indices_or_sections_py_impl(
    self: Tensor,
    tensor_indices_or_sections: Tensor,
    dim: int = 0,
) -> List[Tensor]:
    assert tensor_indices_or_sections.device.type == "cpu"
    assert tensor_indices_or_sections.dtype == torch.int64
    split_dim = tensor_indices_or_sections.dim()
    torch._check(
        split_dim == 1 or split_dim == 0,
        lambda: "tensor_split expected tensor_indices_or_sections to be a zero-dimensional "
        f"or one-dimensional tensor, but got a tensor with {split_dim} dims",
    )
    if split_dim == 0:
        sections = tensor_indices_or_sections.item()
        assert isinstance(sections, IntLike)
        return self.tensor_split(sections, dim)
    else:
        indices = [i.item() for i in tensor_indices_or_sections]
        return self.tensor_split(indices, dim)


# TODO: this doesn't appear to have enough precision in bfloat16
@register_decomposition(aten.addmm)
@out_wrapper()
@pw_cast_for_opmath
def addmm(self: Tensor, mat1: Tensor, mat2: Tensor, beta: int = 1, alpha: int = 1):
    if not self.is_floating_point() and not self.is_complex():
        beta = int(beta)
        alpha = int(alpha)
    out = alpha * torch.mm(mat1, mat2)
    if beta == 0:
        return out

    # The output of aten.addmm is contiguous, we need to match this behavior in the decomposition.
    # The original implementation 'beta * self + out' would return a strided tensor if `self` is strided.
    # We thus use `out`, the output of torch.mm, which is always contiguous, as the first argument for addition.
    # This is relying on TensorIterator's behavior that it takes higher precedence on the stride of first input.
    # Alternative, we can write `(beta * self + out).contiguous()`, but it introduces another copy in some cases.
    # This implementation is not ideal, and we should revisit this when we have a better solution.
    return out + beta * self


@register_decomposition(aten._addmm_activation)
@out_wrapper()
@pw_cast_for_opmath
def _addmm_activation(
    self: Tensor,
    mat1: Tensor,
    mat2: Tensor,
    beta: int = 1,
    alpha: int = 1,
    use_gelu: bool = False,
):
    out = addmm(self, mat1, mat2, beta, alpha)
    if use_gelu:
        if self.is_cuda:
            return aten.gelu(out, approximate="tanh")
        else:
            return aten.gelu(out)
    return aten.relu(out)


@register_decomposition(aten.addmv)
@out_wrapper()
@pw_cast_for_opmath
def addmv(self: Tensor, mat1: Tensor, vec: Tensor, beta: int = 1, alpha: int = 1):
    if not self.is_floating_point() and not self.is_complex():
        beta = int(beta)
        alpha = int(alpha)
    out = alpha * torch.mv(mat1, vec)
    if beta == 0:
        return out
    return out + beta * self


@register_decomposition(aten.native_group_norm_backward)
@pw_cast_for_opmath
def native_group_norm_backward(
    grad_output: Tensor,
    input: Tensor,
    mean: Tensor,
    rstd: Tensor,
    gamma: Optional[Tensor],
    N: int,
    C: int,
    HxW: int,
    group: int,
    output_mask: List[bool],
) -> Tuple[Optional[Tensor], Optional[Tensor], Optional[Tensor]]:
    utils.check_same_device(
        grad_output, input, mean, rstd, allow_cpu_scalar_tensors=False
    )
    utils.check_same_shape(input, grad_output, allow_cpu_scalar_tensors=False)
    utils.check_same_shape(mean, rstd, allow_cpu_scalar_tensors=False)
    torch._check(
        input.numel() == N * C * HxW,
        lambda: f"Expect input to have { N * C * HxW} elements",
    )
    torch._check(
        mean.shape == (N, group),
        lambda: f"Expect mean to have shape ({N}, {group}, but got {mean.shape}",
    )
    torch._check(
        gamma is None or gamma.numel() == C,
        lambda: f"Expect gamma to have {C} elements but got {gamma.numel() if gamma is not None else -1}",
    )

    cpg, _rem = divmod(C, group)
    torch._check(
        _rem == 0,
        lambda: f"Expect number of channels {C} to be evenly-divisible by number of groups {group}",
    )

    # Compute Internal gradients
    ds = torch.mul(grad_output, input).view(N, C, HxW).sum(dim=[2])
    db = grad_output.view(N, C, HxW).sum(dim=[2])

    d_input: Optional[Tensor] = None
    d_gamma: Optional[Tensor] = None
    d_bias: Optional[Tensor] = None
    if output_mask[0]:
        s = 1.0 / (HxW * cpg)
        if gamma is not None:
            ds_val = torch.mul(ds, gamma.unsqueeze(0)).reshape(N, group, cpg).sum(2)
            db_val = torch.mul(db, gamma.unsqueeze(0)).reshape(N, group, cpg).sum(2)
            c1 = torch.mul(
                rstd.unsqueeze(-1),
                gamma.reshape(1, group, cpg),
            )
        else:
            ds_val = ds.reshape(N, group, cpg).sum(2)
            db_val = db.reshape(N, group, cpg).sum(2)
            c1 = torch.mul(
                rstd.unsqueeze(-1),
                torch.ones((1, group, cpg), device=rstd.device),
            )
        c2 = (db_val * mean - ds_val) * rstd * rstd * rstd * s
        c3 = -c2 * mean - db_val * rstd * s

        c1 = c1.unsqueeze(-1)
        c2 = _unsqueeze_to_dim(c2, 4)
        c3 = _unsqueeze_to_dim(c3, 4)
        d_input = (
            torch.mul(grad_output.reshape(N, group, cpg, HxW), c1)
            + torch.mul(input.reshape(N, group, cpg, HxW), c2)
            + c3
        )
        d_input = d_input.reshape(input.shape).to(input.dtype)
    if output_mask[1]:
        d_gamma = (
            (
                (ds.view(N, group, cpg) - db.view(N, group, cpg) * mean.unsqueeze(-1))
                * rstd.unsqueeze(-1)
            )
            .sum(dim=[0])
            .reshape(C)
        )
    if output_mask[2]:
        d_bias = db.sum(dim=[0])

    return (d_input, d_gamma, d_bias)


def _maybe_cast(x: Optional[Tensor], dtype) -> Optional[Tensor]:
    if x is not None:
        return x.to(dtype)
    return x


# TODO: Take a closer look at the type promotion semantics
@register_decomposition(aten.native_layer_norm_backward)
def native_layer_norm_backward(
    grad_out: Tensor,
    input: Tensor,
    normalized_shape: List[int],
    mean: Tensor,
    rstd: Tensor,
    weight: Optional[Tensor],
    bias: Optional[Tensor],
    output_mask: List[bool],
) -> Tuple[Optional[Tensor], Optional[Tensor], Optional[Tensor]]:
    input_shape = input.shape
    input_ndim = input.dim()
    computation_dtype = utils.get_computation_dtype(input.dtype)
    grad_out_cast, input_cast, weight_cast, bias_cast = (
        x.to(computation_dtype).contiguous() if x is not None else x
        for x in (grad_out, input, weight, bias)
    )
    assert grad_out_cast is not None

    axis = input_ndim - len(normalized_shape)
    inner_dims = input_shape[axis:]
    outer_dims = input_shape[:axis]
    inner_dim_indices: List[int] = []
    outer_dim_indices: List[int] = []
    for i in range(input_ndim):
        if i >= axis:
            inner_dim_indices.append(i)
        else:
            outer_dim_indices.append(i)

    N = prod(inner_dims)  # type: ignore[arg-type]
    M = prod(outer_dims)  # type: ignore[arg-type]
    if M <= 0 or N <= 0:
        return (
            input.new_zeros(input_shape) if output_mask[0] else None,
            input.new_zeros(input_shape[axis:]) if output_mask[1] else None,
            input.new_zeros(input_shape[axis:]) if output_mask[2] else None,
        )

    x_hat = (input_cast - mean) * rstd
    if weight_cast is not None:
        grad_x_hat = grad_out_cast * weight_cast
    else:
        grad_x_hat = grad_out_cast
    a = grad_x_hat * N
    b = torch.sum(grad_x_hat, inner_dim_indices, True)
    c1 = torch.mul(grad_x_hat, x_hat)
    c2 = torch.sum(c1, inner_dim_indices, True)
    c3 = torch.mul(x_hat, c2)

    inner = a - b - c3
    d_input: Optional[Tensor] = None
    d_weight: Optional[Tensor] = None
    d_bias: Optional[Tensor] = None
    if output_mask[0]:
        d_input = (rstd / N) * inner

    if output_mask[1] and weight_cast is not None:
        if len(outer_dim_indices) > 0:
            d_weight = torch.sum(grad_out_cast * x_hat, outer_dim_indices, False)
        else:
            d_weight = grad_out_cast * x_hat

    if output_mask[2] and bias_cast is not None:
        if len(outer_dim_indices) > 0:
            d_bias = torch.sum(grad_out_cast, outer_dim_indices, False)
        else:
            d_bias = grad_out_cast.clone()

    return (
        _maybe_cast(d_input, input.dtype),
        _maybe_cast(d_weight, input.dtype),
        _maybe_cast(d_bias, input.dtype),
    )


def native_batch_norm_helper(
    input: Tensor,
    weight: Optional[Tensor],
    bias: Optional[Tensor],
    running_mean: Optional[Tensor],
    running_var: Optional[Tensor],
    training: bool,
    momentum: float,
    eps: float,
    functional: bool,
) -> Tuple[Tensor, Tensor, Tensor, Optional[Tensor], Optional[Tensor]]:
    reduction_dims = [0] + list(range(2, input.dim()))
    computation_dtype = utils.get_computation_dtype(input.dtype)
    new_running_mean = running_mean
    new_running_var = running_var
    if training:
        computation_dtype = utils.get_computation_dtype(input.dtype)
        input_acc = input.to(dtype=computation_dtype)
        biased_var, mean = torch.var_mean(
            input_acc, dim=reduction_dims, correction=0, keepdim=True
        )
        rstd = torch.rsqrt(biased_var + eps)

        output = (input - mean) * rstd

        save_mean = torch.squeeze(mean, reduction_dims)
        save_rstd = torch.squeeze(rstd, reduction_dims)
        if running_mean is not None:
            new_running_mean = momentum * save_mean + (1 - momentum) * running_mean
            if not functional:
                running_mean.copy_(new_running_mean)
        if running_var is not None:
            n = input.numel() / input.shape[1]
            # This doesn't strictly match eager's numerics, which accumulates var sum and then directly applies the correction
            # But... that would require re-implementing var here, for negligible numerics gain on a tensor whose
            # numerics probably don't matter.
            squeezed_var = torch.squeeze(biased_var, reduction_dims)
            unbiased_var = squeezed_var * (n / (n - 1))
            new_running_var = momentum * unbiased_var + (1 - momentum) * running_var
            if not functional:
                running_var.copy_(new_running_var)
    else:
        assert running_mean is not None and running_var is not None
        running_mean = running_mean.to(dtype=computation_dtype, copy=True)
        new_running_mean = running_mean
        running_var = running_var.to(dtype=computation_dtype, copy=True)
        new_running_var = running_var
        mean = running_mean
        invstd = 1 / (torch.sqrt(running_var + eps))
        # Very annoying inconsistency where CPU and CUDA give different shapes
        if input.device.type != "cpu":
            save_mean = running_mean
            save_rstd = invstd
        else:
            save_mean = input.new_zeros((0,))
            save_rstd = input.new_zeros((0,))
        mean = _unsqueeze_to_dim(mean, input.dim() - 1)
        invstd = _unsqueeze_to_dim(invstd, input.dim() - 1)
        output = (input - mean) * invstd

    if weight is not None:
        weight = weight.flatten()
        weight = _unsqueeze_to_dim(weight, input.dim() - 1)
        output = output * weight

    if bias is not None:
        bias = bias.flatten()
        bias = _unsqueeze_to_dim(bias, input.dim() - 1)
        output = output + bias

    if input.device.type == "cpu":
        save_mean = save_mean.to(dtype=input.dtype)
        save_rstd = save_rstd.to(dtype=input.dtype)
    return (
        output.to(dtype=input.dtype),
        save_mean,
        save_rstd,
        new_running_mean,
        new_running_var,
    )


@register_decomposition(aten.native_batch_norm)
def native_batch_norm(
    input: Tensor,
    weight: Optional[Tensor],
    bias: Optional[Tensor],
    running_mean: Optional[Tensor],
    running_var: Optional[Tensor],
    training: bool,
    momentum: float,
    eps: float,
) -> Tuple[Tensor, Tensor, Tensor]:
    output, save_mean, save_rstd, _, _ = native_batch_norm_helper(
        input, weight, bias, running_mean, running_var, training, momentum, eps, False
    )
    return output, save_mean, save_rstd


# TODO: this decomposition is NOT here to stay. We would much prefer replacing native_batch_norm
# with our new correctly schema'd _native_batch_norm_legit and its variants, but
# we cannot do that immediately in the C++ because it would be forwards incompatible
# with some mobile use cases.
#
# Since this change is most impactful for aot autograd/functionalization, we simply
# register this decomposition on the Autograd key for the python dispatcher (which is
# currently only used by aot autograd/functionalization and no one else, really).
# In two weeks or so, we should remove this decomposition and phase out the current native_batch_norm
# to be _native_batch_norm_legit and have the right schema (stating that there are input mutations).
@aten.native_batch_norm.default.py_impl(DispatchKey.Autograd)
@aten.native_batch_norm.default.py_impl(DispatchKey.CompositeImplicitAutograd)
def native_batch_norm_decomposition(
    input: Tensor,
    weight: Optional[Tensor],
    bias: Optional[Tensor],
    running_mean: Optional[Tensor],
    running_var: Optional[Tensor],
    training: bool,
    momentum: float,
    eps: float,
) -> Tuple[Tensor, Tensor, Tensor]:
    if running_mean is None and running_var is None:
        return aten._native_batch_norm_legit(
            input, weight, bias, training, momentum, eps
        )
    if running_mean is None:
        raise RuntimeError(
            "running_mean is None, but running_var is provided. "
            "They should both be None or both be provided."
        )
    if running_var is None:
        raise RuntimeError(
            "running_var is None, but running_mean is provided. "
            "They should both be None or both be provided."
        )
    if training:
        # HACK: batch norm consolidation should clean this up so this op doesn't take in a training arg.
        return aten._native_batch_norm_legit(
            input, weight, bias, running_mean, running_var, training, momentum, eps
        )
    else:
        return aten._native_batch_norm_legit_no_training(
            input, weight, bias, running_mean, running_var, momentum, eps
        )


@aten.unsafe_chunk.default.py_impl(DispatchKey.CompositeImplicitAutograd)
def unsafe_chunk_py_impl(tensor, chunks, dim=0) -> List[Tensor]:
    dim_size = tensor.size(dim)
    split_size = (dim_size + chunks - 1) // chunks

    if split_size == 0 and dim_size == 0:
        split_sizes = [split_size for _ in chunks]
        split_sizes[chunks - 1] = split_size - (split_size * chunks - dim_size)
        return torch.ops.aten.unsafe_split_with_sizes.default(tensor, split_sizes, dim)
    return torch.ops.aten.unsafe_split.Tensor(tensor, split_size, dim)


@register_decomposition(aten._native_batch_norm_legit_no_training.default)
def _native_batch_norm_legit_no_training(
    input: Tensor,
    weight: Optional[Tensor],
    bias: Optional[Tensor],
    running_mean: Tensor,
    running_var: Tensor,
    momentum: float,
    eps: float,
) -> Tuple[Tensor, Tensor, Tensor]:
    return aten._native_batch_norm_legit.default(
        input,
        weight,
        bias,
        running_mean,
        running_var,
        False,  # training
        momentum,
        eps,
    )


@register_decomposition(aten._native_batch_norm_legit.default)
def _native_batch_norm_legit(
    input: Tensor,
    weight: Optional[Tensor],
    bias: Optional[Tensor],
    running_mean: Tensor,
    running_var: Tensor,
    training: bool,
    momentum: float,
    eps: float,
) -> Tuple[Tensor, Tensor, Tensor]:
    output, save_mean, save_rstd, _, _ = native_batch_norm_helper(
        input, weight, bias, running_mean, running_var, training, momentum, eps, False
    )
    return output, save_mean, save_rstd


@register_decomposition(aten._native_batch_norm_legit.no_stats)
def _native_batch_norm_legit_no_stats(
    input: Tensor,
    weight: Optional[Tensor],
    bias: Optional[Tensor],
    training: bool,
    momentum: float,
    eps: float,
) -> Tuple[Tensor, Tensor, Tensor]:
    output, save_mean, save_rstd, _, _ = native_batch_norm_helper(
        input, weight, bias, None, None, training, momentum, eps, False
    )
    return output, save_mean, save_rstd


@register_decomposition(aten._native_batch_norm_legit_functional.default)
def _native_batch_norm_legit_functional(
    input: Tensor,
    weight: Optional[Tensor],
    bias: Optional[Tensor],
    running_mean: Tensor,
    running_var: Tensor,
    training: bool,
    momentum: float,
    eps: float,
) -> Tuple[Tensor, Tensor, Tensor, Tensor, Tensor]:
    (
        output,
        save_mean,
        save_rstd,
        new_running_mean,
        new_running_var,
    ) = native_batch_norm_helper(
        input, weight, bias, running_mean, running_var, training, momentum, eps, True
    )
    assert new_running_mean is not None, "new_running_mean should not be None"
    assert new_running_var is not None, "new_running_var should not be None"
    return output, save_mean, save_rstd, new_running_mean, new_running_var


@register_decomposition(aten._fused_dropout)
@pw_cast_for_opmath
def _fused_dropout_decomposition(input, p, generator=None):
    assert generator is None
    mask = (torch.rand_like(input) < p).to(dtype=torch.uint8)
    res = mask.type_as(input) * input * (1.0 / p)
    return (res, mask)


def device_hint(tensor):
    if isinstance(tensor, torch._subclasses.FakeTensor):
        return tensor.fake_device
    else:
        return None


def wrap_output_with_input_device_(x, common_device):
    # wrap meta tensor
    if common_device is not None and x.device.type == "meta":
        from torch._subclasses.fake_tensor import FakeTensorMode

        fake_mode = FakeTensorMode()
        fake_mode.in_kernel_invocation = True
        converter = fake_mode.fake_tensor_converter
        return converter.from_meta_and_device(fake_mode, x, common_device)

    return x


@register_decomposition(aten._to_copy)
def _to_copy(
    x: Tensor,
    *,
    dtype: Optional[torch.dtype] = None,
    layout=None,
    device: Optional[torch.device] = None,
    pin_memory: bool = False,
    non_blocking: bool = False,
    memory_format: Optional[torch.memory_format] = None,
):
    assert not layout or layout == torch.strided, "TODO"
    assert not pin_memory, "TODO"
    if device is None and dtype is None and memory_format is None:
        return x.clone()
    dtype_converted = False
    common_device = device_hint(x)
    if device is not None and device != x.device:
        # avoid conversions on cpu
        if dtype is not None and device.type == "cpu":
            x = torch._prims.convert_element_type(x, dtype)
            dtype_converted = True
        x = torch._prims.device_put(x, device)
    if dtype is not None and not dtype_converted:
        x = torch._prims.convert_element_type(x, dtype)
        dtype_converted = True
    # In case of dtype promotion, faketensor converted into tensor.
    # Need to convert into faketensor if input was a faketensor.
    if dtype_converted:
        x = wrap_output_with_input_device_(x, common_device)
    if memory_format is not None:  # no ref/prim for memory format
        return torch.clone(x, memory_format=memory_format)
    return x


# Questionable decompositions
# This is only valid if we're running the graph without autograd, such as if the backward pass has been traced.
# Note that this decomposition causes issues with in-place ops
@register_decomposition([aten.detach, aten.lift, aten.lift_fresh])
def nop_decomposition(x):
    return aten.alias(x)


# Also register to the Autograd dispatch key, so this decomp can run above autograd.
# native_batch_norm needs to decompose into other ops before autograd.
@aten.cudnn_batch_norm.default.py_impl(DispatchKey.Autograd)
@register_decomposition(aten.cudnn_batch_norm)
def cudnn_batch_norm(
    input: Tensor,
    weight: Tensor,
    bias: Optional[Tensor],
    running_mean: Optional[Tensor],
    running_var: Optional[Tensor],
    training: bool,
    exponential_average_factor: float,
    epsilon: float,
):
    a, b, c = aten.native_batch_norm(
        input,
        weight,
        bias,
        running_mean,
        running_var,
        training,
        exponential_average_factor,
        epsilon,
    )
    # Cudnn return running mean and variance when training is True
    if training:
        return (a, b, c, input.new_zeros((0,), dtype=torch.uint8))
    return (
        a,
        weight.new_zeros((0,)),
        weight.new_zeros((0,)),
        input.new_zeros((0,), dtype=torch.uint8),
    )


def _broadcast_batch_norm_backward(x, broadcast_mask):
    for axis, mask in enumerate(broadcast_mask):
        if mask == 1 and not (axis < x.ndim and x.shape[axis] == broadcast_mask[axis]):
            x = x.unsqueeze(axis)
    return x


@register_decomposition(aten.native_batch_norm_backward)
def native_batch_norm_backward(
    grad_out: Tensor,
    input: Tensor,
    weight: Optional[Tensor],
    running_mean: Optional[Tensor],
    running_var: Optional[Tensor],
    save_mean: Optional[Tensor],
    save_invstd: Optional[Tensor],
    train: bool,
    eps: float,
    output_mask: List[bool],
) -> Tuple[Tensor, Optional[Tensor], Optional[Tensor]]:
    input_dtype = input.dtype
    if weight is not None:
        weight_dtype = weight.dtype
    else:
        weight_dtype = input_dtype
    computation_dtype = utils.get_computation_dtype(input.dtype)
    (
        grad_out_cast,
        input_cast,
        weight_cast,
        running_mean_cast,
        running_var_cast,
        save_mean_cast,
        save_invstd_cast,
    ) = (
        x.to(computation_dtype) if x is not None else x
        for x in (
            grad_out,
            input,
            weight,
            running_mean,
            running_var,
            save_mean,
            save_invstd,
        )
    )
    input_shape = input.shape
    input_rank = input.dim()
    assert input_rank >= 2, "rank of the input must be at least 2"

    axis = 1
    num_features = prod(list(input_shape)) / input_shape[axis]
    mean = save_mean_cast
    invstd = save_invstd_cast
    if train:
        assert save_mean_cast is not None and save_invstd_cast is not None
    else:
        assert running_mean_cast is not None and running_var_cast is not None
        mean = running_mean_cast
        invstd = torch.rsqrt(running_var_cast + eps)

    broadcast_mask: List[int] = [1] * input_rank
    broadcast_mask[axis] = input_shape[axis]

    reduction_axes: List[int] = []
    for i in range(input_rank):
        if i != axis:
            reduction_axes.append(i)

    mean = _broadcast_batch_norm_backward(mean, broadcast_mask)  # type: ignore[arg-type]
    norm = 1.0 / num_features
    grad_output_sum = torch.sum(grad_out_cast, reduction_axes)  # type: ignore[arg-type]
    dot_p = torch.sum(grad_out_cast * (input_cast - mean), reduction_axes)  # type: ignore[operator]

    grad_mean = _broadcast_batch_norm_backward(grad_output_sum * norm, broadcast_mask)
    proj_scale = _broadcast_batch_norm_backward(torch.mul(dot_p * norm, invstd * invstd), broadcast_mask)  # type: ignore[operator]

    if weight_cast is None:
        grad_scale = _broadcast_batch_norm_backward(invstd, broadcast_mask) * 1.0  # type: ignore[arg-type]
    else:
        grad_scale = _broadcast_batch_norm_backward(
            invstd * weight_cast, broadcast_mask
        )

    if train:
        proj = (input_cast - mean) * proj_scale  # type: ignore[operator]
        grad_input = ((grad_out_cast - proj) - grad_mean) * grad_scale
    else:
        grad_input = grad_out_cast * grad_scale

    if output_mask[1]:
        grad_weight = dot_p * invstd
    else:
        grad_weight = None  # "None" doesn't work with vjp, should use zeros for vjp

    if output_mask[2]:
        grad_bias = grad_output_sum
    else:
        grad_bias = None  # "None" doesn't work with vjp, should use zeros for vjp

    return (
        grad_input.to(input_dtype),
        _maybe_cast(grad_weight, weight_dtype),
        _maybe_cast(grad_bias, weight_dtype),
    )


@register_decomposition(aten.cudnn_batch_norm_backward)
def cudnn_batch_norm_backward(
    input: Tensor,
    grad_output: Tensor,
    weight: Tensor,
    running_mean: Optional[Tensor],
    running_var: Optional[Tensor],
    save_mean: Optional[Tensor],
    save_var: Optional[Tensor],
    epsilon: float,
    reserveSpace: Tensor,
):
    return aten.native_batch_norm_backward(
        grad_output,
        input,
        weight,
        running_mean,
        running_var,
        save_mean,
        save_var,
        True,
        epsilon,
        [True, True, True],
    )


@register_decomposition(aten._adaptive_avg_pool2d)
@pw_cast_for_opmath
def adaptive_avg_pool2d(input: Tensor, output_size: Tuple[int, int]):
    # Preconditions
    device = input.device
    shape = input.shape
    ndim = len(shape)
    torch._check(
        ndim in (3, 4),
        lambda: f"adaptive_avg_pool2d(): Expected 3D or 4D tensor, but got {ndim}",
    )
    for d in input.shape[-2:]:
        torch._check(
            d != 0,
            lambda: "adaptive_avg_pool2d(): Expected input to have non-zero size for "
            f"non-batch dimensions, but input has shape {tuple(shape)}.",
        )

    # TODO: decompose integer path
    if input.dtype in [torch.int8, torch.uint8, torch.int16, torch.int32, torch.int64]:
        return torch.nn.functional.adaptive_avg_pool2d(input, output_size)

    # Optimisation (we should also do this in the kernel implementation)
    if shape[-2] % output_size[-2] == 0 and shape[-1] % output_size[-1] == 0:
        stride = tuple(i // o for i, o in zip(shape[-2:], output_size))
        kernel = tuple(
            i - (o - 1) * s for i, o, s in zip(shape[-2:], output_size, stride)
        )
        return torch.nn.functional.avg_pool2d(input, kernel, stride)

    def start_index(a, b, c):
        return torch.div(a * c, b, rounding_mode="trunc")

    def end_index(a, b, c):
        return torch.div((a + 1) * c + b - 1, b, rounding_mode="trunc")

    def compute_idx(in_size, out_size):
        orange = torch.arange(out_size, device=device, dtype=torch.int64)
        i0 = start_index(orange, out_size, in_size)
        # Let length = end_index - start_index, i.e. the length of the pooling kernels
        # length.max() can be computed analytically as follows:
        maxlength = in_size // out_size + 1
        in_size_mod = in_size % out_size
        # adaptive = True iff there are kernels with different lengths
        adaptive = not (in_size_mod == 0 or out_size % in_size_mod == 0)
        if adaptive:
            maxlength += 1
        elif in_size_mod == 0:
            maxlength -= 1

        range_max = torch.arange(maxlength, device=device, dtype=torch.int64)
        idx = i0.unsqueeze(-1) + range_max
        if adaptive:
            # Need to clamp to avoid accesing out-of-bounds memory
            # TODO make minimum accept scalars
            maxval = torch.scalar_tensor(
                in_size - 1, dtype=idx.dtype, device=idx.device
            )
            idx = torch.minimum(idx, maxval)

            # Compute the lenghts
            i1 = end_index(orange, out_size, in_size)
            length = i1 - i0
        else:
            length = maxlength
        return idx, length, range_max, adaptive

    # length is not None if it's constant, otherwise we'll need to compute it
    idxh, length_h, range_max_h, adaptive_h = compute_idx(shape[-2], output_size[-2])
    idxw, length_w, range_max_w, adaptive_w = compute_idx(shape[-1], output_size[-1])

    vals = input[..., _unsqueeze_to_dim(idxh, 4), idxw]
    # Shortcut for the simpler case
    if not adaptive_h and not adaptive_w:
        return torch.mean(vals, dim=(-3, -1))

    def maybe_mask(vals, length, range_max, adaptive, dim):
        if isinstance(length, IntLike):
            return vals, length
        else:
            # zero-out the things we didn't really want to select
            assert dim < 0
            # hack
            mask = range_max >= length.unsqueeze(-1)
            if dim == -2:
                mask = _unsqueeze_to_dim(mask, 4)
            vals = torch.masked_fill(vals, mask, 0.0)
            # Compute the length of each window
            length = _unsqueeze_to_dim(length, -dim)
            return vals, length

    vals, length_h = maybe_mask(
        vals, length_h, range_max_h, adaptive=adaptive_h, dim=-2
    )
    vals, length_w = maybe_mask(
        vals, length_w, range_max_w, adaptive=adaptive_w, dim=-1
    )

    # We unroll the sum as we assume that the kernels are going to be small
    ret = None
    for i, j in product(range(vals.shape[-3]), range(vals.shape[-1])):
        if ret is None:
            ret = vals[..., i, :, j]
        else:
            ret = ret + vals[..., i, :, j]
    return ret / (length_h * length_w)


@register_decomposition(aten.index_add_)
def index_add_(
    x: TensorLike,
    dim: int,
    index: TensorLike,
    tensor: TensorLike,
    *,
    alpha: NumberType = 1,
):
    return _index_add(x, dim, index, tensor, inplace=True, alpha=alpha)


@register_decomposition(aten.index_add)
@out_wrapper()
def index_add(
    x: TensorLike,
    dim: int,
    index: TensorLike,
    tensor: TensorLike,
    *,
    alpha: NumberType = 1,
):
    return _index_add(x, dim, index, tensor, inplace=False, alpha=alpha)


def _index_add(
    x: TensorLike,
    dim: int,
    index: TensorLike,
    tensor: TensorLike,
    *,
    inplace: bool,
    alpha: NumberType = 1,
):
    dim = utils.canonicalize_dims(x.ndim, dim)
    torch._check(
        index.ndim <= 1,
        lambda: f"Index should have dimension 1 or 0 (got {index.ndim})",
    )
    if alpha != 1:
        python_type = utils.dtype_to_type(x.dtype)
        torch._check(
            python_type == bool
            or utils.is_weakly_lesser_type(type(alpha), python_type),
            lambda: f"alpha argument of type {type(alpha)} cannot be safely cast to type {python_type}!",
        )
        tensor = tensor * alpha
    # Treat scalars as elements of \R^1
    zero_dim = x.ndim == 0
    x1 = x.unsqueeze(0) if zero_dim else x
    idx = (None,) * dim + (index,)
    index_put = aten.index_put_ if inplace else aten.index_put
    out = index_put(x1, idx, tensor, accumulate=True)
    if inplace:
        return x
    else:
        return out.squeeze(0) if zero_dim else out.contiguous()


@register_decomposition(aten.index_copy_)
def index_copy_(x: TensorLike, dim: int, index: TensorLike, tensor: TensorLike):
    return _index_copy(x, dim, index, tensor, inplace=True)


@register_decomposition(aten.index_copy)
@out_wrapper()
def index_copy(x: TensorLike, dim: int, index: TensorLike, tensor: TensorLike):
    return _index_copy(x, dim, index, tensor, inplace=False)


def _index_copy(
    x: TensorLike, dim: int, index: TensorLike, tensor: TensorLike, *, inplace: bool
):
    dim = utils.canonicalize_dims(x.ndim, dim)
    torch._check(
        index.ndim <= 1,
        lambda: f"Index should have dimension 1 or 0 (got {index.ndim})",
    )
    # Treat scalars as elements of \R^1
    zero_dim = x.ndim == 0
    x1 = x.unsqueeze(0) if zero_dim else x
    idx = (None,) * dim + (index,)
    index_put = aten.index_put_ if inplace else aten.index_put
    out = index_put(x1, idx, tensor)
    if inplace:
        return x
    else:
        return out.squeeze(0) if zero_dim else out.contiguous()


# nb: Should use acc_t, not op_math
@register_decomposition(aten.log_sigmoid_forward)
@out_wrapper("output", "buffer")
@pw_cast_for_opmath
def log_sigmoid_forward(self: Tensor) -> Tuple[Tensor, Tensor]:
    min = torch.minimum(self.new_zeros(()), self)
    z = torch.exp(-torch.abs(self))
    if self.is_cuda:
        buffer = self.new_zeros((0,))
    else:
        buffer = z
    return min - torch.log1p(z), buffer


@register_decomposition(aten.uniform)
def uniform(
    x: Tensor,
    low: Union[bool, int, float] = 0.0,
    high: Union[bool, int, float] = 1.0,
):
    return prims._uniform_helper(
        x.shape,
        low=sym_float(low),
        high=sym_float(high),
        dtype=x.dtype,
        device=x.device,
    )


@register_decomposition(aten.uniform_)
def uniform_(self, low=0, high=1, generator=None):
    assert generator is None
    return self.copy_(uniform(self, low, high))


# aten/src/ATen/native/UpSample.cpp compute_output_size
def upsample_compute_output_size(input_size, output_size, scale_factors):
    spatial_dimensions = len(input_size) - 2
    if output_size is not None:
        torch._check(
            scale_factors is None,
            lambda: "Must specify exactly one of output_size and scale_factors",
        )
        torch._check(len(output_size) == spatial_dimensions, lambda: "")
        return output_size
    if scale_factors is not None:
        # NB: this isn't necessary lol
        torch._check(
            output_size is None,
            lambda: "Must specify exactly one of output_size and scale_factors",
        )
        torch._check(len(scale_factors) == spatial_dimensions, lambda: "")
        output_size = []
        for i, s in enumerate(scale_factors):
            if int(s) == s:
                output_size.append(input_size[i + 2] * int(s))
            else:
                output_size.append(sym_int(input_size[i + 2] * s))
        return output_size
    torch._check(
        False, lambda: "Must specify exactly one of output_size and scale_factors"
    )


def get_scale_value(scales, idx):
    if scales is None:
        return None
    return scales[idx]


@register_decomposition(aten.upsample_nearest1d.vec)
@aten.upsample_nearest1d.vec.py_impl(DispatchKey.CompositeImplicitAutograd)
@aten.upsample_nearest1d.vec.py_impl(DispatchKey.Autograd)
def upsample_nearest1d_vec(input, output_size, scale_factors):
    osize = upsample_compute_output_size(input.size(), output_size, scale_factors)
    scale = get_scale_value(scale_factors, 0)

    return upsample_nearest1d(input, osize, scale)


@register_decomposition(aten.upsample_nearest2d.vec)
@aten.upsample_nearest2d.vec.py_impl(DispatchKey.CompositeImplicitAutograd)
@aten.upsample_nearest2d.vec.py_impl(DispatchKey.Autograd)
def upsample_nearest2d_vec(input, output_size, scale_factors):
    osize = upsample_compute_output_size(input.size(), output_size, scale_factors)
    scale_h = get_scale_value(scale_factors, 0)
    scale_w = get_scale_value(scale_factors, 1)

    return upsample_nearest2d(input, osize, scale_h, scale_w)


@register_decomposition(aten.upsample_nearest3d.vec)
@aten.upsample_nearest3d.vec.py_impl(DispatchKey.CompositeImplicitAutograd)
@aten.upsample_nearest3d.vec.py_impl(DispatchKey.Autograd)
def upsample_nearest3d_vec(input, output_size, scale_factors):
    osize = upsample_compute_output_size(input.size(), output_size, scale_factors)
    scale_d = get_scale_value(scale_factors, 0)
    scale_h = get_scale_value(scale_factors, 1)
    scale_w = get_scale_value(scale_factors, 2)

    return upsample_nearest3d(input, osize, scale_d, scale_h, scale_w)


def _compute_upsample_nearest_indices(input, output_size, scales):
    # For each dim in output_size, compute the set of input indices used
    # to produce the upsampled output.
    indices = []
    num_spatial_dims = len(output_size)
    input_dtype = torch.float if input.dtype == torch.uint8 else input.dtype
    for d in range(num_spatial_dims):
        # Math matches aten/src/ATen/native/cpu/UpSampleKernel.cpp
        # Indices are computed as following:
        # scale = isize / osize
        # input_index = floor(output_index * scale)
        # Same as OpenCV INTER_NEAREST
        osize = output_size[d]
        output_indices = torch.arange(osize, dtype=input_dtype, device=input.device)
        isize = input.shape[-num_spatial_dims + d]
        scale = isize / (isize * scales[d]) if scales[d] is not None else isize / osize
        input_indices = (output_indices * scale).to(torch.int64)
        for _ in range(num_spatial_dims - 1 - d):
            input_indices = input_indices.unsqueeze(-1)
        indices.append(input_indices)
    return tuple(indices)


@register_decomposition(aten.upsample_nearest1d.default)
@aten.upsample_nearest1d.default.py_impl(DispatchKey.Autograd)
@pw_cast_for_opmath
def upsample_nearest1d(
    input: Tensor,
    output_size: List[int],
    scales: Optional[float] = None,
) -> Tensor:
    (l_indices,) = _compute_upsample_nearest_indices(input, output_size, (scales,))
    return aten._unsafe_index(input, (None, None, l_indices))


@register_decomposition(aten.upsample_nearest2d.default)
@aten.upsample_nearest2d.default.py_impl(DispatchKey.Autograd)
@pw_cast_for_opmath
def upsample_nearest2d(
    input: Tensor,
    output_size: List[int],
    scales_h: Optional[float] = None,
    scales_w: Optional[float] = None,
) -> Tensor:
    h_indices, w_indices = _compute_upsample_nearest_indices(
        input, output_size, (scales_h, scales_w)
    )
    result = aten._unsafe_index(input, (None, None, h_indices, w_indices))

    # convert output to correct memory format, if necessary
    memory_format = utils.suggest_memory_format(input)

    # following "heuristic: only use channels_last path when it's faster than the contiguous path"
    _, n_channels, _, _ = input.shape
    if input.device.type == "cuda" and n_channels < 4:
        memory_format = torch.contiguous_format

    result = result.contiguous(memory_format=memory_format)

    return result


@register_decomposition(aten.upsample_nearest3d.default)
@aten.upsample_nearest3d.default.py_impl(DispatchKey.Autograd)
@pw_cast_for_opmath
def upsample_nearest3d(
    input: Tensor,
    output_size: List[int],
    scales_d: Optional[float] = None,
    scales_h: Optional[float] = None,
    scales_w: Optional[float] = None,
) -> Tensor:
    d_indices, h_indices, w_indices = _compute_upsample_nearest_indices(
        input, output_size, (scales_d, scales_h, scales_w)
    )
    result = aten._unsafe_index(input, (None, None, d_indices, h_indices, w_indices))

    return result


def gather_params(params, has_biases, has_projections):
    if has_biases and has_projections:
        group_size = 5
    elif has_biases:
        group_size = 4
    elif has_projections:
        group_size = 3
    else:
        group_size = 2

    assert len(params) % group_size == 0, len(params)
    return [
        tuple(params[i : i + group_size]) for i in range(0, len(params), group_size)
    ]


def params_hiddens(params, hiddens, i, bidirectional):
    if bidirectional:
        cur_params, cur_hidden = params[2 * i], hiddens[2 * i]
        bidir_params, bidir_hidden = params[2 * i + 1], hiddens[2 * i + 1]
    else:
        cur_params, cur_hidden = params[i], hiddens[i]
        bidir_params, bidir_hidden = None, None

    return cur_params, cur_hidden, bidir_params, bidir_hidden


def update_hidden_for_packed(cur_hidden, last_batch_size, batch_size, hiddens):
    assert last_batch_size > batch_size
    hiddens.append(cur_hidden.narrow(0, batch_size, last_batch_size - batch_size))
    return cur_hidden.narrow(0, 0, batch_size)


def update_hidden_for_packed_reverse(
    cur_hidden, last_batch_size, batch_size, inp_hidden
):
    if last_batch_size == batch_size:
        return cur_hidden
    assert last_batch_size < batch_size
    return torch.concat(
        (
            cur_hidden,
            inp_hidden.narrow(0, last_batch_size, batch_size - last_batch_size),
        )
    )


def one_layer_rnn_data(
    inp, hidden, params, has_biases, hidden_fn, batch_sizes, reverse=False
):
    ih_weight = params[0]
    hh_weight = params[1]
    ih_bias = params[2] if has_biases else None
    hh_bias = params[3] if has_biases else None

    step_output = []
    hiddens: List[torch.Tensor] = []

    last_batch_size = batch_sizes[-1] if reverse else batch_sizes[0]
    cur_hidden = hidden.narrow(0, 0, last_batch_size)
    split_inp = torch.split(inp, list(batch_sizes))
    if reverse:
        split_inp = split_inp[::-1]
    for inp in split_inp:
        i = inp.shape[0]

        if last_batch_size == i:
            pass  # don't update cur_hidden
        # this will only happen when reverse=False, since batch sizes are sorted largest -> smallest
        elif reverse:
            cur_hidden = update_hidden_for_packed_reverse(
                cur_hidden, last_batch_size, i, hidden
            )
        else:
            cur_hidden = update_hidden_for_packed(
                cur_hidden, last_batch_size, i, hiddens
            )

        cur_hidden = hidden_fn(inp, cur_hidden, ih_weight, ih_bias, hh_weight, hh_bias)
        last_batch_size = i
        step_output.append(cur_hidden)

    if reverse:
        step_output.reverse()
    else:
        hiddens.append(cur_hidden)
        hiddens.reverse()

    out = torch.cat(step_output, 0)
    hidden_out = torch.cat(hiddens, 0) if not reverse else cur_hidden
    return out, hidden_out


def rnn_cell(nonlinearity):
    def inner(i, cur_hidden, ih_weight, ih_bias, hh_weight, hh_bias):
        return nonlinearity(F.linear(cur_hidden, hh_weight, hh_bias) + i)

    return inner


def rnn_cell_data(nonlinearity):
    def inner(i, cur_hidden, ih_weight, ih_bias, hh_weight, hh_bias):
        i = F.linear(i, ih_weight, ih_bias)
        return nonlinearity(F.linear(cur_hidden, hh_weight, hh_bias) + i)

    return inner


def one_layer_rnn(inp, hidden, params, has_biases, hidden_fn, reverse=False):
    ih_weight = params[0]
    hh_weight = params[1]
    ih_bias = params[2] if has_biases else None
    hh_bias = params[3] if has_biases else None

    precomputed_input = F.linear(inp, ih_weight, ih_bias)
    precomputed_input = precomputed_input.flip(0) if reverse else precomputed_input
    cur_hidden = hidden.unsqueeze(0)
    step_output = []
    for i in precomputed_input:
        cur_hidden = hidden_fn(i, cur_hidden, ih_weight, ih_bias, hh_weight, hh_bias)
        step_output.append(cur_hidden)

    if reverse:
        step_output.reverse()

    out = torch.cat(step_output, 0)

    return out, cur_hidden.squeeze(0)


def mkldnn_one_layer_lstm(inp, hidden, params, has_biases, reverse=False):
    w0 = params[0]
    w1 = params[1]
    if has_biases:
        w2 = params[2]
        w3 = params[3]
    else:
        w2 = torch.zeros(w0.size())
        w3 = torch.zeros(w1.size())

    hx = hidden[0].unsqueeze(0)
    cx = hidden[1].unsqueeze(0)

    batch_sizes: List[int] = []
    mode = 2  # third_party/ideep/include/ideep/abstract_types.hpp: ideep::rnn_kind::LSTM = 2
    hidden_size = hx.size(2)
    num_layers = 1

    # _rnn_helper already handles bidirectional and batch_first so we hard-code them to False here
    bidirectional = False
    batch_first = False

    train = False
    # If batch_first, inp has been permuted in _rnn_helper. Convert to contiguous here.
    # Same as aten/src/ATen/native/mkldnn/RNN.cpp: mkldnn_rnn: input = input.contiguous();
    inp = inp.contiguous()
    hx = hx.contiguous()
    cx = cx.contiguous()
    outputs = torch.ops.aten.mkldnn_rnn_layer.default(
        inp,
        w0,
        w1,
        w2,
        w3,
        hx,
        cx,
        reverse,
        batch_sizes,
        mode,
        hidden_size,
        num_layers,
        has_biases,
        bidirectional,
        batch_first,
        train,
    )
    y, hy, cy = outputs[0], outputs[1], outputs[2]
    return y, (hy.squeeze(0), cy.squeeze(0))


def _rnn_helper(
    input,
    hidden,
    params,
    has_biases,
    num_layers,
    dropout,
    train,
    bidirectional,
    batch_first,
    layer_fn,
):
    input = input.transpose(0, 1) if batch_first else input
    final_hiddens = []

    for i in range(num_layers):
        cur_params, cur_hidden, bidir_params, bidir_hidden = params_hiddens(
            params, hidden, i, bidirectional
        )
        dropout = dropout if (train and num_layers < i - 1) else 0.0
        fwd_inp, fwd_hidden = layer_fn(input, cur_hidden, cur_params, has_biases)
        final_hiddens.append(fwd_hidden)

        if bidirectional:
            bwd_inp, bwd_hidden = layer_fn(
                input, bidir_hidden, bidir_params, has_biases, reverse=True
            )
            final_hiddens.append(bwd_hidden)

        if bidirectional:
            input = torch.cat([fwd_inp, bwd_inp], fwd_inp.dim() - 1)
        else:
            input = fwd_inp

        if dropout != 0 and train and i < num_layers - 1:
            input = torch.dropout(input, dropout, train=True)

    input = input.transpose(0, 1) if batch_first else input
    return input, final_hiddens


@register_decomposition(aten.rnn_tanh.input)
@aten.rnn_tanh.input.py_impl(DispatchKey.CompositeImplicitAutograd)
@aten.rnn_tanh.input.py_impl(DispatchKey.Autograd)
def rnn_tanh_input(
    input,
    hx,
    params,
    has_biases,
    num_layers,
    dropout,
    train,
    bidirectional,
    batch_first,
):
    hidden = hx.unbind(0)
    params = gather_params(params, has_biases, False)
    out, final_hiddens = _rnn_helper(
        input,
        hidden,
        params,
        has_biases,
        num_layers,
        dropout,
        train,
        bidirectional,
        batch_first,
        partial(one_layer_rnn, hidden_fn=rnn_cell(torch.tanh)),
    )
    return out, torch.stack(final_hiddens, 0)


@register_decomposition(aten.rnn_relu.input)
@aten.rnn_relu.input.py_impl(DispatchKey.CompositeImplicitAutograd)
@aten.rnn_relu.input.py_impl(DispatchKey.Autograd)
def rnn_relu_input(
    input,
    hx,
    params,
    has_biases,
    num_layers,
    dropout,
    train,
    bidirectional,
    batch_first,
):
    hidden = hx.unbind(0)
    params = gather_params(params, has_biases, False)
    out, final_hiddens = _rnn_helper(
        input,
        hidden,
        params,
        has_biases,
        num_layers,
        dropout,
        train,
        bidirectional,
        batch_first,
        partial(one_layer_rnn, hidden_fn=rnn_cell(torch.relu)),
    )
    return out, torch.stack(final_hiddens, 0)


@register_decomposition(aten.rnn_relu.data)
@aten.rnn_relu.data.py_impl(DispatchKey.CompositeImplicitAutograd)
@aten.rnn_relu.data.py_impl(DispatchKey.Autograd)
def rnn_relu_data(
    data,
    batch_sizes,
    hx,
    params,
    has_biases,
    num_layers,
    dropout,
    train,
    bidirectional,
):
    hidden = hx.unbind(0)
    params = gather_params(params, has_biases, False)
    out, final_hiddens = _rnn_helper(
        data,
        hidden,
        params,
        has_biases,
        num_layers,
        dropout,
        train,
        bidirectional,
        False,
        partial(
            one_layer_rnn_data,
            batch_sizes=batch_sizes,
            hidden_fn=rnn_cell_data(torch.relu),
        ),
    )
    return out, torch.stack(final_hiddens, 0)


@register_decomposition(aten.rnn_tanh.data)
@aten.rnn_tanh.data.py_impl(DispatchKey.CompositeImplicitAutograd)
@aten.rnn_tanh.data.py_impl(DispatchKey.Autograd)
def rnn_tanh_data(
    data,
    batch_sizes,
    hx,
    params,
    has_biases,
    num_layers,
    dropout,
    train,
    bidirectional,
):
    hidden = hx.unbind(0)
    params = gather_params(params, has_biases, False)
    out, final_hiddens = _rnn_helper(
        data,
        hidden,
        params,
        has_biases,
        num_layers,
        dropout,
        train,
        bidirectional,
        False,
        partial(
            one_layer_rnn_data,
            batch_sizes=batch_sizes,
            hidden_fn=rnn_cell_data(torch.tanh),
        ),
    )
    return out, torch.stack(final_hiddens, 0)


def lstm_cell(inp, hx, cx, hh_weight, hh_bias, hr_weight, chunk_dim):
    gates = F.linear(hx, hh_weight, hh_bias) + inp
    chunked_gates = gates.chunk(4, chunk_dim)
    in_gate = chunked_gates[0].sigmoid()
    forget_gate = chunked_gates[1].sigmoid()
    cell_gate = chunked_gates[2].tanh()
    out_gate = chunked_gates[3].sigmoid()
    cy = forget_gate * cx + (in_gate * cell_gate)
    hy = out_gate * cy.tanh()
    hy = hy if hr_weight is None else F.linear(hy, hr_weight, None)

    return hy, cy


def one_layer_lstm(inp, hidden, params, has_biases, reverse=False):
    ih_weight = params[0]
    hh_weight = params[1]
    ih_bias = params[2] if has_biases else None
    hh_bias = params[3] if has_biases else None
    hr_weight = (
        params[4] if len(params) == 5 else params[2] if len(params) == 3 else None
    )

    hx = hidden[0].unsqueeze(0)
    cx = hidden[1].unsqueeze(0)

    precomputed_input = F.linear(inp, ih_weight, ih_bias)
    precomputed_input = precomputed_input.flip(0) if reverse else precomputed_input
    step_output = []
    for inp in precomputed_input:
        hx, cx = lstm_cell(inp, hx, cx, hh_weight, hh_bias, hr_weight, chunk_dim=2)
        step_output.append(hx)

    if reverse:
        step_output.reverse()

    out = torch.cat(step_output, 0)

    return out, (hx.squeeze(1), cx.squeeze(1))


def one_layer_lstm_data(inp, hidden, params, has_biases, batch_sizes, reverse=False):
    ih_weight = params[0]
    hh_weight = params[1]
    ih_bias = params[2] if has_biases else None
    hh_bias = params[3] if has_biases else None
    hr_weight = (
        params[4] if len(params) == 5 else params[2] if len(params) == 3 else None
    )

    step_output = []
    hiddens = []

    last_batch_size = batch_sizes[-1] if reverse else batch_sizes[0]
    split_inp = torch.split(inp, list(batch_sizes))
    if reverse:
        split_inp = split_inp[::-1]

    orig_hx = hidden[0]
    orig_cx = hidden[1]
    hx, cx = orig_hx.narrow(0, 0, last_batch_size), orig_cx.narrow(
        0, 0, last_batch_size
    )

    for inp in split_inp:
        i = inp.shape[0]
        inp = F.linear(inp, ih_weight, ih_bias)

        # this will only happen when reverse=False, since batch sizes are sorted largest -> smallest
        if i < last_batch_size:
            hiddens.append(
                (
                    hx.narrow(0, i, last_batch_size - i),
                    cx.narrow(0, i, last_batch_size - i),
                )
            )
            hx, cx = hx.narrow(0, 0, i), cx.narrow(0, 0, i)

        # this will only happen when reverse=True
        if i > last_batch_size:
            hx = torch.concat(
                (hx, orig_hx.narrow(0, last_batch_size, i - last_batch_size)), 0
            )
            cx = torch.concat(
                (cx, orig_cx.narrow(0, last_batch_size, i - last_batch_size)), 0
            )

        hx, cx = lstm_cell(inp, hx, cx, hh_weight, hh_bias, hr_weight, chunk_dim=1)
        last_batch_size = i
        step_output.append(hx)

    if reverse:
        step_output.reverse()
        hidden_out = (hx, cx)
    else:
        hiddens.append((hx, cx))
        hiddens.reverse()
        hidden0, hidden1 = zip(*hiddens)
        hidden_out = torch.cat(hidden0, 0), torch.cat(hidden1, 0)

    out = torch.cat(step_output, 0)
    return out, hidden_out


def select_one_layer_lstm_function(input, hx, params):
    r"""Check whether we could use decompose lstm with mkldnn_rnn_layer.
    All the below conditions need to be met:
        * ``torch._C._has_mkldnn`` returns ``True``.
        * All the input args are on CPU.
        * The dtypes of args are either torch.float or torch.bfloat16.
        * Inference.
        * ``has_projections`` returns ``False``.

    Args:
        * input: the input sequence to LSTM
        * hx: a tuple of the input hidden state and cell state ``(h_0, c_0)`` to LSTM
        * params: the weight and bias tensors of LSTM
    """

    def use_mkldnn(input, hx, params):
        if not torch._C._has_mkldnn:
            return False

        tensors = [input] + list(hx) + list(chain.from_iterable(params))
        devices = {t.device for t in tensors}
        if len(devices) != 1:
            return False

        device = devices.pop()
        if device != torch.device("cpu"):
            return False
        # With autocast, possible to have mixed dtype here
        dtypes = {t.dtype for t in tensors}
        for dtype in dtypes:
            if dtype not in [torch.float, torch.bfloat16]:
                return False

        if input.requires_grad:
            return False

        has_projections = hx[0].size(2) != hx[1].size(2)
        if has_projections:
            return False

        return True

    # mkldnn_one_layer_lstm does not depend on seq_len while one_layer_lstm
    # will expand over the seq_len dim
    if use_mkldnn(input, hx, params):
        return mkldnn_one_layer_lstm
    else:
        return one_layer_lstm


@register_decomposition(aten.lstm.input)
@aten.lstm.input.py_impl(DispatchKey.CompositeImplicitAutograd)
@aten.lstm.input.py_impl(DispatchKey.Autograd)
def lstm_impl(
    input,
    hx,
    params,
    has_biases,
    num_layers,
    dropout,
    train,
    bidirectional,
    batch_first,
):
    assert len(hx) == 2, "lstm expects two hidden states"
    params = gather_params(params, has_biases, hx[0].size(2) != hx[1].size(2))
    hidden = list(zip(hx[0], hx[1]))
    layer_fn = select_one_layer_lstm_function(input, hx, params)
    out, final_hiddens = _rnn_helper(
        input,
        hidden,
        params,
        has_biases,
        num_layers,
        dropout,
        train,
        bidirectional,
        batch_first,
        layer_fn,
    )
    final_hiddens = list(zip(*final_hiddens))
    return out, torch.stack(final_hiddens[0], 0), torch.stack(final_hiddens[1], 0)


@register_decomposition(aten.lstm.data)
@aten.lstm.data.py_impl(DispatchKey.CompositeImplicitAutograd)
@aten.lstm.data.py_impl(DispatchKey.Autograd)
def lstm_data_impl(
    data,
    batch_sizes,
    hx,
    params,
    has_biases,
    num_layers,
    dropout,
    train,
    bidirectional,
):
    assert len(hx) == 2, "lstm expects two hidden states"
    params = gather_params(params, has_biases, hx[0].size(2) != hx[1].size(2))
    hidden = list(zip(hx[0], hx[1]))
    out, final_hiddens = _rnn_helper(
        data,
        hidden,
        params,
        has_biases,
        num_layers,
        dropout,
        train,
        bidirectional,
        False,
        partial(one_layer_lstm_data, batch_sizes=batch_sizes),
    )
    final_hiddens = list(zip(*final_hiddens))
    return out, torch.stack(final_hiddens[0], 0), torch.stack(final_hiddens[1], 0)


def gru_cell(inp, cur_hidden, ih_weight, ih_bias, hh_weight, hh_bias):
    chunked_igates = inp.chunk(3, 1)
    chunked_hgates = F.linear(cur_hidden, hh_weight, hh_bias).chunk(3, 2)
    reset_gate = (chunked_hgates[0] + chunked_igates[0]).sigmoid()
    input_gate = (chunked_hgates[1] + chunked_igates[1]).sigmoid()
    new_gate = (chunked_igates[2] + (chunked_hgates[2] * reset_gate)).tanh()
    return (cur_hidden - new_gate) * input_gate + new_gate


def gru_cell_data(inp, cur_hidden, ih_weight, ih_bias, hh_weight, hh_bias):
    chunked_igates = F.linear(inp, ih_weight, ih_bias).chunk(3, 1)
    chunked_hgates = F.linear(cur_hidden, hh_weight, hh_bias).chunk(3, 1)
    reset_gate = (chunked_hgates[0] + chunked_igates[0]).sigmoid()
    input_gate = (chunked_hgates[1] + chunked_igates[1]).sigmoid()
    new_gate = (chunked_igates[2] + (chunked_hgates[2] * reset_gate)).tanh()
    return (cur_hidden - new_gate) * input_gate + new_gate


@register_decomposition(aten.gru.data)
@aten.gru.data.py_impl(DispatchKey.CompositeImplicitAutograd)
@aten.gru.data.py_impl(DispatchKey.Autograd)
def gru_impl_data(
    data,
    batch_sizes,
    hx,
    params,
    has_biases,
    num_layers,
    dropout,
    train,
    bidirectional,
):
    params = gather_params(params, has_biases, False)
    out, final_hiddens = _rnn_helper(
        data,
        hx.unbind(0),
        params,
        has_biases,
        num_layers,
        dropout,
        train,
        bidirectional,
        False,
        partial(one_layer_rnn_data, batch_sizes=batch_sizes, hidden_fn=gru_cell_data),
    )
    return out, torch.stack(final_hiddens, 0)


@register_decomposition(aten.gru.input)
@aten.gru.input.py_impl(DispatchKey.CompositeImplicitAutograd)
@aten.gru.input.py_impl(DispatchKey.Autograd)
def gru_impl(
    input,
    hx,
    params,
    has_biases,
    num_layers,
    dropout,
    train,
    bidirectional,
    batch_first,
):
    params = gather_params(params, has_biases, False)
    out, final_hiddens = _rnn_helper(
        input,
        hx.unbind(0),
        params,
        has_biases,
        num_layers,
        dropout,
        train,
        bidirectional,
        batch_first,
        partial(one_layer_rnn, hidden_fn=gru_cell),
    )
    return out, torch.stack(final_hiddens, 0)


@register_decomposition(aten._upsample_bilinear2d_aa.vec)
@aten._upsample_bilinear2d_aa.vec.py_impl(DispatchKey.CompositeImplicitAutograd)
@aten._upsample_bilinear2d_aa.vec.py_impl(DispatchKey.Autograd)
def upsample_bilinear2d_aa_vec(input, output_size, align_corners, scale_factors):
    osize = upsample_compute_output_size(input.size(), output_size, scale_factors)
    scale_h = get_scale_value(scale_factors, 0)
    scale_w = get_scale_value(scale_factors, 1)
    return torch.ops.aten._upsample_bilinear2d_aa(
        input, osize, align_corners, scale_h, scale_w
    )


@register_decomposition(aten.upsample_bilinear2d.vec)
@aten.upsample_bilinear2d.vec.py_impl(DispatchKey.CompositeImplicitAutograd)
@aten.upsample_bilinear2d.vec.py_impl(DispatchKey.Autograd)
def upsample_bilinear2d_vec(input, output_size, align_corners, scale_factors):
    osize = upsample_compute_output_size(input.size(), output_size, scale_factors)
    scale_h = get_scale_value(scale_factors, 0)
    scale_w = get_scale_value(scale_factors, 1)
    return upsample_bilinear2d(input, osize, align_corners, scale_h, scale_w)


def _compute_scale(in_size, out_size, align_corners, scale=None):
    if align_corners:
        return (in_size - 1.0) / (out_size - 1.0) if out_size > 1 else 0
    else:
        return 1.0 / scale if scale is not None and scale > 0 else in_size / out_size


def _compute_source_index(scale, dst_index, align_corners):
    if align_corners:
        return scale * dst_index
    else:
        return scale * (dst_index + 0.5) - 0.5


@register_decomposition(aten.upsample_bilinear2d.default)
@aten.upsample_bilinear2d.default.py_impl(DispatchKey.Autograd)
@pw_cast_for_opmath
def upsample_bilinear2d(
    input: Tensor,
    output_size: List[int],
    align_corners: bool,
    scales_h: Optional[float] = None,
    scales_w: Optional[float] = None,
) -> Tensor:
    # get dimensions of original image
    n_batch, n_channels, in_h, in_w = input.shape

    out_h = output_size[0]
    out_w = output_size[1]

    # Calculate horizontal and vertical scaling factor
    h_scale_factor = _compute_scale(in_h, out_h, align_corners, scales_h)
    w_scale_factor = _compute_scale(in_w, out_w, align_corners, scales_w)

    if input.is_floating_point():
        i = torch.arange(out_h, dtype=input.dtype, device=input.device)
        j = torch.arange(out_w, dtype=input.dtype, device=input.device)
    else:
        i = torch.arange(out_h, dtype=torch.int64, device=input.device)
        j = torch.arange(out_w, dtype=torch.int64, device=input.device)

    y = _compute_source_index(h_scale_factor, i, align_corners).clamp(min=0.0)
    x = _compute_source_index(w_scale_factor, j, align_corners).clamp(min=0.0)

    # Replicate guard_index_and_lambda and compute_source_index_and_lambda
    # from UpSample.h
    y_floor = y.to(torch.int64).clamp(max=in_h - 1)
    y_ceil = (y_floor + 1).clamp(max=in_h - 1)
    x_floor = x.to(torch.int64).clamp(max=in_w - 1)
    x_ceil = (x_floor + 1).clamp(max=in_w - 1)

    y_view = y.unsqueeze(1)
    y_floor_view = y_floor.unsqueeze(1)
    y_ceil_view = y_ceil.unsqueeze(1)

    v1 = aten._unsafe_index(input, [None, None, y_floor_view, x_floor])
    v2 = aten._unsafe_index(input, [None, None, y_floor_view, x_ceil])
    v3 = aten._unsafe_index(input, [None, None, y_ceil_view, x_floor])
    v4 = aten._unsafe_index(input, [None, None, y_ceil_view, x_ceil])

    yscale2 = (y_view - y_floor_view).clamp(0.0, 1.0)
    xscale2 = (x - x_floor).clamp(0.0, 1.0)

    # q1 = v1 * (1 - xscale2) + v2 * xscale2
    # q3 = v3 * (1 - xscale2) + v4 * xscale2
    q1 = v1 + torch.mul(v2 - v1, xscale2)
    q2 = v3 + torch.mul(v4 - v3, xscale2)
    # results = q1 * (1 - yscale2) + q2 * yscale2
    result = q1 + torch.mul(q2 - q1, yscale2)

    # convert output to correct memory format, if necessary
    memory_format = utils.suggest_memory_format(input)

    # following "heuristic: only use channels_last path when it's faster than the contiguous path"
    if input.device.type == "cuda" and n_channels < 16:
        memory_format = torch.contiguous_format

    result = result.contiguous(memory_format=memory_format)

    if not input.is_floating_point():
        result = result.round()

    return result


# We should be applying decompositions after all transformations
@register_decomposition(aten.is_same_size.default)
def is_same_size(a: Tensor, b: Tensor) -> bool:
    return a.shape == b.shape


@register_decomposition([aten._reshape_alias, aten._unsafe_view])
def _reshape_alias(x, shape, *args):
    return aten.view(x, shape)


@register_decomposition([aten._unsafe_index])
def _index(x, indices):
    return aten.index(x, indices)


def _nll_loss_forward(
    self: Tensor,
    target: Tensor,
    weight: Optional[Tensor],
    reduction: int,
    ignore_index: int,
) -> Tuple[Tensor, Tensor]:
    # self can be [N, C] or [C]
    # target can be [N] or []

    n_dims = self.dim()
    channel_dim = 1
    if n_dims < 2:
        channel_dim = 0

    if weight is not None:
        if n_dims > 1:
            shape = [
                1,
            ] * n_dims
            shape[channel_dim] = weight.shape[0]
            w = weight.view(shape)
        else:
            w = weight
        self = self * w
    safe_target = torch.where(target != ignore_index, target, 0)
    safe_target_ = safe_target.unsqueeze(channel_dim)
    # target can be [N, 1] or [1]

    result = -torch.gather(self, channel_dim, safe_target_).squeeze(channel_dim)

    result = torch.where(target != ignore_index, result, 0)

    if reduction == Reduction.NONE.value and n_dims > 1:
        total_weight = self.new_full((), 0.0)
        return result, total_weight

    if weight is not None:
        w = w.expand(self.shape)
        wsum = torch.gather(w, channel_dim, safe_target_).squeeze(channel_dim)
        wsum = torch.where(target != ignore_index, wsum, 0)
        total_weight = wsum.sum()
    else:
        total_weight = (target != ignore_index).sum().to(self)

    if reduction == Reduction.SUM.value:
        result = result.sum()
    elif reduction == Reduction.MEAN.value:
        result = result.sum() / total_weight

    return result, total_weight


@register_decomposition(aten.nll_loss_forward)
def nll_loss_forward(
    self: Tensor,
    target: Tensor,
    weight: Optional[Tensor],
    reduction: int,
    ignore_index: int,
) -> Tuple[Tensor, Tensor]:
    assert self.dim() > 0 and self.dim() <= 2, "input tensor should be 1D or 2D"
    assert (
        target.dim() <= 1
    ), "0D or 1D target tensor expected, multi-target not supported"

    no_batch_dim = self.dim() == 1 and target.dim() == 0
    assert no_batch_dim or (
        self.shape[0] == target.shape[0]
    ), f"size mismatch (got input: {self.shape}, target: {target.shape})"

    n_classes = self.shape[-1]

    assert weight is None or (
        weight.dim() == 1 and weight.numel() == n_classes
    ), f"weight tensor should be defined either for all {n_classes} classes or no classes but got weight tensor of shape: {weight.shape}"  # noqa: B950

    return _nll_loss_forward(self, target, weight, reduction, ignore_index)


@register_decomposition(aten.nll_loss2d_forward)
def nll_loss2d_forward(
    self: Tensor,
    target: Tensor,
    weight: Optional[Tensor],
    reduction: int,
    ignore_index: int,
) -> Tuple[Tensor, Tensor]:
    return _nll_loss_forward(self, target, weight, reduction, ignore_index)


# These are adapted from aten/src/ATen/native/UpSample.h, wich is based on
# https://en.wikipedia.org/wiki/Bicubic_interpolation#Bicubic_convolution_algorithm
def _upsample_cubic_convolution1(x: Tensor, A: float) -> Tensor:
    return ((A + 2) * x - (A + 3)) * x * x + 1


def _upsample_cubic_convolution2(x: Tensor, A: float) -> Tensor:
    return ((A * x - 5 * A) * x + 8 * A) * x - 4 * A


def _upsample_get_cubic_coefficients(t: Tensor) -> TensorSequenceType:
    A = -0.75
    return (
        _upsample_cubic_convolution2(t + 1.0, A),
        _upsample_cubic_convolution1(t, A),
        _upsample_cubic_convolution1(1.0 - t, A),
        _upsample_cubic_convolution2(2.0 - t, A),
    )


def _upsample_cubic_interp1d(coeffs: TensorSequenceType, ts: Tensor) -> Tensor:
    coeffs2 = _upsample_get_cubic_coefficients(ts)
    return _sum_tensors(c1 * c2 for (c1, c2) in zip(coeffs, coeffs2))


# Need this instead of just sum() to keep mypy happy
def _sum_tensors(ts: Iterable[Tensor]) -> Tensor:
    return reduce(torch.add, ts)


def _linspace_from_neg_one(
    num_steps: int, align_corners: bool, dtype: torch.dtype, device: torch.device
):
    if num_steps <= 1:
        return torch.tensor(0, device=device, dtype=dtype)

    a = ((num_steps - 1) / num_steps) if not align_corners else 1
    return torch.linspace(-a, a, steps=num_steps, device=device, dtype=dtype)


def _make_base_grid_4d(theta: Tensor, h: int, w: int, align_corners: bool):
    dtype = theta.dtype
    device = theta.device

    # Using padding and summation generates a single kernel vs using torch.stack where 3 kernels generated
    # corresponding to each individual tensor: grid_x, grid_y, grid_one
    grid_x = _linspace_from_neg_one(w, align_corners, dtype, device).view(1, w, 1)
    grid_y = _linspace_from_neg_one(h, align_corners, dtype, device).view(h, 1, 1)
    grid_one = torch.ones((1, 1, 1), dtype=dtype, device=device)

    # this is just a temporary hack and we should use torch.stack here once #104480 is merged
    grid_x = torch.nn.functional.pad(grid_x, pad=(0, 2), mode="constant", value=0)
    grid_y = torch.nn.functional.pad(grid_y, pad=(1, 1), mode="constant", value=0)
    grid_one = torch.nn.functional.pad(grid_one, pad=(2, 0), mode="constant", value=0)
    return grid_x + grid_y + grid_one


def _make_base_grid_5d(theta: Tensor, d: int, h: int, w: int, align_corners: bool):
    dtype = theta.dtype
    device = theta.device

    grid_x = _linspace_from_neg_one(w, align_corners, dtype, device).view(1, 1, w, 1)
    grid_y = _linspace_from_neg_one(h, align_corners, dtype, device).view(1, h, 1, 1)
    grid_z = _linspace_from_neg_one(d, align_corners, dtype, device).view(d, 1, 1, 1)
    grid_one = torch.ones((1, 1, 1, 1), dtype=dtype, device=device)

    # this is just a temporary hack and we should use torch.stack here once #104480 is merged
    grid_x = torch.nn.functional.pad(grid_x, pad=(0, 3), mode="constant", value=0)
    grid_y = torch.nn.functional.pad(grid_y, pad=(1, 2), mode="constant", value=0)
    grid_z = torch.nn.functional.pad(grid_z, pad=(2, 1), mode="constant", value=0)
    grid_one = torch.nn.functional.pad(grid_one, pad=(3, 0), mode="constant", value=0)
    return grid_x + grid_y + grid_z + grid_one


def _affine_grid_generator_4d(theta: Tensor, size: List[int], align_corners: bool):
    n, _, h, w = size
    base_grid = _make_base_grid_4d(theta, h, w, align_corners=align_corners)
    # base_grid shape is (h, w, 3) and theta shape is (n, 2, 3)
    # We do manually a matrix multiplication which is faster than mm()
    # (h * w, 3, 1) * (n, 1, 3, 2) -> (n, h * w, 2)
    grid = (base_grid.view(-1, 3, 1) * theta.mT.unsqueeze(1)).sum(-2)
    return grid.view(n, h, w, 2)


def _affine_grid_generator_5d(theta: Tensor, size: List[int], align_corners: bool):
    n, _, d, h, w = size
    base_grid = _make_base_grid_5d(theta, d, h, w, align_corners=align_corners)
    # base_grid shape is (d, h, w, 4) and theta shape is (n, 3, 4)
    # We do manually a matrix multiplication which is faster than mm()
    # (d * h * w, 4, 1) * (n, 1, 4, 3) -> (n, h * w, 3)
    grid = (base_grid.view(-1, 4, 1) * theta.mT.unsqueeze(1)).sum(-2)
    return grid.view(n, d, h, w, 3)


@register_decomposition(aten.affine_grid_generator)
@pw_cast_for_opmath
def affine_grid_generator(theta: Tensor, size: List[int], align_corners: bool):
    torch._check(
        len(size) in (4, 5),
        lambda: "affine_grid_generator needs 4d (spatial) or 5d (volumetric) inputs.",
    )
    if len(size) == 4:
        return _affine_grid_generator_4d(theta, size, align_corners=align_corners)
    else:
        return _affine_grid_generator_5d(theta, size, align_corners=align_corners)


def _grid_sampler_2d(
    a: Tensor,
    grid: Tensor,
    interpolation_mode: int = 0,
    padding_mode: int = 0,
    align_corners: bool = False,
    _expand_grid: bool = True,
) -> Tensor:
    # This method is a copy of grid_sampler_2d implementation and introduced with additional arg _expand_grid to
    # optionaly expand the input grid for performance reasons.
    # Experimenting locally it was found that compiled CUDA code is accelerated by ~5x
    # and CPU code by ~2x on bicubic mode, if we expand the grid from (N, H, W, 2) into (N, C, H, W, 2)
    # However, this leads to a slowdown around ~0.8x on CPU bilinear mode, channels first.
    # Thus we apply this hack to not expand the grid for this case.

    torch._check(
        interpolation_mode in (0, 1, 2),
        lambda: f"Invalid interpolation mode {interpolation_mode}",
    )
    torch._check(
        padding_mode in (0, 1, 2), lambda: f"Invalid padding mode {padding_mode}"
    )

    def unnormalize(coords: Tensor, size: int) -> Tensor:
        # Rescale coordinates from [-1, 1] to:
        #   [0, size - 1] if align_corners is True
        #   [-.5, size -.5] if align_corners is False
        mul = (size * 0.5 - 0.5) if align_corners else (size * 0.5)
        ofs = size * 0.5 - 0.5
        return coords * mul + ofs

    # Reflects coordinates until they fall between low and high (inclusive).
    # The bounds are passed as twice their value so that half-integer values
    # can be represented as ints.
    def reflect_coordinates(coords: Tensor, twice_low: int, twice_high: int) -> Tensor:
        if twice_low == twice_high:
            return torch.zeros_like(coords)
        coords_min = twice_low / 2
        coords_span = (twice_high - twice_low) / 2
        coords2 = (coords - coords_min).abs()
        extra = torch.fmod(coords2, coords_span)
        flips = (coords2 / coords_span).floor().to(dtype=torch.int8)
        return torch.where(
            flips & 1 == 0, extra + coords_min, coords_span + coords_min - extra
        )

    def compute_coordinates(coords: Tensor, size: int) -> Tensor:
        if padding_mode == 0:  # Zero
            return coords
        elif padding_mode == 1:  # Borders
            return torch.clamp(coords, 0, size - 1)
        else:  # padding_mode == 2, Reflection
            if align_corners:
                coords_reflected = reflect_coordinates(coords, 0, 2 * (size - 1))
            else:
                coords_reflected = reflect_coordinates(coords, -1, 2 * size - 1)
            return torch.clamp(coords_reflected, 0, size - 1)

    def compute_source_index(coords: Tensor, size: int) -> Tensor:
        coords_un = unnormalize(coords, size)
        return compute_coordinates(coords_un, size)

    N, C, iH, iW = a.shape
    _, oH, oW, two = grid.shape
    assert two == 2

    if _expand_grid:
        # Let's expand grid to [N, C, oH, oW, 2]
        # This allows to generate a single triton cuda kernel instead of two kernels.
        # Two kernels are due source indices, weights have shape (N, 1, oH, oW), xnumel=N*oH*oW
        # and output has shape (N, C, oH, oW), xnumel=N*C*oH*oW
        # Expanding grid to (N, C, oH, oW, two) unifies xnumel to N*C*oH*oW
        grid = grid.view(N, 1, oH, oW, two).expand(N, C, oH, oW, 2)

    def in_bounds_cond(xs: Tensor, ys: Tensor) -> Tensor:
        return torch.logical_and(
            0 <= xs, torch.logical_and(xs < iW, torch.logical_and(0 <= ys, ys < iH))
        )

    N_idx = torch.arange(N, device=a.device).view(N, 1, 1, 1)
    C_idx = torch.arange(C, device=a.device).view(1, C, 1, 1)

    def clip(xs: Tensor, ys: Tensor, ws: Tensor) -> TensorSequenceType:
        cond = in_bounds_cond(xs, ys)
        # To clip to inside valid coordinates, we map the coordinates
        # to (x, y) = (0, 0) and also set the weight to 0
        # We also change the shape of the tensor to the appropriate one for
        # broadcasting with N_idx, C_idx for the purposes of advanced indexing
        c = C if _expand_grid else 1
        return tuple(
            torch.where(cond, t, 0).view(N, c, oH, oW)
            for t in (xs.to(dtype=torch.int64), ys.to(dtype=torch.int64), ws)
        )

    def get_summand(ix: Tensor, iy: Tensor, w) -> Tensor:
        # Perform clipping, index into input tensor and multiply by weight
        idx_x, idx_y, w_ = clip(ix, iy, w)
        return a[N_idx, C_idx, idx_y, idx_x] * w_

    x = grid[..., 0]
    y = grid[..., 1]

    if interpolation_mode == 0:  # Bilinear
        ix = compute_source_index(x, iW)
        iy = compute_source_index(y, iH)

        ix_nw, iy_nw = ix.floor(), iy.floor()
        ix_ne, iy_ne = ix_nw + 1, iy_nw
        ix_sw, iy_sw = ix_nw, iy_nw + 1
        ix_se, iy_se = ix_ne, iy_sw

        w_nw = (ix_se - ix) * (iy_se - iy)
        w_ne = (ix - ix_sw) * (iy_sw - iy)
        w_sw = (ix_ne - ix) * (iy - iy_ne)
        w_se = (ix - ix_nw) * (iy - iy_nw)

        return _sum_tensors(
            get_summand(ix, iy, w)
            for (ix, iy, w) in (
                (ix_nw, iy_nw, w_nw),
                (ix_ne, iy_ne, w_ne),
                (ix_sw, iy_sw, w_sw),
                (ix_se, iy_se, w_se),
            )
        )
    elif interpolation_mode == 1:  # Nearest
        ix = compute_source_index(x, iW)
        iy = compute_source_index(y, iH)

        ix_nearest = ix.round()
        iy_nearest = iy.round()

        return get_summand(ix_nearest, iy_nearest, 1)
    else:  # interpolation_mode == 2, Bicubic
        ix = unnormalize(x, iW)
        iy = unnormalize(y, iH)

        ix_nw = ix.floor()
        iy_nw = iy.floor()

        tx = ix - ix_nw
        ty = iy - iy_nw

        if not _expand_grid:
            tx = tx.unsqueeze(1)
            ty = ty.unsqueeze(1)

        def get_value_bounded(ix: Tensor, iy: Tensor) -> Tensor:
            x = compute_coordinates(ix, iW)
            y = compute_coordinates(iy, iH)
            return get_summand(x, y, 1)

        def get_coeff(ofs: int) -> Tensor:
            iy_ofs = iy_nw + (ofs - 1)
            cs = (
                get_value_bounded(ix_nw - 1, iy_ofs),
                get_value_bounded(ix_nw, iy_ofs),
                get_value_bounded(ix_nw + 1, iy_ofs),
                get_value_bounded(ix_nw + 2, iy_ofs),
            )
            return _upsample_cubic_interp1d(cs, tx)

        coeffs = tuple(get_coeff(ofs) for ofs in range(4))
        return _upsample_cubic_interp1d(coeffs, ty)


@register_decomposition(aten.grid_sampler_2d)
@pw_cast_for_opmath
def grid_sampler_2d(
    a: Tensor,
    grid: Tensor,
    interpolation_mode: int = 0,
    padding_mode: int = 0,
    align_corners: bool = False,
) -> Tensor:
    return _grid_sampler_2d(
        a,
        grid=grid,
        interpolation_mode=interpolation_mode,
        padding_mode=padding_mode,
        align_corners=align_corners,
    )


@register_decomposition(aten.mv)
@out_wrapper()
@pw_cast_for_opmath
def mv(self, vec):
    torch._check(
        self.dim() == 2 and vec.dim() == 1,
        lambda: f"matrix @ vector expected, got {self.dim()}, {vec.dim()}",
    )
    torch._check(
        self.size(1) == vec.size(0),
        lambda: f"size mismatch, got input ({self.size(0)}x{self.size(1)}), vec ({vec.size(0)})",
    )
    return (self * vec).sum(dim=1)


@register_decomposition(aten.dot)
@out_wrapper()
@pw_cast_for_opmath
def dot(self, other):
    if self.is_complex():
        if self.is_conj():
            if other.is_conj():
                return torch.dot(self.conj(), other.conj()).conj()
            else:
                return torch.vdot(self.conj(), other)
        elif other.is_conj():
            return torch.vdot(other.conj(), self)

    torch._check(
        self.dim() == 1 and other.dim() == 1,
        lambda: f"1D tensors expected, but got {self.dim()}D and {other.dim()}D tensors",
    )
    torch._check(
        self.dtype == other.dtype,
        lambda: f"dot : expected both vectors to have same dtype, but found {self.dtype} and {other.dtype}",
    )

    def numel_error():
        return (
            f"inconsistent tensor size, expected tensor [{self.numel()}] and src [{other.numel()}] to have the"
            f"same number of elements, but got {self.numel()} and {other.numel()} elements respectively"
        )

    torch._check(self.numel() == other.numel(), numel_error)

    return (self * other).sum()


@register_decomposition(aten.binary_cross_entropy_with_logits)
def binary_cross_entropy_with_logits(
    self, target, weight=None, pos_weight=None, reduction=Reduction.MEAN.value
):
    max_val = (-self).clamp_min(0)
    if pos_weight is not None:
        log_weight = (pos_weight - 1) * target + 1
        loss = (1 - target) * self + log_weight * (
            ((-max_val).exp() + (-self - max_val).exp()).log() + max_val
        )
    else:
        loss = (
            (1 - target) * self
            + max_val
            + ((-max_val).exp() + (-self - max_val).exp()).log()
        )

    if weight is not None:
        loss = loss * weight

    return apply_loss_reduction(loss, reduction)


def should_fold(tensor1: torch.Tensor, tensor2: torch.Tensor) -> bool:
    # For comments of the logic of this function see eager in /native/LinearAlgebra.cpp

    t1, t2 = (tensor1, tensor2) if tensor1.ndim >= tensor2.ndim else (tensor2, tensor1)

    if not (t1.ndim >= 3 and t2.ndim <= 2):
        return False
    if t2.requires_grad:
        return True
    if tensor1.ndim == 2:
        return False
    if t1.numel() == 0:
        return True

    t1_shape = t1.shape
    t1_stride = t1.stride()
    return all(
        st1 == st2 * s2
        for (st1, st2, s2) in zip(t1_stride[:-2], t1_stride[1:-1], t1_shape[1:-1])
    )


@aten.matmul.default.py_impl(DispatchKey.CompositeImplicitAutograd)
@out_wrapper()
def matmul(tensor1, tensor2):
    dim_tensor1 = tensor1.dim()
    dim_tensor2 = tensor2.dim()
    assert dim_tensor1 != 0 and dim_tensor2 != 0
    if dim_tensor1 == 1 and dim_tensor2 == 1:
        return torch.dot(tensor1, tensor2)
    elif dim_tensor1 == 2 and dim_tensor2 == 1:
        return torch.mv(tensor1, tensor2)
    elif dim_tensor1 == 1 and dim_tensor2 == 2:
        return torch.squeeze(torch.mm(torch.unsqueeze(tensor1, 0), tensor2), 0)
    elif dim_tensor1 == 2 and dim_tensor2 == 2:
        return torch.mm(tensor1, tensor2)
    elif should_fold(tensor1, tensor2):
        # dim_tensor1 >=3 && (dim_tensor2 == 1 || dim_tensor2 == 2) ||
        # dim_tensor2 >=3 && (dim_tensor1 == 1 || dim_tensor1 == 2)
        # and some condition on the strides is fulfilled

        # optimization: use mm instead of bmm by folding the batch of the larger tensor
        # into its leading matrix dimension
        transpose = dim_tensor2 > dim_tensor1
        t1 = tensor2.mT if transpose else tensor1
        t2 = (
            tensor2 if not transpose else (tensor1.t() if dim_tensor1 == 2 else tensor1)
        )
        # Invariant: t1.dim() >= 3 && (t2.dim() == 1 || t2.dim() == 2)
        #            and t1 and t2 are matmul-compatible

        # Why not t1.view(-1, sizes_1[-1])?
        # If the last dim is 0, then view(-1, 0) won't work because the -1 becomes ambiguous.
        # This can happen in e.g. [3, 5, 0] @ [0, 0].
        sizes_1 = t1.shape
        output_shape = list(sizes_1[:-1])
        folded_dim1 = reduce(operator.mul, output_shape)

        # Readjust output_shape if we are multiplying by a matrix
        t2_is_matrix = t2.dim() == 2
        if t2_is_matrix:
            output_shape.append(t2.shape[1])

        # This will almost always be a view.
        # It may not be a view if t2->requires_grad(). See should_fold in aten/ for an explanation
        t1_folded = t1.reshape(folded_dim1, sizes_1[-1])
        if t2_is_matrix:
            # This copies if we perform a 2D @ 3D and the first tensor requires_grad
            # See should_fold native/LinearAlgebra.cpp for why.
            output = t1_folded.mm(t2).view(output_shape)
            return output.mT.contiguous() if transpose else output
        else:
            return t1_folded.mv(t2).view(output_shape)

    elif dim_tensor1 >= 1 and dim_tensor2 >= 1:
        # We are multiplying b1 x n x m1 by x2 x m2 x p (where b1 can be a list);
        # we track m1 vs m2 separately even though they must match for nicer error messages
        n = tensor1.size(-2) if dim_tensor1 > 1 else 1
        m1 = tensor1.size(-1)
        batch_tensor1 = tensor1.shape[:-2]
        m2 = tensor2.size(-2) if dim_tensor2 > 1 else tensor2.size(-1)
        p = tensor2.size(-1) if dim_tensor2 > 1 else 1

        batch_tensor2: List[int] = []
        # TODO: handling of slice
        for i in range(dim_tensor2 - 2):
            batch_tensor2.append(tensor2.size(i))

        # Same optimization for the gradients as that in should_fold
        # If we're going to broadcast, we force it to go through the should_fold branch
        if (
            dim_tensor1 == 3
            and dim_tensor2 == 3
            and batch_tensor1[0] != batch_tensor2[0]
        ):
            if batch_tensor1[0] == 1 and tensor1.requires_grad():
                return matmul(tensor1.squeeze(0), tensor2)
            if batch_tensor2[0] == 1 and tensor2.requires_grad():
                return matmul(tensor1, tensor2.squeeze(0))

        # expand the batch portion (i.e. cut off matrix dimensions and expand rest)
        expand_batch_portion = list(
            torch.broadcast_shapes(batch_tensor1, batch_tensor2)
        )

        tensor1_expand_size = expand_batch_portion + [n, m1]

        expand_batch_product = prod(expand_batch_portion)

        # HACK: We need reshape with symint support
        tensor1_expanded = tensor1.expand(tensor1_expand_size).reshape(
            expand_batch_product, n, m1
        )

        vector_rhs = dim_tensor2 == 1
        if vector_rhs:
            tensor2_expand_size = expand_batch_portion + [m2]
            tensor2_expanded = (
                tensor2.expand(tensor2_expand_size)
                .reshape(expand_batch_product, m2)
                .unsqueeze(2)
            )
        else:
            tensor2_expand_size = expand_batch_portion + [m2, p]
            tensor2_expanded = tensor2.expand(tensor2_expand_size).reshape(
                expand_batch_product, m2, p
            )

        output_shape = expand_batch_portion
        if dim_tensor1 > 1:
            output_shape.append(n)

        if dim_tensor2 > 1:
            output_shape.append(p)

        if vector_rhs:
            return tensor1_expanded.bmm(tensor2_expanded).squeeze(-1).view(output_shape)
        else:
            return tensor1_expanded.bmm(tensor2_expanded).view(output_shape)
    else:
        torch._check(False, lambda: "both arguments to matmul need to be at least 1D")


@register_decomposition(aten.upsample_bicubic2d.default)
@pw_cast_for_opmath
def upsample_bicubic2d_default(
    a: Tensor,
    output_size: Tuple[int, int],
    align_corners: bool,
    scale_h: Optional[float] = None,
    scale_w: Optional[float] = None,
) -> Tensor:
    N, C, iH, iW = a.shape
    oH, oW = output_size

    height_scale = _compute_scale(iH, oH, align_corners, scale_h)
    width_scale = _compute_scale(iW, oW, align_corners, scale_w)

    if a.is_floating_point():
        dtype = a.dtype
    else:
        dtype = torch.int64

    N_idx = torch.arange(N, device=a.device, dtype=torch.int64).view(N, 1, 1, 1)
    C_idx = torch.arange(C, device=a.device, dtype=torch.int64).view(1, C, 1, 1)
    out_y = torch.arange(oH, device=a.device, dtype=dtype).view((1, 1, oH, 1))
    out_x = torch.arange(oW, device=a.device, dtype=dtype).view((1, 1, 1, oW))

    real_x = _compute_source_index(width_scale, out_x, align_corners)
    in_x = real_x.floor()
    t_x = real_x - in_x
    ix = in_x.to(dtype=torch.int64)

    real_y = _compute_source_index(height_scale, out_y, align_corners)
    in_y = real_y.floor()
    t_y = real_y - in_y
    iy = in_y.to(dtype=torch.int64)

    iys_ofs = (iy - 1, iy, iy + 1, iy + 2)
    ixs_ofs = (ix - 1, ix, ix + 1, ix + 2)

    def load_bounded(ys, xs):
        y_idx = torch.clamp(ys, 0, iH - 1)
        x_idx = torch.clamp(xs, 0, iW - 1)
        return aten._unsafe_index(a, [N_idx, C_idx, y_idx, x_idx])

    def get_x_interp(y):
<<<<<<< HEAD
        coeffs_x = tuple((load_bounded(y, x_ofs) for x_ofs in ixs_ofs))
        output = _upsample_cubic_interp1d(coeffs_x, t_x)

        if a.dtype == torch.uint8:
            output = torch.clamp(output, 0, 255)

        return output
=======
        coeffs_x = tuple(load_bounded(y, x_ofs) for x_ofs in ixs_ofs)
        return _upsample_cubic_interp1d(coeffs_x, t_x)
>>>>>>> a93e174a

    coeffs_y = tuple(get_x_interp(y_ofs) for y_ofs in iys_ofs)
    result = _upsample_cubic_interp1d(coeffs_y, t_y)

    # convert output to correct memory format, if necessary
    memory_format = utils.suggest_memory_format(a)
    result = result.contiguous(memory_format=memory_format)

    if a.dtype == torch.uint8:
        result = torch.clamp(result.round(), 0, 255)

    return result


@register_decomposition(aten.upsample_bicubic2d.vec)
@aten.upsample_bicubic2d.vec.py_impl(DispatchKey.CompositeImplicitAutograd)
@aten.upsample_bicubic2d.vec.py_impl(DispatchKey.Autograd)
@out_wrapper()
@pw_cast_for_opmath
def upsample_bicubic2d_vec(
    a: Tensor,
    output_size: Optional[Tuple[int, int]],
    align_corners: bool,
    scale_factors: Optional[Tuple[float, float]] = None,
) -> Tensor:
    torch._check(
        bool(output_size) + bool(scale_factors) == 1,
        lambda: "Must specify exactly one of output_size and scale_factors.",
    )
    if output_size is None:
        assert scale_factors is not None
        output_size = cast(
            Tuple[int, int],
            tuple(
                sym_int(sym_float(w) * scale)
                for w, scale in zip(a.shape[2:], scale_factors)
            ),
        )
    scale_h, scale_w = scale_factors if scale_factors else (None, None)
    return aten.upsample_bicubic2d.default(
        a, output_size, align_corners, scale_h, scale_w
    )


@register_decomposition(aten.aminmax)
@out_wrapper("min", "max")
def aminmax(self, *, dim=None, keepdim=False):
    amin = torch.amin(self, dim=dim, keepdim=keepdim)
    amax = torch.amax(self, dim=dim, keepdim=keepdim)
    return amin, amax


@register_decomposition(aten.nansum)
@out_wrapper()
def nansum(self, dim=None, keepdim=False, *, dtype=None):
    return aten.sum(torch.where(torch.isnan(self), 0, self), dim, keepdim, dtype=dtype)


@register_decomposition([aten.arange.default, aten.arange.out])
@out_wrapper()
def arange_default(
    end: NumberType,
    *,
    dtype: Optional[torch.dtype] = None,
    layout: torch.layout = torch.strided,
    device: Optional[torch.device] = None,
    pin_memory: bool = False,
):
    return aten.arange.start_step(
        0, end, 1, dtype=dtype, layout=layout, device=device, pin_memory=pin_memory
    )


@register_decomposition([aten.arange.start])
def arange_start(
    start: NumberType,
    end: NumberType,
    *,
    dtype: Optional[torch.dtype] = None,
    layout: torch.layout = torch.strided,
    device: Optional[torch.device] = None,
    pin_memory: bool = False,
):
    return aten.arange.start_step(
        start, end, 1, dtype=dtype, layout=layout, device=device, pin_memory=pin_memory
    )


@register_decomposition(aten.multi_margin_loss)
@aten.multi_margin_loss.default.py_impl(DispatchKey.Autograd)
@out_wrapper()
def multi_margin_loss(
    input: Tensor,
    target: Tensor,
    p: NumberType = 1,
    margin: NumberType = 1,
    weight: Optional[Tensor] = None,
    reduction: int = Reduction.MEAN.value,
) -> Tensor:
    input = torch.atleast_2d(input)
    target = torch.atleast_1d(target)
    nframe = input.shape[0]
    dim = input.shape[1]
    torch._check(p == 1 or p == 2, lambda: "only p == 1 and p == 2 supported")
    torch._check(
        input.ndim == 2 and dim != 0,
        lambda: f"Expected non-empty vector or matrix with optional 0-dim batch size, but got: {input.shape}",
    )
    torch._check(
        target.ndim == 1 and target.numel() == nframe,
        lambda: f"inconsistent target size, expected {nframe} but got {target.shape}",
    )
    if weight is not None:
        weight = torch.atleast_1d(weight)
        torch._check(
            weight.ndim == 1 and weight.numel() == dim,  # type: ignore[union-attr]
            lambda: f"inconsistent weight size, expected {dim} but got {weight.shape}",  # type: ignore[union-attr]
        )
    target = target.unsqueeze(1)
    u = torch.gather(input, dim=1, index=target)
    z = margin - u + input
    z = z.clamp_min(0)
    z = z if p == 1 else z * z
    if weight is not None:
        z = z * weight[target]
    idx = torch.arange(dim, device=input.device)
    z = torch.where(idx != target, z, 0)
    if reduction == Reduction.MEAN.value:
        return z.mean()
    elif reduction == Reduction.SUM.value:
        return z.sum() / z.shape[1]
    else:
        return z.mean(dim=1)


@register_decomposition(aten.multilabel_margin_loss_forward)
@aten.multilabel_margin_loss_forward.default.py_impl(DispatchKey.Autograd)
@out_wrapper("output", "is_target")
def multilabel_margin_loss_forward(
    input: Tensor,
    target: Tensor,
    reduction: int,
) -> Tuple[Tensor, Tensor]:
    orig_input_shape = input.shape
    orig_target_shape = target.shape
    input = torch.atleast_2d(input)
    target = torch.atleast_2d(target)
    dim = input.shape[1]
    torch._check(
        len(orig_input_shape) <= 2 and dim != 0,
        lambda: f"Expected non-empty vector or matrix with optional 0-dim batch size, but got: {orig_input_shape}",
    )
    torch._check(
        len(orig_target_shape) <= 2 and orig_target_shape == orig_input_shape,
        lambda: f"inconsistent target size: {orig_target_shape} for input of size: {orig_input_shape}",
    )
    # ignores labels after the first -1, detects when -1 is not present
    idx = torch.arange(dim, device=target.device)
    is_end = target == -1
    end_idx = torch.amin(torch.where(is_end, idx, dim), dim=-1, keepdim=True)
    # target indices
    target_mask = idx < end_idx
    # masks target to be able to use gather, which doesn't allow -1
    tidx0 = torch.where(target_mask, target, 0)
    u = torch.gather(input, dim=-1, index=tidx0)
    # is_target
    tidx1 = torch.where(target_mask, target, -1)
    is_target = torch.any(idx == tidx1.unsqueeze(dim=-1), dim=1)
    # loss
    z = 1.0 - u.T.unsqueeze(dim=-1) + input
    z = z.clamp_min(0)
    z = z / dim
    # masks loss
    z = torch.where(is_target, 0, z)
    # reduction
    if reduction == Reduction.MEAN.value:
        z = z.sum(dim=(0, -1)).mean()
    elif reduction == Reduction.SUM.value:
        z = z.sum()
    else:
        z = z.sum(dim=(0, -1))
    # result
    is_target = is_target.to(input.dtype).reshape(orig_target_shape)
    return z, is_target


def register_inplace(aten_op, outplace_op):
    @register_decomposition(aten_op)
    def inplace_op(*args, **kwargs):
        out = outplace_op(*args, **kwargs)
        return args[0].copy_(out)

    return inplace_op


register_inplace(aten.addbmm_, aten.addbmm)
register_inplace(aten.addmm_, aten.addmm)
register_inplace(aten.addmv_, aten.addmv)
register_inplace(aten.baddbmm_, aten.baddbmm)
register_inplace(aten.fill_, aten.fill)
register_inplace(aten.gelu_, aten.gelu)
register_inplace(aten.hardswish_, aten.hardswish)
register_inplace(aten.hardtanh_, aten.hardtanh)
register_inplace(aten.hardsigmoid_, aten.hardsigmoid)
register_inplace(aten.__iand__, aten.__and__)
register_inplace(aten.__ilshift__, aten.__lshift__)
register_inplace(aten.index_put_, aten.index_put)
register_inplace(aten.index_reduce_, aten.index_reduce)
register_inplace(aten.__ior__, aten.__or__)
register_inplace(aten.__irshift__, aten.__rshift__)
register_inplace(aten.__ixor__, aten.__xor__)
register_inplace(aten.leaky_relu_, aten.leaky_relu)
register_inplace(aten.logit_, aten.logit)
register_inplace(aten.relu_, aten.relu)
register_inplace(aten.renorm_, aten.renorm)
register_inplace(aten.round_, aten.round)
register_inplace(aten.scatter_, aten.scatter)
register_inplace(aten.scatter_add_, aten.scatter_add)
register_inplace(aten.scatter_reduce_, aten.scatter_reduce)
register_inplace(aten.silu_, aten.silu)<|MERGE_RESOLUTION|>--- conflicted
+++ resolved
@@ -3742,18 +3742,13 @@
         return aten._unsafe_index(a, [N_idx, C_idx, y_idx, x_idx])
 
     def get_x_interp(y):
-<<<<<<< HEAD
-        coeffs_x = tuple((load_bounded(y, x_ofs) for x_ofs in ixs_ofs))
+        coeffs_x = tuple(load_bounded(y, x_ofs) for x_ofs in ixs_ofs)
         output = _upsample_cubic_interp1d(coeffs_x, t_x)
 
         if a.dtype == torch.uint8:
             output = torch.clamp(output, 0, 255)
 
         return output
-=======
-        coeffs_x = tuple(load_bounded(y, x_ofs) for x_ofs in ixs_ofs)
-        return _upsample_cubic_interp1d(coeffs_x, t_x)
->>>>>>> a93e174a
 
     coeffs_y = tuple(get_x_interp(y_ofs) for y_ofs in iys_ofs)
     result = _upsample_cubic_interp1d(coeffs_y, t_y)
