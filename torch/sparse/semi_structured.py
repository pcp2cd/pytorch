import warnings
from collections import namedtuple
from typing import Any, Optional

import torch

__all__ = [
    "SparseSemiStructuredTensor",
    "to_sparse_semi_structured",
]

_SEMI_STRUCTURED_SPARSE_CONFIG = namedtuple(
    "_SEMI_STRUCTURED_SPARSE_CONFIG", "compression_factor min_rows min_cols"
)
_DTYPE_TO_SEMI_STRUCTURED_SPARSE_CONFIG = {
    torch.int8: _SEMI_STRUCTURED_SPARSE_CONFIG(10, 32, 128),
    torch.float16: _SEMI_STRUCTURED_SPARSE_CONFIG(9, 32, 64),
    torch.bfloat16: _SEMI_STRUCTURED_SPARSE_CONFIG(9, 32, 64),
}

_WARNING_SHOWN = False


class SparseSemiStructuredTensor(torch.Tensor):
    """This class implementes semi-structured sparsity as a Tensor subclass.

    Semi-structured sparsity describes a sparsity pattern where n in every 2n elements are sparse,
    depending on the datatype. It is also referred to as 2:4 sparsity or fine-grained
    structured sparsity.

    Currently, this class supports 2:4 sparsity for int8, float16 and bfloat16 dtypes.

    This subclass stores the dense tensor in a compressed form by only storing the specified elements and corresponding metadata.
    These two are stored next to each other in one contiguous tensor.

    We choose to store the specified elements and the metadata in a single tensor for future compatibilty with cuSPARSELt.

    compressed tensor = [ specified elements of original tensor |   metadata     ]

    For an original tensor of size (m, k) we expect the first m * k // 2 elements to be the kept elements
    The rest of the tensor is metadata.

    This subclass also overrides __torch_dispatch__ to use _sparse_semi_structured_linear for faster matrix multiplications
    via sparse CUTLASS kernels. In the future we will also call into cuSPARSELt kernels for more performance gains.
    """

    @staticmethod
    def __new__(
        cls,
        original_tensor: Optional[torch.Tensor],
        original_shape: Optional[torch.Size] = None,
        compressed_tensor: Optional[torch.Tensor] = None,
        transposed: bool = False,
    ):
        """
        Create a new instance of the class.

        When original_tensor is passed in, we compress it and store the compresed representation.
        We can also create new instance of the class from the compressed representation without the original tensor.

        Args:
            original_tensor: The original dense tensor, or None, if we have already compressed the tensor.
            original_shape: The shape of the original dense tensor
            compressed_tensor: A flattened tensor to store the specified elements and metadata.
            transposed: Whether the tensor is transposed or not.

        Returns:
            torch.Tensor: A torch.Tensor wrapper subclass.

        Raises:
            ValueError: If both original_tensor and compressed_tensor are None.

        """
        if original_tensor is not None:
            previous_tensor = original_tensor
            original_shape = original_tensor.shape
        elif compressed_tensor is not None:
            previous_tensor = compressed_tensor
        else:
            raise ValueError("Both compressed_tensor and original_tensor are None!")

        kwargs = {}
        kwargs["device"] = previous_tensor.device  # type: ignore[assignment]
        kwargs["dtype"] = previous_tensor.dtype  # type: ignore[assignment]
        kwargs["layout"] = previous_tensor.layout  # type: ignore[assignment]
        kwargs["requires_grad"] = False  # type: ignore[assignment]

        return torch.Tensor._make_wrapper_subclass(cls, original_shape, **kwargs)  # type: ignore[attr-defined]

    @staticmethod
    def __get_indices_dtype(values_dtype):
        if values_dtype == torch.int8:
            return torch.int32
        elif values_dtype in (torch.float16, torch.bfloat16):
            return torch.int16
        else:
            raise RuntimeError(f"Datatype {values_dtype}  is not supported!")
        return None

    def __init__(
        self,
        original_tensor: Optional[torch.Tensor],
        original_shape: Optional[torch.Size] = None,
        compressed_tensor: Optional[torch.Tensor] = None,
        transposed: bool = False,
    ) -> None:
        """SparseSemiStructuredTensor constructor.

        Args:
            original_tensor: The original dense tensor, or None, if we have already compressed the tensor.
            original_shape: The shape of the original dense tensor
            compressed_tensor: A flattened tensor to store the specified elements and metadata.
            transposed: Whether the tensor is transposed or not.

        Returns:
            None

        Raises:
            RuntimeError: If original_tensor is not a supported dtype, dim, shape, or device.
        """
        global _WARNING_SHOWN
        if not _WARNING_SHOWN:
            warnings.warn(
                (
                    "The PyTorch API of SparseSemiStructuredTensor is in prototype stage "
                    "and will change in the near future. Please open a Github issue "
                    "for features requests and see our documentation on the torch.sparse "
                    "module for further information about the project."
                ),
<<<<<<< HEAD
                UserWarning, stacklevel=2
=======
                UserWarning, stacklevel=TO_BE_DETERMINED
>>>>>>> fff02e67
            )
            _WARNING_SHOWN = True

        # if original tensor is passed in, we need to compress it and store the compressed representation.
        if original_tensor is not None:
            # check device
            if not original_tensor.is_cuda:
                raise RuntimeError(
                    f"Error original_tensor.device= {original_tensor.device} is not supported! "
                    "Only CUDA tensors are currently supported."
                )

            # check dim
            if original_tensor.dim() != 2:
                raise RuntimeError(
                    f"Error original_tensor.dim = {original_tensor.dim()} is not supported! "
                    "Only 2d tensors are currently supported."
                )

            # check dtype
            if original_tensor.dtype not in _DTYPE_TO_SEMI_STRUCTURED_SPARSE_CONFIG:
                raise RuntimeError(
                    f"Error original_tensor.dtype {original_tensor.dtype} is not a supported dtype! "
                    "dtype must be one of: {_DTYPE_TO_SEMI_STRUCTURED_SPARSE_CONFIG}"
                )

            # check shape
            m, n = original_tensor.shape
            min_rows = _DTYPE_TO_SEMI_STRUCTURED_SPARSE_CONFIG[original_tensor.dtype].min_rows
            min_cols = _DTYPE_TO_SEMI_STRUCTURED_SPARSE_CONFIG[original_tensor.dtype].min_cols
            if m < min_rows or m % min_rows or n < min_cols or n % min_cols:
                # TODO in the future we can add in padding to support dimensions that aren't perfect multiples
                raise RuntimeError(
                    f"Error original_tensor.shape {original_tensor.shape} is not supported! "
                    "Both dimensions must be larger or equal than and a multiple of ({min_rows}, {min_cols})"
                )

            # This code calculates the size of the compressed tensor.
            # compression factor is different based on dtype it's given by the formula below for 2:4 sparsity:
            # compression_factor = 1/2 + 1/bitwidth(dtype)
            original_size = original_tensor.nelement()
            compression_factor = _DTYPE_TO_SEMI_STRUCTURED_SPARSE_CONFIG[
                original_tensor.dtype
            ].compression_factor
            compressed_size = original_size * compression_factor // 16

            compressed_tensor = torch.empty(
                (compressed_size,),
                dtype=original_tensor.dtype,
                device=original_tensor.device,
            )

            from torch.sparse._semi_structured_conversions import sparse_semi_structured_from_dense

            sparse, meta = sparse_semi_structured_from_dense(original_tensor)
            compressed_tensor[: m * n // 2] = sparse.view(-1)
            compressed_tensor[m * n // 2 :] = meta.view(original_tensor.dtype).view(-1)

        # set values
        self.original_tensor = None
        self.compressed_tensor = compressed_tensor
        self.transposed = transposed

    def __repr__(self) -> str:  # type: ignore[override]
        """Return string representation of SparseSemiStructuredTensor

        Returns:
            str: String representation

        Raises:
            None
        """
        return (
            f"SparseSemiStructuredTensor(shape={self.shape}, "
            f"transposed={self.transposed}"
            f"values={self.values()}"
            f"metadata={self.indices()})"
        )

    __torch_function__ = torch._C._disabled_torch_function_impl

    @classmethod
    def __torch_dispatch__(cls, func, types, args, kwargs) -> Any:
        """Overload __torch_dispatch__ to use torch._sparse_semi_structured_linear.

        `torch.structured_sparse_linear` uses accelerated sparse CUTLASS kernels.
        In the future we plan to also add in support for cuSPARSELt kernels.

        Args:
            func: The function being dispatched.
            types: The types of the arguments.
            args: The arguments passed to the function.
            kwargs: The keyword arguments passed to the function.

        Returns:
            Any: The result of the dispatched operation.

        Raises:
            NotImplementedError: If the dispatched operation is not implemented.
        """
        # Since this code runs below autograd, a detach corresponds to only returning a new object
        if func is torch.ops.aten.detach.default:
            return SparseSemiStructuredTensor(
                args[0].original_tensor,
                original_shape=args[0].shape,
                compressed_tensor=args[0].compressed_tensor,
                transposed=args[0].transposed,
            )

        # Because we cannot go from the compressed representation back to the dense representation currently,
        # we just keep track of how many times we have been transposed. Depending on whether the sparse matrix
        # is the first or second argument, we expect an even / odd number of calls to transpose respectively.
        if func is torch.ops.aten.t.default:
            return SparseSemiStructuredTensor(
                args[0].original_tensor,
                original_shape=args[0].shape,
                compressed_tensor=args[0].compressed_tensor,
                transposed=not args[0].transposed,
            )

        # handle addmm
        if func is torch.ops.aten.addmm.default:
            bias, input_A, input_B = args

            # Currently, we only support the first matrix being sparse for addmm/mm in cuSPARSELT and CUTLASS.
            # CUTLASS only supports the first input to be sparse for a given matmul.
            # cuSPARSELt does not have this limitation, although our implementation is only for sparse first.

            # We support second matrix sparse matmul by taking advantage of some transpose properties:
            # This is also why we want an odd number of transposed for second matrix sparse vs an even number
            # of transpose calss for first matrix sparse.
            # F.linear(x) = addmm(bias, input, weight.t()) = b + xW' = (b + xW')''
            #        = (W''x' + b')' = (Wx' + b')' = addmm(bias.T, weight, input).T
            if isinstance(input_B, cls) and input_B.transposed:
                result = torch._sparse_semi_structured_linear(
                    input_A, input_B.values(), input_B.indices(), bias=bias
                )
                return result

        # handle mm
        if func is torch.ops.aten.mm.default:
            input_A, input_B = args

            if isinstance(input_A, cls) and not input_A.transposed:
                transposed_result = torch._sparse_semi_structured_linear(
                    input_B.t(), input_A.values(), input_A.indices()
                )
                return transposed_result.t()

            elif isinstance(input_B, cls) and input_B.transposed:
                result = torch._sparse_semi_structured_linear(
                    input_A, input_B.values(), input_B.indices()
                )
                return result

        # When torch is run with inference mode, pytorch does not decompose torch.ops.aten.linear into a .t() and addmm(),
        # so we must match the aten.linear op.
        # TODO see if there's a way to force pytorch to decompose the op so we don't have to handle this here.
        if func is torch.ops.aten.linear.default:
            input_tensor, weight, bias = args
            if isinstance(weight, cls):
                result = torch._sparse_semi_structured_linear(
                    input_tensor, weight.values(), weight.indices(), bias=bias
                )
                return result

        # handle values
        if func is torch.ops.aten.values.default:
            m, k = args[0].shape
            num_kept_elements = m * k // 2
            return args[0].compressed_tensor[:num_kept_elements].view(m, k // 2)

        # handle indices
        if func is torch.ops.aten.indices.default:
            m, k = args[0].shape
            num_kept_elements = m * k // 2
            metadata = args[0].compressed_tensor[num_kept_elements:].view(m, -1)

            # the metadata is expected to be in different datatypes for fp16/int8 respectively for CUTLASS.
            indices_dtype = SparseSemiStructuredTensor.__get_indices_dtype(args[0].dtype)
            return metadata.view(indices_dtype)

        error_string = "\n".join(
            [f"func {func} with args: "]
            + [f"arg{i}: {arg}" for i, arg in enumerate(args)]
        )
        raise NotImplementedError(error_string)

    def to_dense(self):
        if self.compressed_tensor is None:
            raise RuntimeError("Compressed tensor is not set, cannot convert to dense!")

        m, n = self.shape
        indices_dtype = SparseSemiStructuredTensor.__get_indices_dtype(self.dtype)

        from torch.sparse._semi_structured_conversions import sparse_semi_structured_to_dense

        return sparse_semi_structured_to_dense(
            self.compressed_tensor[: m * n // 2].view(m, -1),
            self.compressed_tensor[m * n // 2 :].view(indices_dtype).view(m, -1)
        )


def to_sparse_semi_structured(
    original_tensor: torch.Tensor,
    transposed: bool = False,
) -> SparseSemiStructuredTensor:
    """
    This function converts a dense tensor into a sparse semi-structured tensor.
    It will return a SparseSemiStructuredTensor, a subclass of torch.Tensor.

    This function will check to ensure the dense tensor has the right dtype, size, dims, and device.
    We currently only support semi-structured sparse tensors for 2d CUDA tensors.
    Additionally, your tensor must be a positive multiple of a block size given the dtype

    - torch.float16  (r, c) must be >= and a multiple of 64
    - torch.int8     (r, c) must be >= and a multiple of 128

    Args:
        original_tensor (Tensor): the dense tensor to convert
        transposed (bool, optional): whether the dense tensor is transposed

    Returns:
        SparseSemiStructuredTensor: A sparse semi-structured tensor created from the given original_tensor

    Raises:
        None
    Example:
        >>> # xdoctest: +REQUIRES(env:TORCH_DOCTEST_CUDA)
        >>> A = torch.Tensor([0, 0, 1, 1]).tile((128, 32)).half().cuda()
        tensor([[0., 0., 1.,  ..., 0., 1., 1.],
                [0., 0., 1.,  ..., 0., 1., 1.],
                [0., 0., 1.,  ..., 0., 1., 1.],
                ...,
                [0., 0., 1.,  ..., 0., 1., 1.],
                [0., 0., 1.,  ..., 0., 1., 1.],
                [0., 0., 1.,  ..., 0., 1., 1.]], device='cuda:0', dtype=torch.float16)
        >>> A_sparse = to_sparse_semi_structured(A)
        SparseSemiStructuredTensor(shape=torch.Size([128, 128]), transposed=False, values=tensor([[1., 1., 1.,  ..., 1., 1., 1.],
                [1., 1., 1.,  ..., 1., 1., 1.],
                [1., 1., 1.,  ..., 1., 1., 1.],
                ...,
                [1., 1., 1.,  ..., 1., 1., 1.],
                [1., 1., 1.,  ..., 1., 1., 1.],
                [1., 1., 1.,  ..., 1., 1., 1.]], device='cuda:0', dtype=torch.float16),
            metadata=tensor([[-4370, -4370, -4370,  ..., -4370, -4370, -4370],
                [-4370, -4370, -4370,  ..., -4370, -4370, -4370],
                [-4370, -4370, -4370,  ..., -4370, -4370, -4370],
                ...,
                [-4370, -4370, -4370,  ..., -4370, -4370, -4370],
                [-4370, -4370, -4370,  ..., -4370, -4370, -4370],
                [-4370, -4370, -4370,  ..., -4370, -4370, -4370]], device='cuda:0',
       dtype=torch.int16))
    """
    return SparseSemiStructuredTensor(original_tensor, transposed=transposed)<|MERGE_RESOLUTION|>--- conflicted
+++ resolved
@@ -127,11 +127,7 @@
                     "for features requests and see our documentation on the torch.sparse "
                     "module for further information about the project."
                 ),
-<<<<<<< HEAD
-                UserWarning, stacklevel=2
-=======
                 UserWarning, stacklevel=TO_BE_DETERMINED
->>>>>>> fff02e67
             )
             _WARNING_SHOWN = True
 
