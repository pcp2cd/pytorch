--- conflicted
+++ resolved
@@ -3360,8 +3360,7 @@
                     ''.join(traceback.format_list(user_tb))
                 )
             self.log.info(
-                "%s %s [guard added]%s (%s)%s",
-                prefix,
+                "eval %s [guard added]%s (%s)%s",
                 g,
                 maybe_user_loc,
                 format_frame(frame),
@@ -3399,67 +3398,6 @@
                 node = self.create_fx_call_function(torch._assert, (neg,))
             else:
                 eql = self.create_fx_call_function(operator.eq, (fx_node, concrete_val))
-<<<<<<< HEAD
-                self.create_fx_call_function(torch._assert, (eql,))
-
-        if len(orig_expr.free_symbols) == 0:
-            self.log.debug("eval %s [trivial]", orig_expr)
-            # NB: don't test float as there may be precision issues
-            if isinstance(hint, (int, bool)):
-                assert orig_expr == hint, f"{orig_expr} != {hint}"
-            return orig_expr
-
-        expr = orig_expr
-
-        static_expr = self._maybe_evaluate_static(expr)
-        if static_expr is not None:
-            self.log.debug("eval %s == %s [statically known]", orig_expr, static_expr)
-            # NB: don't test float as there may be precision issues
-            if isinstance(hint, (int, bool)):
-                assert static_expr == hint, f"{static_expr} != {hint}"
-            return static_expr
-
-        if not (expr.free_symbols <= self.var_to_val.keys()):
-            # TODO: dedupe this with _maybe_evaluate_static
-            # Attempt to eliminate the unbacked SymInt
-            new_expr = self._maybe_evaluate_static(expr, unbacked_only=True)
-            if not (new_expr.free_symbols <= self.var_to_val.keys()):
-                raise self._make_data_dependent_error(expr.xreplace(self.var_to_val), expr)
-            expr = new_expr
-
-        self._check_frozen(expr, concrete_val)
-
-        if isinstance(expr, (sympy.Eq, sympy.Ne)):
-            self._maybe_guard_eq(expr, bool(concrete_val))
-            # TODO: If we successfully eliminate a symbol via equality, it
-            # is not actually necessary to save a guard for the equality,
-            # as we will implicitly generate a guard when we match that
-            # input against the symbol
-        elif isinstance(concrete_val, sympy.Integer):
-            # WARNING: we cannot actually do simplifications on guards
-            # on floating point values, because Sympy generally does not
-            # think expressions on integers can ever be equal to floating
-            # point (e.g., sympy.Eq(s0/6, 0.5) evaluates to False).  Without
-            # very clear algebraic laws that hold for floating point, such
-            # simplifications are error prone anyway, so be sure not to
-            # maybe_guard_eq in those cases.
-            self._maybe_guard_eq(sympy.Eq(expr, concrete_val), True)
-
-        if concrete_val is sympy.true:
-            g = expr
-        elif concrete_val is sympy.false:
-            g = sympy.Not(expr)
-        else:
-            g = sympy.Eq(expr, concrete_val)  # type: ignore[arg-type]
-
-        if not self._suppress_guards_tls():
-            tb = traceback.extract_stack()[:-1]
-            stack = ''.join(traceback.format_list(tb))
-            guard = ShapeGuard(g, stack)
-            self.guards.append(guard)
-            self.refine_ranges(guard)
-            self._log_guard("eval", g, tb)
-=======
                 node = self.create_fx_call_function(torch._assert, (eql,))
 
         # After creating the FX node corresponding to orig_expr, we must make sure that
@@ -3498,20 +3436,7 @@
                     raise self._make_data_dependent_error(expr.xreplace(self.var_to_val), expr)
                 expr = new_expr
 
-            if self.frozen:
-                self.counter["ignored_backward_guard"] += 1
-                signpost_event(
-                    "dynamic",
-                    "evaluate_expr_frozen",
-                    {
-                        **self.co_fields,
-                        "ignored_guard": f"{expr} == {concrete_val}",
-                        # no version = original state (this signpost is expected)
-                        # version 2 = dynamic backwards is eagerly compiled
-                        "version": 2,
-                    },
-                )
-                log.warning("Ignored guard %s == %s, this could result in accuracy problems", expr, concrete_val)
+            self._check_frozen(expr, concrete_val)
 
             if torch._dynamo.config.inject_EVALUATE_EXPR_flip_equality_TESTING_ONLY and isinstance(hint, bool):
                 if isinstance(expr, (sympy.Eq, sympy.Ne)):
@@ -3548,7 +3473,6 @@
         except Exception:
             self.remove_fx_node(node)
             raise
->>>>>>> ed078212
         else:
             if not self._suppress_guards_tls():
                 assert guard is not None
@@ -3556,34 +3480,7 @@
 
                 self.refine_ranges(guard)
 
-                if self.log.isEnabledFor(logging.INFO):
-                    for frame in reversed(tb):
-                        if frame.filename not in uninteresting_files():
-                            break
-
-                    # NB: this stack is truncated, but it's fine because the main
-                    # stack_info will give you the rest of the info you need
-                    maybe_user_loc = ""
-                    user_tb = TracingContext.extract_stack()
-                    if user_tb:
-                        maybe_user_loc = " at " + format_frame(user_tb[-1])
-
-                    is_debug = self.log.isEnabledFor(logging.DEBUG)
-                    maybe_extra_debug = ""
-                    if is_debug and user_tb:
-                        maybe_extra_debug = (
-                            '\nUser Stack (most recent call last):\n' +
-                            '  (snipped, see stack below for prefix)\n' +
-                            ''.join(traceback.format_list(user_tb))
-                        )
-                    self.log.info(
-                        "eval %s [guard added]%s (%s)%s",
-                        g,
-                        maybe_user_loc,
-                        format_frame(frame),
-                        maybe_extra_debug,
-                        stack_info=is_debug,
-                    )
+                self._log_guard("eval", g, tb)
             else:
                 self.log.debug("eval %s [guard suppressed]", g)
 
