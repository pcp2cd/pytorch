--- conflicted
+++ resolved
@@ -18,11 +18,7 @@
 from torch._dynamo.utils import counters, identity
 
 from . import config, ir
-<<<<<<< HEAD
 from .autotune_process import TensorMeta, TritonBenchmarkRequest
-=======
-from .autotune_process import TritonBenchmarkRequest, TensorMeta
->>>>>>> 6f031c8630e ([Inductor CUTLASS backend] Step 4: CUDA (template) kernels)
 from .codecache import code_hash, PersistentCache, PyCodeCache
 from .codegen.common import ChoiceCaller, IndentedBuffer, KernelTemplate
 from .codegen.triton import texpr, TritonKernel, TritonPrinter, TritonScheduling
@@ -695,8 +691,10 @@
                     choice,
                 )
             except CUDACompileError as e:
-                log.warning("CUDA compilation error: \n%s. \nIgnore this choice.", str(e))
-                return float('inf')
+                log.warning(
+                    "CUDA compilation error: \n%s. \nIgnore this choice.", str(e)
+                )
+                return float("inf")
             except RuntimeError as e:
                 msg = str(e)
                 if "invalid argument" in msg:
@@ -730,7 +728,10 @@
 
         if make_benchmark_fn.cache_info().currsize:
             counters["inductor"]["select_algorithm_autotune"] += 1
-        if make_benchmark_fn.cache_info().currsize or log.getEffectiveLevel() == logging.DEBUG:
+        if (
+            make_benchmark_fn.cache_info().currsize
+            or log.getEffectiveLevel() == logging.DEBUG
+        ):
             self.log_results(name, input_nodes, timings, autotune_elapse)
         selected_choice = builtins.min(timings, key=timings.__getitem__).output_node()
         log.debug("selected choice: %s", str(selected_choice))
