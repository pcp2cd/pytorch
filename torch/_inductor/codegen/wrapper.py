import collections
import contextlib
import dataclasses
import functools
import os
import re
from itertools import count
from typing import Any, Dict, List, Optional, Tuple

import sympy
from sympy import Expr

import torch
from torch._dynamo.utils import counters, dynamo_timed
from torch.fx.experimental.symbolic_shapes import SymTypes
from torch.fx.node import _get_qualified_name

from .. import codecache, config, ir
from ..codecache import CudaKernelParamCache
from ..utils import (
    cache_on_self,
    get_benchmark_name,
    LineContext,
    sympy_dot,
    sympy_product,
)
from ..virtualized import V
from .common import CodeGen, DeferredLine, IndentedBuffer, PythonPrinter


pexpr = PythonPrinter().doprint


def buffer_reuse_key(node: ir.Buffer):
    size = node.get_size()
    stride = node.get_stride()
    last_element = sympy_dot([s - 1 for s in size], stride)
    return (
        node.get_device(),
        node.get_dtype(),
        V.graph.sizevars.simplify(sympy_product(size)),
        # Detect gaps in tensor storage caused by strides
        V.graph.sizevars.size_hint(last_element),
    )


def is_int(s: str):
    try:
        int(s)
    except ValueError:
        return False
    return True


def is_float(s: str):
    try:
        float(s)
    except ValueError:
        return False
    return True


def convert_arg_type(python_type):
    from .cpp import CONTAINER_PYTHON_TO_CPP, PYTHON_TO_CPP

    if python_type == "Tensor":
        # Conversions rules follow https://github.com/pytorch/pytorch/tree/main/aten/src/ATen/native#func
        return f"at::{python_type} const&"

    if python_type in PYTHON_TO_CPP:
        return PYTHON_TO_CPP[python_type]

    # Convert args of container types e.g. Optional[*]
    for py_container, cpp_container in CONTAINER_PYTHON_TO_CPP.items():
        container_match = re.findall(py_container + r"\[([a-zA-Z_]+)]", python_type)
        if len(container_match) == 1:
            contained_type = container_match[0]
            assert (
                contained_type in PYTHON_TO_CPP
            ), f"unsupported {py_container} type in convert_arg_type: {contained_type}"
            cpp_contained_type = PYTHON_TO_CPP[contained_type]
            return f"{cpp_container}<{cpp_contained_type}>"

    raise AssertionError(f"unsupport python_type: {python_type}")


def convert_return_type(python_type):
    # TODO: only support Tensor as func return type for now
    # TODO: support alias
    assert (
        python_type == "Tensor"
    ), f"only support tensor output for cpp_wrapper, but receive type {python_type}"
    return f"at::{python_type}"


def get_cpp_op_schema(kernel):
    # use x.real_type instead of x.type so that we get ScalarType instead of int
    arg_types = [repr(x.real_type) for x in kernel._schema.arguments]
    arg_names = [x.name for x in kernel._schema.arguments]
    # TODO: only support len(returns) == 1 for now.
    returns = [repr(x.type) for x in kernel._schema.returns]
    assert (
        len(returns) == 1
    ), f"only support 1 single output for cpp_wrapper, but {kernel.__name__} has {len(returns)} outputs"
    return_value = returns[0]
    cpp_return_value = convert_return_type(return_value)

    cpp_arg_type = [
        f"{convert_arg_type(arg_type)} {arg_name}"
        for arg_type, arg_name in zip(arg_types, arg_names)
    ]
    return f"{cpp_return_value}({', '.join(cpp_arg_type)})"


@dataclasses.dataclass
class SymbolicCallArg:
    inner: Any

    def __str__(self):
        return str(self.inner)


class MemoryPlanningState:
    def __init__(self):
        super().__init__()
        self.reuse_pool: Dict[Any, List[FreeIfNotReusedLine]] = collections.defaultdict(
            list
        )

    def __contains__(self, key):
        return bool(self.reuse_pool.get(key, None))

    def pop(self, key) -> "FreeIfNotReusedLine":
        item = self.reuse_pool[key].pop()
        assert not item.is_reused
        return item

    def push(self, key, item: "FreeIfNotReusedLine"):
        assert not item.is_reused
        self.reuse_pool[key].append(item)


@dataclasses.dataclass
class EnterCudaDeviceContextManagerLine:
    device_idx: int
    first_time: bool

    def codegen(self, code: IndentedBuffer, device_cm_stack: contextlib.ExitStack):
        if V.graph.cpp_wrapper:
            code.writeline("\n")
            if V.graph.aot_mode:
                # In AOT mode, we have a stream provided as a param. A stream is
                # associated with a device, so we never expect the device to change.
                assert self.first_time
                # CUDAStreamGuard sets the stream and the device.
                code.writeline(
                    f"at::cuda::CUDAStreamGuard stream_guard("
                    f"at::cuda::getStreamFromExternal(stream, {self.device_idx}));"
                )
            else:
                if self.first_time:
                    code.writeline(
                        f"at::cuda::CUDAGuard device_guard({self.device_idx});"
                    )
                else:
                    code.writeline(f"device_guard.set_index({self.device_idx});")
        else:
            # Note _DeviceGuard has less overhead than device, but only accepts
            # integers
            code.writeline(f"with torch.cuda._DeviceGuard({self.device_idx}):")
            device_cm_stack.enter_context(code.indent())
            code.writeline(
                f"torch.cuda.set_device({self.device_idx}) # no-op to ensure context"
            )


class ExitCudaDeviceContextManagerLine:
    def codegen(self, code: IndentedBuffer, device_cm_stack: contextlib.ExitStack):
        if not V.graph.cpp_wrapper:
            device_cm_stack.close()


@dataclasses.dataclass
class MemoryPlanningLine:
    wrapper: "WrapperCodeGen"

    def plan(self, state: MemoryPlanningState) -> "MemoryPlanningLine":
        """First pass to find reuse"""
        return self

    def codegen(self, code: IndentedBuffer):
        """Second pass to output code"""
        pass


@dataclasses.dataclass
class AllocateLine(MemoryPlanningLine):
    node: ir.Buffer
    can_reuse: bool = True

    def plan(self, state: MemoryPlanningState):
        if self.node.get_name() in V.graph.removed_buffers:
            return NullLine(self.wrapper)

        # try to reuse a recently freed buffer
        key = buffer_reuse_key(self.node)
        if config.allow_buffer_reuse and key in state and self.can_reuse:
            free_line = state.pop(key)
            free_line.is_reused = True
            return ReuseLine(self.wrapper, free_line.node, self.node)

        return self

    def codegen(self, code: IndentedBuffer):
        assert self.node.get_name() not in V.graph.removed_buffers
        line = self.wrapper.make_buffer_allocation(self.node)
        code.writeline(line)


@dataclasses.dataclass
class FreeIfNotReusedLine(MemoryPlanningLine):
    node: ir.Buffer
    is_reused: bool = False

    def plan(self, state: MemoryPlanningState):
        assert not self.is_reused
        if self.node.get_name() in V.graph.removed_buffers:
            return NullLine(self.wrapper)
        if config.allow_buffer_reuse:
            state.push(buffer_reuse_key(self.node), self)
        return self

    def codegen(self, code: IndentedBuffer):
        assert self.node.get_name() not in V.graph.removed_buffers
        if not self.is_reused:
            code.writeline(self.wrapper.make_buffer_free(self.node))


@dataclasses.dataclass
class ReuseLine(MemoryPlanningLine):
    node: ir.Buffer
    reused_as: ir.Buffer

    def plan(self, state: MemoryPlanningState):
        if self.node.get_name() in V.graph.removed_buffers:
            assert self.reused_as.get_name() in V.graph.removed_buffers
            return NullLine(self.wrapper)
        assert self.reused_as.get_name() not in V.graph.removed_buffers
        return self

    def codegen(self, code: IndentedBuffer):
        assert self.node.get_name() not in V.graph.removed_buffers
        assert self.reused_as.get_name() not in V.graph.removed_buffers
        code.writeline(
            self.wrapper.make_buffer_reuse(
                self.node,
                self.reused_as,
            )
        )


class NullLine(MemoryPlanningLine):
    pass


class WrapperCodeGen(CodeGen):
    """
    Generate outer wrapper in Python that calls the kernels.
    """

    def __init__(self):
        super().__init__()
        self._names_iter = count()
        self.header = IndentedBuffer()
        self.prefix = IndentedBuffer()
        self.wrapper_call = IndentedBuffer()
        self.src_to_kernel = {}
        self.kenel_numel_expr = set()
        self.lines = []
        self.declare = ""
        self.ending = ""
        self.open_bracket = "["
        self.closed_bracket = "]"
        self.comment = "#"
        self.namespace = ""
        self.none_str = "None"
        self.optional_tensor_str = "None"
        self.size = "size()"
        self.stride = "stride()"
        self.first_device_guard = True
        self.supports_intermediate_hooks = True
        self.expr_printer = pexpr

        self.write_header()
        self.write_prefix()

        for name, hashed in V.graph.constant_reprs.items():
            # include a hash so our code cache gives different constants different files
            self.write_constant(name, hashed)

        self.allocated = set()
        self.freed = set()

        # maps from reusing buffer to reused buffer
        self.reuses = dict()

        self.write_get_cuda_stream = functools.lru_cache(None)(  # type: ignore[assignment]
            self.write_get_cuda_stream
        )

        @functools.lru_cache(None)
        def add_import_once(line):
            self.header.writeline(line)

        self.add_import_once = add_import_once
        self._metas = {}

    def write_constant(self, name, hashed):
        self.header.writeline(f"{name} = None  # {hashed}")

    def write_header(self):
        self.header.splice(
            f"""
                from ctypes import c_void_p, c_long
                import torch
                import math
                import random
                import os
                import tempfile
                from math import inf, nan
                from torch._inductor.hooks import run_intermediate_hooks
                from torch._inductor.utils import maybe_profile

                from torch import empty_strided, device
                from {codecache.__name__} import AsyncCompile
                from torch._inductor.select_algorithm import extern_kernels

                aten = torch.ops.aten
                assert_size_stride = torch._C._dynamo.guards.assert_size_stride
                reinterpret_tensor = torch.ops.inductor._reinterpret_tensor
                async_compile = AsyncCompile()

            """
        )

    @cache_on_self
    def write_triton_header_once(self):
        self.header.splice(
            """
            import triton
            import triton.language as tl
            from torch._inductor.triton_heuristics import grid, start_graph, end_graph
            from torch._C import _cuda_getCurrentRawStream as get_cuda_stream
            """
        )

    def add_meta_once(self, meta):
        meta = repr(meta)
        if meta not in self._metas:
            var = f"meta{len(self._metas)}"
            self._metas[meta] = var
            self.header.writeline(f"{var} = {meta}")
        return self._metas[meta]

    @cache_on_self
    def get_output_refs(self):
        return [x.codegen_reference() for x in V.graph.graph_outputs]

    def mark_output_type(self):
        return

    def codegen_input_size_asserts(self):
        for name, buf in V.graph.graph_inputs.items():
            if isinstance(buf, sympy.Expr):
                continue

            # comparing strides for 0 size tensor is tricky. Ignore them for now.
            if sympy_product(buf.get_size()) == 0:
                continue
            size = self.codegen_shape_tuple(buf.get_size())
            stride = self.codegen_shape_tuple(buf.get_stride())
            self.prefix.writeline(f"assert_size_stride({name}, {size}, {stride})")

    def write_prefix(self):
        self.prefix.splice(
            """

            async_compile.wait(globals())
            del async_compile

            def call(args):
            """
        )
        with self.prefix.indent():
            if config.triton.debug_sync_graph:
                self.prefix.writeline("torch.cuda.synchronize()")
            inp_len = len(V.graph.graph_inputs.keys())
            if inp_len != 0:
                lhs = f"{', '.join(V.graph.graph_inputs.keys())}{'' if inp_len != 1 else ','}"
                self.prefix.writeline(f"{lhs} = args")
                self.prefix.writeline("args.clear()")

            self.codegen_inputs(self.prefix, V.graph.graph_inputs)
            if config.size_asserts:
                self.codegen_input_size_asserts()

    def write_get_cuda_stream(self, index):
        self.write_triton_header_once()
        name = f"stream{index}"
        self.writeline(f"{name} = get_cuda_stream({index})")
        return name

    def next_kernel_suffix(self):
        return f"{next(self._names_iter)}"

    def codegen_device_guard_enter(self, device_idx):
        self.writeline(
            EnterCudaDeviceContextManagerLine(device_idx, self.first_device_guard)
        )
        self.first_device_guard = False

    def codegen_device_guard_exit(self):
        self.writeline(ExitCudaDeviceContextManagerLine())

    def generate_return(self, output_refs):
        if output_refs:
            self.wrapper_call.writeline("return (" + ", ".join(output_refs) + ", )")
        else:
            self.wrapper_call.writeline("return ()")

    def generate_end(self, result):
        return

    def generate_extern_kernel_alloc(self, output_name, kernel, args, origin_node):
        self.writeline(
            f"{self.declare}{output_name} = {kernel}({', '.join(args)}){self.ending}"
        )
        if (
            self.supports_intermediate_hooks
            and config.generate_intermediate_hooks
            and origin_node is not None
        ):
            counters["inductor"]["intermediate_hooks"] += 1
            self.writeline(
                f"run_intermediate_hooks({origin_node.name!r}, {output_name})"
            )

    def generate_extern_kernel_out(self, output_view, codegen_reference, args, kernel):
        if output_view:
            args.append(f"out={output_view.codegen_reference()}")
        else:
            args.append(f"out={codegen_reference}")
        self.writeline(f"{kernel}({', '.join(args)})")

    def generate_scatter_fallback(
        self, output, inputs, kernel, fn, src_is_tensor, reduce, kwargs
    ):
        line = f"{kernel}({','.join(map(str, inputs))}"
        if kernel == "aten.scatter_":
            if reduce:
                line += f", reduce={repr(reduce)}"
        else:
            line += ", ".join([""] + kwargs)
        line += f"){self.ending}"
        self.writeline(line)

    def generate_extern_kernel_alloc_and_find_schema_if_needed(
        self,
        name,
        kernel,
        codegen_args,
        cpp_op_schema,
        cpp_kernel_key,
        cpp_kernel_overload_name="",
        op_overload=None,
        raw_args=None,
    ):
        self.writeline(f"{name} = {kernel}({', '.join(codegen_args)})")

    @dynamo_timed
    def generate(self):
        result = IndentedBuffer()
        result.splice(self.header)

        out_names = V.graph.get_output_names()
        with contextlib.ExitStack() as stack:
            stack.enter_context(self.wrapper_call.indent())
            if config.profiler_mark_wrapper_call:
                self.generate_profiler_mark_wrapper_call(stack)
            if config.profile_bandwidth:
                self.write_triton_header_once()
                self.wrapper_call.writeline("start_graph()")

            while (
                self.lines
                and isinstance(self.lines[-1], MemoryPlanningLine)
                # TODO: this seems legit, NullLine has no node
                and self.lines[-1].node.name not in out_names  # type: ignore[attr-defined]
            ):
                # these lines will be pointless
                self.lines.pop()

            # codegen allocations in two passes
            planning_state = MemoryPlanningState()
            for i in range(len(self.lines)):
                if isinstance(self.lines[i], MemoryPlanningLine):
                    self.lines[i] = self.lines[i].plan(planning_state)

            device_cm_stack = contextlib.ExitStack()
            for line in self.lines:
                if isinstance(line, MemoryPlanningLine):
                    line.codegen(self.wrapper_call)
                elif isinstance(
                    line,
                    (
                        EnterCudaDeviceContextManagerLine,
                        ExitCudaDeviceContextManagerLine,
                    ),
                ):
                    line.codegen(self.wrapper_call, device_cm_stack)
                else:
                    self.wrapper_call.writeline(line)

            output_refs = self.get_output_refs()
            self.mark_output_type()
            if config.triton.debug_sync_graph:
                self.wrapper_call.writeline("torch.cuda.synchronize()")

            if config.profile_bandwidth:
                self.wrapper_call.writeline("end_graph()")

            self.generate_return(output_refs)

        self.append_precomputed_sizes_to_prefix()
        result.splice(self.prefix)

        with result.indent():
            result.splice(self.wrapper_call)

        self.generate_end(result)

        self.add_benchmark_harness(result)

        return result.getvaluewithlinemap()

    def codegen_inputs(self, code: IndentedBuffer, graph_inputs: Dict[str, ir.Buffer]):
        """Assign all symbolic shapes to locals"""

        @functools.lru_cache(None)
        def sizeof(name):
            code.writeline(
                f"{self.declare}{name}_size = {name}.{self.size}{self.ending}"
            )
            return f"{name}_size"

        @functools.lru_cache(None)
        def strideof(name):
            code.writeline(
                f"{self.declare}{name}_stride = {name}.{self.stride}{self.ending}"
            )
            return f"{name}_stride"

        # Assign all symbolic shapes needed to local variables
        needed = set(V.graph.sizevars.var_to_val.keys()) - set(
            V.graph.sizevars.replacements.keys()
        )

        def is_expr(x):
            return isinstance(x[1], sympy.Expr)

        graph_inputs_expr = list(filter(is_expr, graph_inputs.items()))
        graph_inputs_tensors = list(
            filter(lambda x: not is_expr(x), graph_inputs.items())
        )

        for name, shape in graph_inputs_expr:
            shape = V.graph.sizevars.simplify(shape)
            if shape in needed:
                needed.remove(shape)
                code.writeline(f"{self.declare}{shape} = {name}{self.ending}")

        for name, value in graph_inputs_tensors:
            shapes = value.get_size()
            for dim, shape in enumerate(shapes):
                shape = V.graph.sizevars.simplify(shape)
                if shape in needed:
                    needed.remove(shape)
                    code.writeline(
                        f"{self.declare}{shape} = {sizeof(name)}[{dim}]{self.ending}"
                    )

        for name, value in graph_inputs_tensors:
            shapes = value.get_stride()
            for dim, shape in enumerate(shapes):
                shape = V.graph.sizevars.simplify(shape)
                if shape in needed:
                    needed.remove(shape)
                    code.writeline(
                        f"{self.declare}{shape} = {strideof(name)}[{dim}]{self.ending}"
                    )

    def append_precomputed_sizes_to_prefix(self):
        with self.prefix.indent():
            for sym, expr in V.graph.sizevars.inv_precomputed_replacements.items():
                self.prefix.writeline(
                    f"{self.declare}{sym} = {self.expr_printer(expr)}{self.ending}"
                )

    def codegen_python_sizevar(self, x: Expr) -> str:
        return pexpr(V.graph.sizevars.simplify(x))

    def codegen_sizevar(self, x: Expr) -> str:
        return self.codegen_python_sizevar(x)

    def codegen_tuple_access(self, basename: str, index: str) -> str:
        return f"{basename}[{index}]"

    def codegen_python_shape_tuple(self, shape: Tuple[Expr, ...]) -> str:
        parts = list(map(self.codegen_python_sizevar, shape))
        if len(parts) == 0:
            return "()"
        if len(parts) == 1:
            return f"({parts[0]}, )"
        return f"({', '.join(parts)})"

    def codegen_shape_tuple(self, shape: Tuple[Expr, ...]) -> str:
        return self.codegen_python_shape_tuple(shape)

    def benchmark_compiled_module(self, output):
        def add_fake_input(name, shape, stride, device, dtype):
            output.writeline(
                f"{name} = rand_strided("
                f"{self.codegen_python_shape_tuple(shape)}, "
                f"{self.codegen_python_shape_tuple(stride)}, "
                f"device='{device}', dtype={dtype})"
            )

        def add_expr_input(name, val):
            output.writeline(f"{name} = {val}")

        output.writelines(
            ["", "", "def benchmark_compiled_module(times=10, repeat=10):"]
        )
        with output.indent():
            output.splice(
                """
                from torch._dynamo.testing import rand_strided
                from torch._inductor.utils import print_performance
                """,
                strip=True,
            )

            for name, value in V.graph.constants.items():
                # all the constants are global variables, that's why we need
                # these 'global var_name' lines
                output.writeline(f"global {name}")
                add_fake_input(
                    name, value.size(), value.stride(), value.device, value.dtype
                )

            for name, value in V.graph.graph_inputs.items():
                if isinstance(value, sympy.Expr):  # Don't need to add symbolic
                    add_expr_input(name, V.graph.sizevars.size_hint(value))
                else:
                    shape = [V.graph.sizevars.size_hint(x) for x in value.get_size()]
                    stride = [V.graph.sizevars.size_hint(x) for x in value.get_stride()]
                    add_fake_input(
                        name, shape, stride, value.get_device(), value.get_dtype()
                    )

            call_str = f"call([{', '.join(V.graph.graph_inputs.keys())}])"
            output.writeline(
                f"return print_performance(lambda: {call_str}, times=times, repeat=repeat)"
            )

    def add_benchmark_harness(self, output):
        """
        Append a benchmark harness to generated code for debugging
        """
        if not config.benchmark_harness:
            return

        self.benchmark_compiled_module(output)

        output.writelines(["", "", 'if __name__ == "__main__":'])
        with output.indent():
            output.writelines(
                [
                    "from torch._inductor.wrapper_benchmark import compiled_module_main",
                    f"compiled_module_main('{get_benchmark_name()}', benchmark_compiled_module)",
                ]
            )

    def define_kernel(
        self, name: str, kernel: str, metadata: Optional[str] = None, cuda=True
    ):
        metadata_comment = f"{metadata}\n" if metadata else ""
        self.header.splice(f"\n\n{metadata_comment}{name} = {kernel}")

    def generate_numel_expr(self, kernel_name: str, tree):
        expr = f"{kernel_name}_{tree.prefix}numel"
        if expr not in self.kenel_numel_expr:
            self.kenel_numel_expr.add(expr)
            self.writeline(
                f"{self.declare}{expr} = {self.expr_printer(tree.numel)}{self.ending}"
            )
        else:
            self.writeline(f"{expr} = {self.expr_printer(tree.numel)}{self.ending}")
        # We can get symbolic expressions here, like s0*64
        # It is fine to have them here, but we need to handle them correctly as their own type
        # This is tricky to do, so we wrap in a custom type, distinct from scalars, but also from sympy*
        # scalars as well.
        # This is handled in `generate_args_decl` which has a correct comment of: TODO: only works for
        # constant now, need type info. I agree, this needs type info, and while this is not true type info
        # it suffices as a type hint for the purposes of producing the correct code for this type.
        return SymbolicCallArg(expr)

    def wrap_kernel_call(self, name, call_args):
        return f"{name}({', '.join(call_args)}){self.ending}"

    def generate_profiler_mark_wrapper_call(self, stack):
        self.wrapper_call.writeline("from torch.profiler import record_function")
        self.wrapper_call.writeline(
            f"with record_function('graph_{V.graph.graph_id}_inductor_wrapper_call'):"
        )
        stack.enter_context(self.wrapper_call.indent())

    def generate_kernel_call(
        self, name, call_args, grid=None, device_index=None, cuda=True
    ):
        if cuda:
            call_args_str = ", ".join(pexpr(item) for item in call_args)
            grid_str = ", ".join(pexpr(item) for item in grid)
            stream_name = self.write_get_cuda_stream(
                V.graph.scheduler.current_device.index
            )
            self.writeline(
                f"{name}.run({call_args_str}, grid=grid({grid_str}), stream={stream_name})"
            )
        else:
            self.writeline(self.wrap_kernel_call(name, call_args))

    def writeline(self, line):
        self.lines.append(line)

    def enter_context(self, ctx):
        self.lines.append(LineContext(ctx))

    def val_to_arg_str(self, s):
        if isinstance(s, SymTypes):
            return pexpr(sympy.expand(repr(s)))
        elif isinstance(s, sympy.Expr):
            return pexpr(s)
        elif isinstance(s, (tuple, list)):

            @dataclasses.dataclass
            class Shim:
                ref: Any

                def __repr__(self):
                    return self.ref

            return repr(type(s)(Shim(self.val_to_arg_str(a)) for a in s))
        elif isinstance(s, torch._ops.OpOverload):
            return _get_qualified_name(s)
        else:
            return repr(s)

    # The following methods are for memory management
    def make_buffer_allocation(self, buffer):
        device = buffer.get_device()
        dtype = buffer.get_dtype()
        shape = tuple(buffer.get_size())
        stride = tuple(buffer.get_stride())
        return (
            f"{buffer.get_name()} = empty_strided("
            f"{self.codegen_shape_tuple(shape)}, "
            f"{self.codegen_shape_tuple(stride)}, "
            f"device='{device.type}', dtype={dtype})"
        )

    def make_buffer_free(self, buffer):
        return f"del {buffer.get_name()}"

    def make_buffer_reuse(self, old, new):
        assert old.get_dtype() == new.get_dtype()
        del_line = ""
        if old.get_name() not in V.graph.get_output_names():
            del_line = f"; {self.make_buffer_free(old)}"
        if old.get_size() == new.get_size() and old.get_stride() == new.get_stride():
            return f"{self.declare}{new.get_name()} = {old.get_name()}{del_line}  {self.comment} reuse"

        return (
            f"{self.declare}{new.get_name()} = reinterpret_tensor("
            f"{old.get_name()}, "
            f"{self.codegen_shape_tuple(new.get_size())}, "
            f"{self.codegen_shape_tuple(new.get_stride())}){del_line}  {self.comment} reuse"
        )

    def codegen_deferred_allocation(self, name, layout):
        self.writeline(
            DeferredLine(
                name,
                f"{self.declare}{name} = {layout.view.codegen_reference()}{self.ending}  {self.comment} alias",
            )
        )

    def use_preallocated_ouput(self, buffer):
        # outputs are passed-in in the AOT mode
        return (
            V.graph.aot_mode
            and buffer
            and buffer.get_name() in set(V.graph.get_output_names())
        )

    def codegen_allocation(self, buffer):
        name = buffer.get_name()

        if name in V.graph.removed_buffers or name in self.allocated:
            return
        self.allocated.add(name)
        if isinstance(
            buffer,
            (ir.ExternKernelAlloc, ir.MultiOutput),
        ):
            return

        layout = buffer.get_layout()
        if isinstance(layout, ir.MutationLayout):
            return
        if isinstance(layout, ir.AliasedLayout):
            assert isinstance(
                layout.view, ir.ReinterpretView
            ), f"unexpected {type(layout.view)}: {layout.view}"
            self.codegen_allocation(layout.view.data)
            self.codegen_deferred_allocation(name, layout)
            return

        self.writeline(
            AllocateLine(
                self,
                buffer,
                not self.use_preallocated_ouput(buffer),
            )
        )

    def codegen_free(self, buffer):
        name = buffer.get_name()

        # can be freed but not reused
        if isinstance(buffer, ir.InputBuffer):
            self.writeline(self.make_buffer_free(buffer))
            return

        if not self.can_reuse(buffer):
            return
        self.freed.add(name)

        layout = buffer.get_layout()
        if isinstance(layout, (ir.AliasedLayout, ir.MultiOutputLayout)):
            self.writeline(self.make_buffer_free(buffer))
            return

        self.writeline(FreeIfNotReusedLine(self, buffer))

    def can_reuse(self, input_buffer, output_buffer=None):
        name = input_buffer.get_name()
        if (
            name in V.graph.removed_buffers
            or name in V.graph.graph_inputs
            or name in V.graph.constants
            or name in self.freed
            or self.use_preallocated_ouput(output_buffer)
        ):
            return False

        return True

    def did_reuse(self, buffer, reused_buffer):
        # Check whether a given buffer was reused by a possible reuser in the wrapper codegen
        # Can be consulted from inside ir codegen, e.g. to determine whether a copy is needed
        return (
            buffer.get_name() in self.reuses
            and self.reuses[buffer.get_name()] == reused_buffer.get_name()
        )

    def codegen_inplace_reuse(self, input_buffer, output_buffer):
        assert buffer_reuse_key(input_buffer) == buffer_reuse_key(output_buffer)
        self.codegen_allocation(input_buffer)
        self.freed.add(input_buffer.get_name())
        self.allocated.add(output_buffer.get_name())
        self.reuses[output_buffer.get_name()] = input_buffer.get_name()
        self.writeline(ReuseLine(self, input_buffer, output_buffer))


class CppWrapperCodeGen(WrapperCodeGen):
    """
    Generates cpp wrapper for running on CPU and calls cpp kernels
    """

    def __init__(self):
        super().__init__()
        from ..ir import OptionalTensor

        self.declare = "auto "
        self.ending = ";"
        self.open_bracket = "{"
        self.closed_bracket = "}"
        self.comment = "//"
        self.namespace = "at::"
        self.none_str = "at::Tensor()"
        self.optional_tensor_str = repr(OptionalTensor())
        self.extern_call_ops = set()
        self.size = "sizes()"
        self.stride = "strides()"
        self.call_func_name = "inductor_entry_cpp"
        self.cuda = False
        self.supports_intermediate_hooks = False
        self.outputs_need_copy = set()
<<<<<<< HEAD
=======
        self.resized_outputs = {}
        self.kernel_callsite_id = count()
>>>>>>> efc7c366

        from .cpp import cexpr

        self.expr_printer = cexpr

    def write_constant(self, name, hashed):
        # include a hash so our code cache gives different constants different files
        self.header.writeline(f"// {name} {hashed}")

    def write_header(self):
        if V.graph.aot_mode:
            with open(
                os.path.join(os.path.dirname(__file__), "aot_inductor_interface.cpp")
            ) as f:
                self.header.splice(f.read())
        else:
            self.header.splice(
                """
                import torch
                from torch._inductor.codecache import CppWrapperCodeCache

                cpp_wrapper_src = (
                '''
                """
            )

        self.header.splice(
            """
            #include <torch/csrc/inductor/inductor_ops.h>
            #define reinterpret_tensor torch::inductor::_reinterpret_tensor
            """
        )

    def mark_output_type(self):
        # mark output type to unwrap tensor back to python scalar
        from ..ir import ShapeAsConstantBuffer

        output_is_tensor = dict()
        for idx, x in enumerate(V.graph.graph_outputs):
            if isinstance(x, ShapeAsConstantBuffer):
                output_is_tensor[idx] = False
            else:
                output_is_tensor[idx] = True

        self.output_is_tensor = output_is_tensor

    def write_prefix(self):
        if V.graph.aot_mode:
            self.prefix.writeline("namespace torch {")
            self.prefix.writeline("namespace aot_inductor {")

    def write_wrapper_decl(self):
        inputs_len = len(V.graph.graph_inputs.keys())
        if V.graph.aot_mode:
            self.prefix.splice(
                """
                void AOTInductorModel::run_impl(
                    const std::vector<at::Tensor>& args,
                    std::vector<at::Tensor>& outputs,
                    cudaStream_t stream,
                    ProxyExecutor* proxy_executor) {
                """
            )
        else:
            self.prefix.splice(
                f"""std::vector<at::Tensor> {self.call_func_name}(const std::vector<at::Tensor>& args) {{"""
            )
        with self.prefix.indent():
            if inputs_len != 0:
                for idx, input_key in enumerate(V.graph.graph_inputs.keys()):
                    # unwrap input tensor back to scalar
                    if isinstance(V.graph.graph_inputs[input_key], sympy.Expr):
                        from ..graph import may_get_constant_buffer_dtype
                        from .cpp import DTYPE_TO_CPP

                        dtype = may_get_constant_buffer_dtype(
                            V.graph.graph_inputs[input_key]
                        )
                        assert (
                            dtype is not None
                        ), "Fails to get the dtype of the sympy.Expr"
                        cpp_dtype = DTYPE_TO_CPP[dtype]
                        self.prefix.writeline(
                            f"{cpp_dtype} {input_key} = args[{idx}].item<{cpp_dtype}>();"
                        )
                    else:
                        self.prefix.writeline(f"at::Tensor {input_key} = args[{idx}];")

            assert all(
                isinstance(v, torch.Tensor) for v in list(V.graph.constants.values())
            ), "Expect all constants to be Tensor"
            for idx, constants_key in enumerate(V.graph.constants.keys()):
                constants_idx = inputs_len + idx
                self.prefix.writeline(
                    f"at::Tensor {constants_key} = args[{constants_idx}];"
                )

            self.codegen_inputs(self.prefix, V.graph.graph_inputs)

            self.wrapper_call.splice(
                """
                c10::optional<at::Scalar> optional_scalar;
                c10::optional<c10::string_view> optional_string;
                c10::optional<at::Layout> optional_layout;
                c10::optional<at::Tensor> optional_tensor;
                torch::List<c10::optional<at::Scalar>> optional_list;
                """
            )

    def codegen_model_constructor(self):
        """
        // Generated code example
        AOTInductorModel::AOTInductorModel()
            : AOTInductorModelBase(4, 1) {
        inputs_info_[0].name = "linear.weight";
        inputs_info_[0].shape.reserve(2);
        inputs_info_[0].shape.emplace_back(10, 10, nullptr);
        inputs_info_[0].shape.emplace_back(64, 64, nullptr);
        ...
        outputs_info_[0].name = "output0";
        outputs_info_[0].shape.reserve(2);
        outputs_info_[0].shape.emplace_back(32, 32, nullptr);
        outputs_info_[0].shape.emplace_back(10, 10, nullptr);
        }
        """
        num_inputs = len(V.graph.graph_inputs)
        num_outputs = len(V.graph.graph_outputs)
        self.prefix.splice(
            f"""
            AOTInductorModel::AOTInductorModel()
                : AOTInductorModelBase({num_inputs}, {num_outputs}) {{
            """
        )

        with self.prefix.indent():
            for idx, name in enumerate(V.graph.graph_inputs.keys()):
                # TODO: handle symbolic expressions later.
                assert not isinstance(V.graph.graph_inputs[name], sympy.Expr)
                self.prefix.writeline(f"""inputs_info_[{idx}].name = "{name}";""")
                self.prefix.writeline(
                    f"""inputs_info_[{idx}].dtype = "{V.graph.graph_inputs[name].get_dtype()}";"""
                )
                sizes = V.graph.graph_inputs[name].get_size()
                self.prefix.writeline(
                    f"inputs_info_[{idx}].shape.reserve({len(sizes)});"
                )
                for size in sizes:
                    # FIXME: set the lower bound and the upper bound to be "size".
                    # Later, we should specify the correct range for dynamic dimentions.
                    self.prefix.writeline(
                        f"inputs_info_[{idx}].shape.emplace_back({size}, {size}, nullptr);"
                    )

            for idx, output in enumerate(V.graph.graph_outputs):
                # TODO: handle symbolic expressions later.
                assert not isinstance(output, sympy.Expr)
                self.prefix.writeline(f"""outputs_info_[{idx}].name = "output{idx}";""")
                self.prefix.writeline(
                    f"""outputs_info_[{idx}].dtype = "{output.get_dtype()}";"""
                )
                sizes = output.get_size()
                self.prefix.writeline(
                    f"outputs_info_[{idx}].shape.reserve({len(sizes)});"
                )
                for size in sizes:
                    # FIXME: set the lower bound and the upper bound to be "size".
                    # Later, we should specify the correct range for dynamic dimentions.
                    self.prefix.writeline(
                        f"outputs_info_[{idx}].shape.emplace_back({size}, {size}, nullptr);"
                    )

        self.prefix.writeline("}")

    def generate(self):
        if V.graph.aot_mode:
            self.codegen_model_constructor()
        self.write_wrapper_decl()
        return super().generate()

    def define_kernel(
        self, name: str, kernel: str, metadata: Optional[str] = None, cuda=False
    ):
        self.header.splice(f"\n{kernel}\n")

    def generate_return(self, output_refs):
        # Output tensors are allocated by the AOT runtime.
        if V.graph.aot_mode:
            for idx, output in enumerate(V.graph.graph_outputs):
                if hasattr(output, "get_name"):
                    name = output.get_name()
                    if name in self.outputs_need_copy:
                        output_as_strided = output.codegen_reference()
                        self.wrapper_call.writeline(
                            f"outputs[{idx}].copy_({output_as_strided});"
                        )
            self.wrapper_call.writeline("\n}")
        else:
            self.wrapper_call.writeline(f"return {{{', '.join(output_refs)}}};\n}}")

    def generate_end(self, result):
        if V.graph.aot_mode:
            result.writeline("} // namespace aot_inductor")
            result.writeline("} // namespace inductor")
            return

        result.writeline("'''\n)")
        # get the hash of the wrapper code to name the extension
        wrapper_call_hash = codecache.code_hash(result.getvalue())
        result.splice(
            f"""
            module = CppWrapperCodeCache.load(cpp_wrapper_src, '{self.call_func_name}', '{wrapper_call_hash}', {self.cuda})
            """
        )

        # unwrap output tensor back to python scalar
        if all(x for x in self.output_is_tensor.values()):
            # If no ShapeAsConstantBuffer in the output, directly return the output as tensors
            return_str = "return f(args_tensor)"
        else:
            outputs = [
                f"outputs[{i}]" if self.output_is_tensor[i] else f"outputs[{i}].item()"
                for i in range(len(V.graph.graph_outputs))
            ]
            outputs_str = f"[{', '.join(outputs)}]"
            return_str = f"""
                    outputs = f(args_tensor)
                    return {outputs_str}
            """

        args_str = "args_tensor = [arg if isinstance(arg, torch.Tensor) else torch.tensor(arg) for arg in args]"
        if V.graph.constants:
            # Append constants to the input args for cpp wrapper.
            # Python wrapper directly gets the value inside the wrapper call
            # as a global variable passed when calling exec(code, mod.__dict__, mod.__dict__).
            # For cpp wrapper, we need to pass this python value to the inductor_entry_cpp function explicitly.
            assert all(
                isinstance(v, torch.Tensor) for v in list(V.graph.constants.values())
            ), "Expect all constants to be Tensor"
            constants_str = f"[{', '.join(V.graph.constants.keys())}]"
            args_str += f"""
                    constants_tensor = {constants_str}
                    args_tensor.extend(constants_tensor)
            """

        # Wrap the func to support setting result._boxed_call = True
        result.splice(
            f"""
            def _wrap_func(f):
                def g(args):
                    {args_str}
                    {return_str}
                return g
            call = _wrap_func(module.{self.call_func_name})
            """
        )

    def generate_extern_kernel_out(self, output_view, codegen_reference, args, kernel):
        if output_view:
            output_as_strided = f"{output_view.codegen_reference()}"
            output_name = f"{output_view.get_name()}_as_strided"
            self.writeline(f"auto {output_name} = {output_as_strided};")

            args.insert(0, output_name)
        else:
            args.insert(0, f"{codegen_reference}")
        self.writeline(self.wrap_kernel_call(kernel, args))

    def generate_scatter_fallback(
        self, output, inputs, kernel, fn, src_is_tensor, reduce, kwargs
    ):
        # TODO: support other overload for cpp wrapper and remove the below assertions
        line = f"{kernel}({output}, {','.join(map(str, inputs))}"
        if fn == "aten.scatter_":
            if src_is_tensor:
                if reduce:
                    line += f", {V.graph.wrapper_code.val_to_arg_str(reduce)}"
            else:
                assert (
                    reduce is None
                ), "Expect reduce to be None for aten.scatter_ with scalar src"
        else:
            line += f", {','.join(kwargs)}"
        line += f"){self.ending}"
        self.writeline(line)

    def add_benchmark_harness(self, output):
        if V.graph.aot_mode:
            return
        super().add_benchmark_harness(output)

    def codegen_sizevar(self, x: Expr) -> str:
        return self.expr_printer(V.graph.sizevars.simplify(x))

    def codegen_tuple_access(self, basename: str, index: str) -> str:
        return f"std::get<{index}>({basename})"

    def codegen_shape_tuple(self, shape: Tuple[Expr, ...]) -> str:
        parts = list(map(self.codegen_sizevar, shape))
        if len(parts) == 0:
            return "{}"
        if len(parts) == 1:
            return f"{{{parts[0]}, }}"
        return f"{{{', '.join(parts)}}}"

    def make_buffer_free(self, buffer):
        return (
            ""
            if isinstance(buffer.get_layout(), ir.MultiOutputLayout)
            else f"{buffer.get_name()}.reset();"
        )

    def generate_profiler_mark_wrapper_call(self, stack):
        self.wrapper_call.writeline(
            'RECORD_FUNCTION("inductor_wrapper_call", c10::ArrayRef<c10::IValue>());'
        )

    def codegen_device(self, device):
        from .cpp import DEVICE_TO_ATEN

        return (
            f"c10::Device({DEVICE_TO_ATEN[device.type]}, {device.index})"
            if device.index is not None
            else f"{DEVICE_TO_ATEN[device.type]}"
        )

    def codegen_tensor_option(self, device, dtype):
        from .cpp import DTYPE_TO_ATEN

        cpp_device = self.codegen_device(device)
        return f"at::TensorOptions({cpp_device}).dtype({DTYPE_TO_ATEN[dtype]}))"

    def make_buffer_allocation(self, buffer):
        name = buffer.get_name()
        # outputs are passed-in in the AOT mode
        if self.use_preallocated_ouput(buffer):
            output_idx = None
            output_buffer = None
            for idx, output in enumerate(V.graph.graph_outputs):
                if hasattr(output, "get_name") and name == output.get_name():
                    output_idx = idx
                    output_buffer = output
                    break

            assert (
                output_idx is not None and output_buffer is not None
            ), "Unknown output index"
            if V.graph.sizevars.statically_known_leq(
                buffer.get_numel(), output_buffer.get_numel()
            ):
                # avoid resize_output warning:
                # "An output with one or more elements was resized since it had..."
                if (
                    buffer.get_size() != output_buffer.get_size()
                    or buffer.get_stride() != output_buffer.get_stride()
                ):
                    size_str = self.codegen_shape_tuple(buffer.get_size())
                    stride_str = self.codegen_shape_tuple(buffer.get_stride())
                    buf_str = f"auto {name} = outputs[{output_idx}].as_strided({size_str}, {stride_str});"
                else:
                    buf_str = f"auto {name} = outputs[{output_idx}];"
                return buf_str
            else:
                self.outputs_need_copy.add(name)

        # TODO: map layout here.
        device = buffer.get_device()
        dtype = buffer.get_dtype()
        shape = tuple(buffer.get_size())
        stride = tuple(buffer.get_stride())
        return (
            f"{self.declare}{name} = {self.namespace}empty_strided("
            f"{self.codegen_shape_tuple(shape)}, "
            f"{self.codegen_shape_tuple(stride)}, "
            f"{self.codegen_tensor_option(device, dtype)};"
        )

    def generate_extern_kernel_args_decl_if_needed(
        self, op_overload, raw_args, output_args
    ):
        arg_types = [x.real_type for x in op_overload._schema.arguments]
        return_types = [x.type for x in op_overload._schema.returns]

        new_tensor_args = []
        new_int_args = []

        def fill_args(arg, arg_type):
            static_arg_types = (
                torch.FloatType,
                torch.BoolType,
                torch.StringType,
                torch.Type,
                torch.DeviceObjType,
            )

            if isinstance(arg_type, torch.TensorType):
                assert isinstance(arg, (ir.InputBuffer, ir.ComputedBuffer))
                new_tensor_args.append(f"&{arg.name}")
            elif isinstance(arg_type, (torch.IntType, torch.SymIntType)):
                # int or SymInt
                assert isinstance(arg, int)
                new_int_args.append(str(arg))
            elif isinstance(arg_type, torch.NumberType):
                # Scalar of type int
                assert isinstance(arg, (int, float, bool))
                # Only treat int Scalar as dynamic
                if isinstance(arg, int):
                    new_int_args.append(str(arg))
            elif isinstance(arg_type, torch.ListType):
                assert isinstance(arg, (list, tuple))

                # List[Tensor]
                if isinstance(arg_type.getElementType(), torch.TensorType):
                    new_tensor_args.extend([f"&{a.name}" for a in arg])
                # List[Optional[Tensor]]
                elif isinstance(
                    arg_type.getElementType(), torch.OptionalType
                ) and isinstance(
                    arg_type.getElementType().getElementType(), torch.TensorType
                ):
                    new_tensor_args.extend([f"&{a.name}" for a in arg if a is not None])
                # List [int] or List[SymInt]
                elif isinstance(
                    arg_type.getElementType(), (torch.IntType, torch.SymIntType)
                ):
                    new_int_args.extend([str(a) for a in arg])
                # List[Scalar]
                elif isinstance(arg_type.getElementType(), torch.NumberType):
                    # Only treat int Scalar as dynamic
                    is_int_type = [isinstance(a, int) for a in arg]
                    if any(is_int_type):
                        assert all(
                            is_int_type
                        ), "AOTInductor only supports int scalars of the same type"
                        new_int_args.extend([str(a) for a in arg])
                else:
                    assert isinstance(
                        arg_type.getElementType(), static_arg_types
                    ), f"Fall through arguments must be one of static_arg_types, got {type(arg_type)}"
            else:
                assert isinstance(
                    arg_type, static_arg_types
                ), f"Fall through arguments must be one of static_arg_types, got {type(arg_type)}"

        for arg, arg_type in zip(raw_args, arg_types):
            if arg is not None:
                if isinstance(arg_type, torch.OptionalType):
                    fill_args(arg, arg_type.getElementType())
                else:
                    fill_args(arg, arg_type)

        def fill_output_arg(arg, return_type):
            if isinstance(return_type, torch.TensorType):
                self.writeline(f"at::Tensor {arg};  // output buffer")
                new_tensor_args.append(f"&{output_arg}")
            elif isinstance(return_type, torch.ListType) and isinstance(
                return_type.getElementType(), torch.TensorType
            ):
                # TODO: handle tensor list return type
                raise NotImplementedError("NYI support for return type: List[Tensor]")
            elif isinstance(return_type, torch.SymIntType):
                raise NotImplementedError("NYI support for return type: SymInt")
            elif isinstance(return_type, torch.ListType) and isinstance(
                return_type.getElementType(), torch.SymIntType
            ):
                raise NotImplementedError("NYI support for return type: List[SymInt]")
            else:
                raise AssertionError(f"Unsupport return type found: {return_type}")

        assert (
            len(output_args) == 1
        ), "Support for multiple returns is not implemented yet"
        for output_arg, return_type in zip(output_args, return_types):
            # TODO: check schema here
            # assume it's a tensor now
            if output_arg is not None:
                if isinstance(return_type, torch.OptionalType):
                    fill_output_arg(output_arg, return_type.getElementType())
                else:
                    fill_output_arg(output_arg, return_type)

        return new_tensor_args, new_int_args

    def generate_extern_kernel_alloc_and_find_schema_if_needed(
        self,
        name,
        kernel,
        codegen_args,
        cpp_op_schema,
        cpp_kernel_key,
        cpp_kernel_overload_name="",
        op_overload=None,
        raw_args=None,
    ):
        if config.is_fbcode():
            assert op_overload is not None
            assert raw_args is not None

            return self.generate_extern_kernel_alloc_and_find_schema_if_needed_fbcode(
                name,
                cpp_kernel_key,
                op_overload,
                raw_args,
            )
        else:
            return self.generate_extern_kernel_alloc_and_find_schema_if_needed_oss(
                name,
                kernel,
                codegen_args,
                cpp_op_schema,
                cpp_kernel_key,
                cpp_kernel_overload_name,
            )

    def generate_extern_kernel_alloc_and_find_schema_if_needed_oss(
        self,
        name,
        kernel,
        codegen_args,
        cpp_op_schema,
        cpp_kernel_key,
        cpp_kernel_overload_name="",
    ):
        if cpp_kernel_key not in self.extern_call_ops:
            self.writeline(
                f"static auto op_{cpp_kernel_key} = c10::Dispatcher::singleton()"
            )
            self.writeline(
                f'\t.findSchemaOrThrow("{kernel}", "{cpp_kernel_overload_name}")'
            )
            self.writeline(f"\t.typed<{cpp_op_schema}>();")
            self.extern_call_ops.add(cpp_kernel_key)

        self.writeline(
            f"auto {name} = op_{cpp_kernel_key}.call({', '.join(codegen_args)});"
        )

    def generate_extern_kernel_alloc_and_find_schema_if_needed_fbcode(
        self,
        name,
        cpp_kernel_key,
        op_overload,
        raw_args,  # contains both args and flatten kwargs
    ):
        output_args = [name]

        (
            tensor_call_args,
            int_call_args,
        ) = self.generate_extern_kernel_args_decl_if_needed(
            op_overload, raw_args, output_args
        )

        tensor_args_var = f"tensor_args_var_{next(self.kernel_callsite_id)}"
        tensor_call_args_str = ", ".join(tensor_call_args)
        self.writeline(f"void* {tensor_args_var}[] = {{{tensor_call_args_str}}};")

        int_args_var = f"int_args_var_{next(self.kernel_callsite_id)}"
        int_call_args_str = ", ".join(int_call_args)
        self.writeline(f"int64_t {int_args_var}[] = {{{int_call_args_str}}};")

        extern_kernel_node_index = len(V.graph.extern_kernel_nodes) - 1

        self.writeline(
            f"proxy_executor->call_function("
            f"{extern_kernel_node_index}, "
            f"{len(int_call_args)}, "
            f"{int_args_var}, "
            f"{len(tensor_call_args)}, "
            f"{tensor_args_var});"
        )

        self.extern_call_ops.add(cpp_kernel_key)

    def val_to_arg_str(self, val):
        from .cpp import DTYPE_TO_ATEN

        if val is None:
            # When None is passed as an argument, it represents an optional that does not contain a value.
            return self.optional_tensor_str
        elif isinstance(val, bool):
            return "true" if val else "false"
        elif isinstance(val, str):
            return f'"{val}"'
        elif isinstance(val, torch.device):
            return self.codegen_device(val)
        elif isinstance(val, torch.dtype):
            return DTYPE_TO_ATEN[val]
        elif isinstance(val, float) and val in [float("inf"), float("-inf")]:
            if val == float("inf"):
                return "std::numeric_limits<float>::infinity()"
            else:
                return "-std::numeric_limits<float>::infinity()"
        elif isinstance(val, (list, tuple)):
            return f"{{{', '.join(list(map(self.val_to_arg_str, val)))}}}"
        else:
            return repr(val)


class CudaWrapperCodeGen(CppWrapperCodeGen):
    """
    Generates cpp wrapper for running on GPU and calls CUDA kernels
    """

    def __init__(self):
        super().__init__()
        self.arg_var_id = count()
        self.cuda = True

    def write_header(self):
        super().write_header()
        self.header.splice(
            """
            #include <ATen/native/BinaryOps.h>
            #include <ATen/core/dispatch/Dispatcher.h>
            #include <c10/util/Exception.h>
            #include <c10/cuda/CUDAGuard.h>

            #define AT_CUDA_DRIVER_CHECK_OVERRIDE(EXPR)                         \\
            do {                                                                \\
                CUresult __err = EXPR;                                          \\
                if (__err != CUDA_SUCCESS) {                                    \\
                    AT_ERROR("CUDA driver error: ", static_cast<int>(__err));   \\
                }                                                               \\
            } while (0)

            static inline CUfunction loadKernel(
                    const std::string &filePath,
                    const std::string &funcName,
                    int sharedMemBytes) {
                CUmodule mod;
                CUfunction func;
                AT_CUDA_DRIVER_CHECK_OVERRIDE(cuModuleLoad(&mod, filePath.c_str()));
                AT_CUDA_DRIVER_CHECK_OVERRIDE(cuModuleGetFunction(&func, mod, funcName.c_str()));
                if (sharedMemBytes > 0) {
                    AT_CUDA_DRIVER_CHECK_OVERRIDE(cuFuncSetAttribute(
                        func,
                        CU_FUNC_ATTRIBUTE_MAX_DYNAMIC_SHARED_SIZE_BYTES,
                        sharedMemBytes
                    ));
                }
                return func;
            }

            static inline void launchKernel(
                    CUfunction func,
                    int gridX,
                    int gridY,
                    int gridZ,
                    int numWarps,
                    int sharedMemBytes,
                    void* args[],
                    cudaStream_t stream) {
                AT_CUDA_DRIVER_CHECK_OVERRIDE(cuLaunchKernel(
                    func, gridX, gridY, gridZ, 32*numWarps, 1, 1, sharedMemBytes, stream, args, nullptr));
            }
            """
        )

    def write_get_cuda_stream(self, index):
        name = f"stream{index}"
        self.writeline(
            f"cudaStream_t {name} = at::cuda::getCurrentCUDAStream({index});"
        )
        return name

    def define_kernel(
        self, name: str, kernel: str, metadata: Optional[str] = None, cuda=True
    ):
        if not cuda:
            return super().define_kernel(name, kernel, metadata, cuda)

    def generate(self):
        self.prefix.writeline("\n")
        for kernel in self.src_to_kernel.values():
            self.prefix.writeline(f"static CUfunction {kernel} = nullptr;")
        self.prefix.writeline("\n")
        return super().generate()

    def generate_load_kernel(self, name, params):
        mangled_name = params.get("mangled_name", None)
        assert mangled_name is not None, "missing mangled_name"
        cubin_path = params.get("cubin_path", None)
        assert os.path.exists(
            cubin_path
        ), "cubin file should already exist at this moment"

        shared_mem = params.get("shared_mem", 0)
        self.writeline(f"if ({name} == nullptr) {{")
        self.writeline(
            f"""     {name} = loadKernel("{cubin_path}", "{mangled_name}", {shared_mem});"""
        )
        self.writeline("}")

    def generate_args_decl(self, call_args):
        # TODO: only works for constant now, need type info
        new_args = []
        for arg in call_args:
            var_name = f"var_{next(self.arg_var_id)}"
            if isinstance(
                arg,
                (
                    sympy.Integer,
                    sympy.Symbol,
                    SymbolicCallArg,
                ),
            ):
                self.writeline(f"auto {var_name} = {arg};")
            elif is_int(arg):
                self.writeline(f"int {var_name} = {arg};")
            elif is_float(arg):
                self.writeline(f"float {var_name} = {arg};")
            else:
                self.writeline(
                    f"CUdeviceptr {var_name} = reinterpret_cast<CUdeviceptr>({arg}.data_ptr());"
                )
            new_args.append(f"&{var_name}")

        return ", ".join(new_args)

    def generate_kernel_call(
        self, name, call_args, grid=None, device_index=None, cuda=True
    ):
        if not cuda:
            return super().generate_kernel_call(
                name, call_args, grid, device_index, cuda
            )

        params = CudaKernelParamCache.get(name)
        assert (
            params is not None
        ), f"cuda kernel parameters for {name} should already exist at this moment"

        self.generate_load_kernel(name, params)

        call_args = self.generate_args_decl(call_args)
        kernel_args_var = f"kernel_args_var_{next(self.kernel_callsite_id)}"
        self.writeline(f"void* {kernel_args_var}[] = {{{call_args}}};")
        stream = (
            "stream" if V.graph.aot_mode else self.write_get_cuda_stream(device_index)
        )
        self.writeline(
            "launchKernel({}, {}, {}, {}, {}, {}, {}, {});".format(
                name,
                params["grid_x"],
                params["grid_y"],
                params["grid_z"],
                params["num_warps"],
                params["shared_mem"],
                kernel_args_var,
                stream,
            )
        )<|MERGE_RESOLUTION|>--- conflicted
+++ resolved
@@ -917,11 +917,7 @@
         self.cuda = False
         self.supports_intermediate_hooks = False
         self.outputs_need_copy = set()
-<<<<<<< HEAD
-=======
-        self.resized_outputs = {}
         self.kernel_callsite_id = count()
->>>>>>> efc7c366
 
         from .cpp import cexpr
 
