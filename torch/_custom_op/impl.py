--- conflicted
+++ resolved
@@ -298,10 +298,7 @@
 
         def inner(f):
             for device_type in set(device_types):
-<<<<<<< HEAD
                 self._check_doesnt_have_library_impl(device_type)
-=======
->>>>>>> 1cc00262
                 self._register_impl(device_type, f, stacklevel=_stacklevel)
                 dispatch_key = SUPPORTED_DEVICE_TYPE_TO_KEY[device_type]
                 library.impl(self._lib, self._opname, dispatch_key)(f)
@@ -914,7 +911,6 @@
     )
 
 
-<<<<<<< HEAD
 def custom_op_from_existing(op):
     ns = op.namespace
     lib = torch.library.Library(ns, "FRAGMENT")
@@ -952,19 +948,6 @@
     overload = get_op(qualname)
     result = custom_op_from_existing(overload)
     return result
-=======
-def get_op(qualname):
-    ns, name = qualname.split("::")
-    return getattr(getattr(torch.ops, ns), name)
-
-
-def _find_custom_op(qualname):
-    if qualname in global_registry:
-        return global_registry[qualname]
-    raise RuntimeError(
-        f"Could not find custom op \"{qualname}\". Did you register it via "
-        f"the torch._custom_ops API?")
->>>>>>> 1cc00262
 
 
 def _custom_op_with_schema(qualname, schema):
@@ -976,11 +959,7 @@
     lib = library.Library(ns, "FRAGMENT")
     lib.define(schema_str)
     ophandle = find_ophandle_or_throw(ns, function_schema.name)
-<<<<<<< HEAD
     result = CustomOp(lib, ns, function_schema, name, ophandle, _private_access=True)
-=======
-    result = CustomOp(lib, ns, function_schema, function_schema.name, ophandle, _private_access=True)
->>>>>>> 1cc00262
 
     library.impl(lib, result._opname, "Autograd")(
         autograd_kernel_indirection(weakref.proxy(result))
