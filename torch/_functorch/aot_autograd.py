import collections
import dataclasses
import itertools
import logging
import warnings
from contextlib import contextmanager, nullcontext
from dataclasses import dataclass
from enum import Enum
from functools import partial, wraps
from typing import Any, Callable, Dict, List, Optional, Tuple, Union, NewType

from functorch import make_fx

import torch
import torch.fx.traceback as fx_traceback
import torch.nn as nn
import torch.utils._pytree as pytree
import torch.utils.dlpack
from torch import Tensor
from torch._dispatch.python import enable_python_dispatcher
from torch._dynamo.utils import dynamo_timed, format_graph_code
from torch._logging import getArtifactLogger
from torch._subclasses import CrossRefFakeMode, FakeTensor, FakeTensorMode
from torch.fx import immutable_collections, Interpreter
from torch.fx.experimental.proxy_tensor import is_sym_node, py_sym_types
from torch.fx.experimental.symbolic_shapes import ShapeEnv
from torch.multiprocessing.reductions import StorageWeakRef
from torch.nn.utils import stateless
from . import config
from .partitioners import default_partition
from torch._guards import TracingContext, DuplicateInputs, Source

log = logging.getLogger(__name__)
aot_joint_log = getArtifactLogger(__name__, "aot_joint_graph")
aot_graphs_log = getArtifactLogger(__name__, "aot_graphs")

MutationType = Enum(
    "MutationType", ("none", "metadata_only", "data", "data_and_metadata")
)
OutputType = Enum(
    "OutputType", (
        # output is not an alias
        "non_alias",
        # output aliases an input
        "alias_of_input",
        # output **is** an input tensor
        "is_input",
        # output has a ._base tensor, which is a graph intermediate.
        # We need to return its ._base as a graph output,
        # so its requires_grad info is populated correctly.
        # Instructs the runtime code to regenerate the current output
        # from a base tensor, graph_intermediates[base_idx]
        "alias_of_intermediate_save_as_output",
        # Same as above; but we don't need to explicitly add its ._base
        # as a graph output, because it already **is** a graph output.
        "alias_of_intermediate",
        # Same as above; but the output's ._base is **already** a user output.
        # Instructs the runtime code to regenerate the current output from
        # a base tensor, user_outputs[base_idx]
        "alias_of_intermediate_base_is_user_output",
    )
)

pytree._register_pytree_node(
    immutable_collections.immutable_list,
    lambda x: (list(x), None),
    lambda x, c: immutable_collections.immutable_list(x),
)
pytree._register_pytree_node(
    immutable_collections.immutable_dict,
    lambda x: (list(x.values()), list(x.keys())),
    lambda x, c: immutable_collections.immutable_dict(
        dict(zip(c, x))
    ),
)

aten = torch.ops.aten

# This global counter increments every time we compile a graph with
# AOTAutograd.  You can use this to correlate runtime error messages
# with compile time (e.g., if you get an error at runtime saying
# compiled graph 3 failed, you can set a breakpoint at compile time
# for this graph number to investigate further at compile time.)
#
# NB: this is different from get_aot_compilation_context, which tracks
# each underlying graph that is compiled.  In contrast, AOT_COUNTER
# corresponds to top-level invocations of aot_module/aot_function;
# one counter is allocated per entire compiled block (but this block
# may involve compiling multiple subgraphs; e.g., for forwards/backwards)
AOT_COUNTER = itertools.count()

KNOWN_TYPES = tuple(
    [torch.Tensor, int, str, float, bool, type(None)] + list(py_sym_types)
)


@contextmanager
def preserve_rng_state():
    rng_state = torch.clone(torch.random.get_rng_state())
    if torch.cuda.is_available():
        cuda_rng_state = torch.clone(torch.cuda.get_rng_state())
    try:
        yield
    finally:
        torch.random.set_rng_state(rng_state)
        if torch.cuda.is_available():
            torch.cuda.set_rng_state(cuda_rng_state)


# Set up hooks so that during backward the fx's stack_trace is properly set
callback_set = False


def setup_stacktrace_preservation_hooks(roots: List):
    def iter_graph(roots):
        if not roots:
            return
        seen = set()
        q = collections.deque()
        for node in roots:
            if node is not None:
                seen.add(node)
                q.append(node)

        while q:
            node = q.popleft()
            for fn, _idx in node.next_functions:
                if fn in seen or fn is None:
                    continue
                seen.add(fn)
                q.append(fn)

            yield node

    def get_callback(saved_stack_):
        def callback():
            global callback_set
            fx_traceback.set_stack_trace(saved_stack_)
            callback_set = False

        return callback

    def get_prehook(stack_):
        def prehook(grad_output):
            global callback_set

            if not callback_set:
                torch.autograd.variable.Variable._execution_engine.queue_callback(
                    get_callback(fx_traceback.format_stack())
                )
                callback_set = True

            fx_traceback.set_stack_trace(stack_)

        return prehook

    def get_posthook(special_stack_):
        def posthook(grad_input, grad_output):
            fx_traceback.set_stack_trace(special_stack_)

        return posthook

    for node in iter_graph(roots):
        forward_node_stack = node.metadata.get("traceback_", [])
        node.register_prehook(get_prehook(forward_node_stack))

        special_stack = forward_node_stack.copy()
        special_stack.append(
            "Gradient addition node due to multiple use of tensor around:"
        )
        node.register_hook(get_posthook(special_stack))


# ~~~~~~~~~~~~~~~~~~~~~~~~~~~~~~~~~~~~~~~~~~~~~~~~~~~~~~~~~~~~~~~~~~~~~~~~~~~~~~~~~~~~~~~~~~~~~~~~~~~~~~~~~~~~~~~~~~~~~
# ~~~~~~~~~~~~~~~~~~~~~~~~~~~~~~~~~~~~~~~~~~~~~~~~~~~~~~~~~~~~~~~~~~~~~~~~~~~~~~~~~~~~~~~~~~~~~~~~~~~~~~~~~~~~~~~~~~~~~
#
# AOT Autograd contains a pretty non-trivial amount of logic to handle edge cases around aliasing and mutation
# that are external to the graph (they show up as side effects in some way when you run the graph).
#
# Take a look at `test_aotdispatch.py TestAOTAutograd.test_input_mutation*` tests for some examples functions
# and what they're compiled graphs looks like.
# Below is a very long comment detailing several edge cases, and showing how AOT Autograd handles them.
#
# Note [AOT Autograd: input data mutations]
#
# If we compile a function that mutates inputs, then those input mutations are real side effects
# that a user expects to see after running the compiled graph.
# However, the graph that we want to send to a backend needs to be *entirely* functional.
# The way we reconcile this difference is that we remove the mutations completely from the graph that we compile
# but we update the graph to return (updated_inputs, user_outputs).
# In the epilogue that runs after the compiled graph is executed, we copy the updated inputs back to the originals.
#
# Example: original user code:
# def f(x):
#     x.mul_(2)
#     out = x.mul(3)
#     return out
#
# After AOT Autograd compiles, we end up with a:
# (a) compiled graph
# (b) autograd.Function.forward() method, that executes the compiled graph
# (c) wrapper function, that calls the autograd.Function.forward() and performs the epilogue
#
# The output of (a, b, c) are all written below.
#
# def compiled_forward_graph(x):
#     x_updated = x.mul(2)
#     out = x_updated.mul(3)
#     return x_updated, out
#
# # x_updated gets a gradient in the compiled backward
# def compiled_backward_graph(grad_x_updated, grad_out):
#     grad_x = ...
#     return grad_x
#
# def autograd.Function.forward(x):
#     x_updated, out = compiled_forward_graph(x)
#     return x_updated, out
#
# def compiled_wrapper(x):
#     x_updated, out = autograd.Function.apply(x)
#     x.copy_(x_updated)
#     return out
#
# Another important thing to note is that updated inputs (due to data mutations) *do* participate
# in the compiled backward graph! Since the compiled forward graph gets N extra outputs
# (due to updated inputs showing up as graph outputs),
# The compiled backward gets an additional N inputs.
# That way, during the x.copy_(x_updated) bit in the epilogue, gradients will flow from the updated input
# back to the original input.


# Note [AOT Autograd: input metadata mutations]
#
# For the same reason as input mutations, we also don't put input metadata mutations in the graph.
# Instead, we return the updated version of the input (a view), and mutate the input's metadata outside of the graph
#
# Example: original user code:
# def f(x):
#     x.t_()
#     out = x.mul(3)
#     return out
#
# AOT Autograd output (compiled graph, autograd.Function.forward(), wrapper function):
# def compiled_forward_graph(x):
#     x_updated = x.t()
#     out = x_updated.mul(3)
#     return x_updated, out
#
# # x_updated does *not* get a gradient in the compiled backward
# def compiled_backward_graph(grad_out):
#     grad_x = ...
#     return grad_x
#
# def autograd.Function.forward(x):
#     x_updated, out = compiled_forward_graph(x)
#     return x_updated, out
#
# def compiled_wrapper(x):
#     x_updated, out = autograd.Function.apply(x)
#     x.as_strided_(x_updated)
#     return out


# Note [AOT Autograd: outputs aliasing inputs or intermediates!]
#
# AOT Autograd needs special handling for outputs that alias graph inputs or intermediates!
# Why?
# (1) autograd.Function.forward() has a limitation, where views that returned in the forward cannot later be mutated.
# (2) views don't need to be compiled in the graph anyway - it's cheap to generate them outside of the compiled graph,
#     in an epilogue.
# For outputs that alias inputs, we do the following:
# (a) *still* return the aliased output as a graph output
# (b) In the AOT Autograd wrapper/epilogue, we don't return that aliased output. Instead, we use it to regenerate the output.
#
# For outputs that alias *intermediates*, we do the following:
# (a) Return the output in the compiled forward, **and** return it's ._base (a graph intermediates) as an output in the forward
# (b) Use (output, graph_intermediate) to regenerate the alias, and return that to the user (instead of the compiled fw output).
# You might wonder why we return the aliased output directly in the graph (and making the graph compute it),
# only to not return it and instead generate a fresh alias off of the intermediate,
# instead of (say) just storing metadata about the size/stride of the output somewhere to generate the alias. There are two reasons:
# (1) Getting the actual alias tensor allows us to use view-replay to generate the alias, instead of an as_strided() call
# (2) Inductor (and other backends) are free to change the memory format of graph outputs, if it results in better performance.
#     This can result in problems if a user later tries to .view() that output expecting it to have one set of strides,
#     when it has a different set of strides.
#     By including the view op directly in the graph, inductor takes that into account when deciding what memory format
#     the graph intermediate should be.
#
# Another important thing to note is how our traced backward() graph handles aliases.
# (this applies to outputs aliasing inputs, outputs aliasing intermediates,
#  *and* updated inputs returned in the compiled forward due to metadata-only mutations).
# Any outputs that alias (either inputs or intermediates) do NOT participate in the compiled backward graph
# It would be wasteful to include them in the compiled backward(), because we regenerate them eagerly
# at the end of the forward.
#
# Example: original user code:
# def f(x):
#     out1 = x.t()
#     intermediate = x.mul(2)
#     out2 = intermediate.view(-1)
#     return out1, out2
#
# AOT Autograd output (compiled graph, autograd.Function.forward(), wrapper function):
# def compiled_forward_graph(x):
#     out1 = x.t()
#     intermediate = x.mul(2)
#     out2 = intermediate.view(-1)
#     # the compiled graph also returns the intermediate
#     return out1, out2, intermediate
#
# # intermediate gets a gradient in the compiled backward.
# # both output aliases (out1 and out2) do not.
# def compiled_backward_graph(grad_intermediate):
#     grad_x = ...
#     return grad_x
#
# def autograd.Function.forward(x):
#     out1, out2, intermediate = compiled_forward_graph(x)
#     return out1, out2, intermediate
#
# def compiled_wrapper(x):
#     out1, out2, intermediate = autograd.Function.apply(x)
#     # regenerate out1 from the input
#     out1_regenerated = out1._view_func(x)
#     # regenerate out1 from the intermediate
#     out2_regenerated = out2._view_func(intermediate)
#     return out1_regenerated, out2_regenerated


# Note [AOT Autograd: mutations to inputs that alias other inputs]
#
# Another edge case that is (only partially) handled today is when an input is mutated, but itself aliases another input.
# AOT Autograd needs to **ensure** that functionalization knows that the two inputs are aliased to each other.
# That way, when the aliased input is accessed later in the graph, functionalization knows to "update" the alias
# given the mutation that occurred.
#
# This is handled by updating the calling convention: we create a "synthetic base" that becomes a new input
# in the compiled function, and we regenerate the original (aliased) inputs directly off of the base
# inside of the compiled function.
#
# This logic is fully encapsulated in aot_wrapper_synthetic_base()
#
# Example: original user code:
# def f(x, x_view):
#     x.mul_(2)
#     out = x * x_view
#     return out
# f(x, x.view(-1))
#
# AOT Autograd output (compiled graph, autograd.Function.forward(), wrapper function):
# def compiled_forward_graph(base)
#     x = generate_x(base)
#     x_view = generate_x_view(base)
#     x_updated = x.mul(2)
#     x_view_updated = x_updated.view(-1)
#     out = x_updated * x_view_udpated
#     return x_updated, out
#
# # The calling convention change from (aliases) -> (base) happens
# # *outside* of the autograd.Function.forward().
# # That means the forward() only has 1 input (base),
# # and the backward() only has 1 output (grad_base)
# def compiled_backward_graph(grad_out):
#     grad_base = ...
#     return grad_base
#
# def autograd.Function.forward(base):
#     x_updated, out = compiled_forward_graph(base)
#     return x_updated, out
#
# # The compiled wrapper is where we create synthetic bases.
# # The info on which inputs are mutated is also tracked *before* synthetic base creation.
# def compiled_wrapper(x, x_view):
#     base = merge_view_inputs(x, x_view)
#     x_updated, out = autograd.Function.apply(base)
#     # x and x_view are aliased in eager mode, so this mutation to x will automatically affect x_view.
#     x.copy_(x_updated)
#     return out
#
# ~~~~~~~~~~~~~~~~~~~~~~~~~~~~~~~~~~~~~~~~~~~~~~~~~~~~~~~~~~~~~~~~~~~~~~~~~~~~~~~~~~~~~~~~~~~~~~~~~~~~~~~~~~~~~~~~~~~~~
# ~~~~~~~~~~~~~~~~~~~~~~~~~~~~~~~~~~~~~~~~~~~~~~~~~~~~~~~~~~~~~~~~~~~~~~~~~~~~~~~~~~~~~~~~~~~~~~~~~~~~~~~~~~~~~~~~~~~~~


# This class stores info about every user output.
@dataclass(frozen=True)
class OutputAliasInfo:
    # Tells us if this output is:
    # (1) a regular (non-aliased) output
    # (2) an alias of a forward input
    # (3) **is** a forward input (special case of "alias_of_input")
    # (4) an alias of an intermediate (aka an alias of an output of the inner traced forward)
    # (5) an alias of an intermediate, that explicitly requires returning the intermediate
    #     as a graph output
    # (6) an alias of an intermediate, where that intermediate is also a user output
    output_type: OutputType
    # The raw type of the output (torch.Tensor, SymInt, etc)
    raw_type: type
    # If (1) above, then
    # - base_idx is None
    # If (2) or (3) above, then
    # - Tells us that the base of this alias is user_fwd_input[base_idx]
    #   (This is an index into the inputs *before* we make synthetic bases)
    # If (4) or (5) above, then
    # - Tells us that the base of this alias is output_graph_intermediates[base_idx]
    #   here, this refers to the index of the *direct* traced
    # If (6) above, then:
    # - Tells us that the base of this alias is output_user_fwds[base_idx]
    #   here, this refers to the index of the *direct* traced
    base_idx: Optional[int]


# This class tells us info about user inputs.
@dataclass(frozen=True)
class InputAliasInfo:
    is_leaf: bool
    mutates_data: bool
    mutates_metadata: bool


# This class encapsulates all aliasing + mutation info we need about the forward graph
# See a more detailed overview of the edge case handling at
# https://docs.google.com/document/d/19UoIh_SVrMy_b2Sx5ZaeOJttm6P0Qmyss2rdBuyfoic/edit
@dataclass(eq=False)
class ViewAndMutationMeta:
    # length = # user inputs
    # This gives us info about every input, and what sort of mutation happened to it (if any)
    input_info: List[InputAliasInfo]

    # length = # user outputs
    # This gives us info about every output (mostly around whether it aliases other tensors)
    output_info: List[OutputAliasInfo]

    # length = # mutated inps + # user outputs
    # For every output *and* mutated input returned from the forward,
    # tells us whether or not the output should require gradients or not
    requires_grad_info: List[bool]

    # length = the number of intermediate bases appended as outputs to the end of the forward graph.
    # Note: this is not necessarily the same thing as:
    #   len([x for x in output_info if x.output_type == OutputType.alias_of_intermediate])
    # Because outputs might share a ._base, or an output's ._base might itself be
    # another user output (in both cases, we won't redundantly append bases to the end of the graph)
    num_intermediate_bases: int

    # For inference only: instructs us to keep data-only input mutations directly in the graph
    keep_input_mutations: int

    # length = (# inputs w data mutations) + (# user outputs that are non_aliasing tensors)
    #        + (# intermediate bases)
    # These are the FakeTensor (or potential SymInt) outputs that we traced from our
    # metadata pass of the user's forward function.
    # Their only use today is to pass them as a best-guess for tangents when tracing the joint.
    # Stashing them as part of our "metadata" makes it simpler if we want to run our analysis
    # pass once, and re-use the output throughout AOTAutograd
    traced_tangents: List[Any]

    def __post_init__(self):
        mutated_inp_indices = [
            i for i, m in enumerate(self.input_info) if m.mutates_metadata or m.mutates_data
        ]
        # pre-compute the indices of the inputs that are mutated.
        # When keep_input_mutations is set, we don't need to worry about our epilogue
        # handling data-only mutations, because we keep them directly in the graph.
        mutated_inp_runtime_indices = [
            i for i, m in enumerate(self.input_info) if m.mutates_metadata or (not self.keep_input_mutations and m.mutates_data)
        ]
        aliased_out_indices = [
            i
            for i, m in enumerate(self.output_info)
            if m.output_type != OutputType.non_alias
        ]

        self.mutated_inp_indices = mutated_inp_indices
        # This is pre-computed in post_init for perf.
        # It contains the index of every element
        # of input_info that corresponds to a mutation (data or metadata or both)
        self.mutated_inp_runtime_indices = mutated_inp_runtime_indices
        # This is pre-computed for perf.
        # It contains the index of every element
        # of output_info that corresponds to an alias (either of an input or intermediate)
        self.aliased_out_indices = aliased_out_indices
        self.num_outputs = len(self.output_info)
        self.num_outputs_non_aliased = len(
            [x for x in self.output_info if x.output_type == OutputType.non_alias]
        )
        self.num_outputs_aliased_to_inputs = len(
            [
                x
                for x in self.output_info
                if x.output_type in [
                    OutputType.alias_of_input,
                    OutputType.is_input,
                ]
            ]
        )
        self.num_outputs_aliased_to_intermediates = len(
            [
                x
                for x in self.output_info
                if x.output_type in [
                    OutputType.alias_of_intermediate,
                    OutputType.alias_of_intermediate_save_as_output,
                    OutputType.alias_of_intermediate_base_is_user_output,
                ]
            ]
        )
        self.num_outputs_aliased = (
            self.num_outputs_aliased_to_inputs + self.num_outputs_aliased_to_intermediates
        )
        self.num_mutated_data_inputs = len(
            [x for x in self.input_info if x.mutates_data]
        )
        self.num_mutated_metadata_inputs = len(
            [
                x
                for x in self.input_info
                if x.mutates_metadata
            ]
        )
        self.num_mutated_metadata_only_inputs = len(
            [
                x
                for x in self.input_info
                if not x.mutates_data and x.mutates_metadata
            ]
        )
        self.num_mutated_inputs = self.num_mutated_data_inputs + self.num_mutated_metadata_only_inputs

    def __eq__(self, other):
        if not isinstance(other, ViewAndMutationMeta):
            return NotImplemented
        return (self.input_info == other.input_info and
                self.output_info == other.output_info and
                self.requires_grad_info == other.requires_grad_info and
                self.num_intermediate_bases == other.num_intermediate_bases and
                self.keep_input_mutations == other.keep_input_mutations and
                len(self.traced_tangents) == len(other.traced_tangents) and
                all(x.shape == y.shape and x.dtype == y.dtype for x, y, in zip(self.traced_tangents, other.traced_tangents)))


# This class exists because:
# - the autograd.Function.forward() in aot autograd returns outputs that might alias inputs
# - we only care about the metadata on those aliases, so we can regenerate them.
#   We do not want them to participate in the autograd.Function.
# We do that by wrapping them in an opaque class, so the autograd.Function
# does not know to treat them as tensors.
@dataclass(frozen=True)
class TensorAlias:
    alias: torch.Tensor


def has_same_metadata(t1, t2):
    return (
        t1.size() == t2.size()
        and t1.stride() == t2.stride()
        and t1.storage_offset() == t2.storage_offset()
    )


def gen_alias_from_base(aliased_base_tensor, target_meta_tensor, target_requires_grad):
    # Try to do view-replay if possible.
    # fall back to .as_strided() if we can't.
    if target_meta_tensor._base is not None:
        # The base that we want to replay our view off of might have a different shape than the view's original base.
        b = target_meta_tensor._base
        abt = aliased_base_tensor
        # Don't unnecessarily call as_strided if nothing changed; as_strided's
        # backward is poorly implemented and slow
        if abt is not b and (
            abt.size() != b.size() or
            abt.stride() != b.stride() or
            abt.storage_offset() != b.storage_offset()
        ):
            reshaped_base_tensor = aliased_base_tensor.as_strided(
                b.size(), b.stride(), b.storage_offset()
            )
        else:
            reshaped_base_tensor = aliased_base_tensor
        out = target_meta_tensor._view_func(reshaped_base_tensor)
        # This shape mismatch can happen due to a bug in inplace/view handling in autograd.
        # Try putting a breakpoint here and running
        # `test/functorch/test_aotdispatch TestAOTAutograd.test_output_all_alias_types`
        # Also, https://github.com/pytorch/pytorch/issues/49825
        #
        # As a stopgap, we'll fall back to as_strided.
        if out is not None and out.shape == target_meta_tensor.shape:
            if aliased_base_tensor.requires_grad and not target_requires_grad:
                out = out.detach()
            elif not aliased_base_tensor.requires_grad and target_requires_grad:
                out.requires_grad_(True)
            return out
    size = target_meta_tensor.size()
    stride = target_meta_tensor.stride()
    storage_offset = target_meta_tensor.storage_offset()
    if aliased_base_tensor.is_complex() and not target_meta_tensor.is_complex():
        aliased_out = torch.view_as_real(aliased_base_tensor).as_strided(
            size, stride, storage_offset
        )
    elif not aliased_base_tensor.is_complex() and target_meta_tensor.is_complex():
        aliased_out = torch.view_as_complex(aliased_base_tensor).as_strided(
            size, stride, storage_offset
        )
    else:
        aliased_out = aliased_base_tensor.as_strided(size, stride, storage_offset)
    # For outputs aliasing inputs, we need to check if the requires-gradness has changed.
    if aliased_base_tensor.requires_grad and not target_requires_grad:
        aliased_out = aliased_out.detach()
    elif not aliased_base_tensor.requires_grad and target_requires_grad:
        aliased_out.requires_grad_(True)
    return aliased_out

def to_fun(t):
    if isinstance(t, Tensor):
        return torch._to_functional_tensor(t, mirror_autograd_meta=True)
    else:
        return t

def from_fun(t):
    if not isinstance(t, Tensor) or not torch._is_functional_tensor(t):
        return t
    torch._sync(t)
    return torch._from_functional_tensor(t)


# This is a version of functionalization that is specifically designed
# for the AOTAutograd use case.
#
# Unlike functorch's variant, this doesn't use the functorch level system,
# instead it directly uses PyTorch's conventional dispatcher to hit the
# functionalization key.  In particular, this means that FunctionalTensorWrapper
# can have autograd data stored directly on it.
#
# In typical AOTAutograd usage, the dispatch key order will look like:
#
#   Autograd - Functionalization ~~~~> Proxy Mode - Fake Tensor
#       outer tensor                        inner tensor
#
# Returns:
# - ViewAndMutationMeta, telling us metadata about the inputs and outputs, and
#   The list of outputs from the forward, but **only** the outputs that we need
#   to pass in as tangents into the backward.
#   Specifically, aliased outputs from the forward get regenerated, and don't participate
#   in the compiled backward function.
def run_functionalized_fw_and_collect_metadata(
    f,
    *,
    keep_input_mutations: bool
) -> ViewAndMutationMeta:
    memo = {}

    def to_fun(t):
        if isinstance(t, Tensor):
            if t in memo:
                return memo[t]
            r = torch._to_functional_tensor(t, mirror_autograd_meta=True)
            memo[t] = r
            return r
        else:
            return t

    def from_fun(t):
        if not isinstance(t, Tensor) or not torch._is_functional_tensor(t):
            return t
        torch._sync(t)
        return torch._from_functional_tensor(t)

    @wraps(f)
    def inner(*flat_args):
        # This function is meant to be run with the forward, which expects a flat list of tensor/symint/other args.
        assert all(isinstance(a, KNOWN_TYPES) for a in flat_args)

        input_info: List[InputAliasInfo] = []
        output_info: List[OutputAliasInfo] = []
        input_requires_grad_info: List[bool] = []
        output_requires_grad_info: List[bool] = []

        flat_f_args = pytree.tree_map(to_fun, flat_args)

        torch._enable_functionalization(reapply_views=True)
        try:
            # precondition: The passed in function already handles unflattening inputs + flattening outputs
            flat_f_outs = f(*flat_f_args)
        finally:
            torch._disable_functionalization()

        # Inspect the state of the input tensor functional wrapper to detect input mutation info
        # If inp[i] has a metadata-only mutation, then maybe_inputs_with_mutated_metadata[i] contains the updated version
        for (i, (arg, f_arg)) in enumerate(zip(flat_args, flat_f_args)):
            if not isinstance(arg, Tensor):
                new_arg = arg
            else:
                torch._sync(f_arg)
                new_arg = torch._from_functional_tensor(f_arg)
            if arg is not new_arg:
                if StorageWeakRef(arg.untyped_storage()) == StorageWeakRef(new_arg.untyped_storage()):
                    mutates_data = False
                    mutates_metadata = True
                else:
                    mutates_data = True
                    mutates_metadata = not has_same_metadata(arg, new_arg)
                # Only track requires_grad info on *mutated* inputs,
                # because they show up in the autograd.Function.forward as outputs
                input_requires_grad_info.append(
                    isinstance(f_arg, torch.Tensor) and f_arg.requires_grad
                )
            else:
                mutates_data = False
                mutates_metadata = False

            input_info.append(InputAliasInfo(
                is_leaf=isinstance(arg, torch.Tensor) and arg.is_leaf,
                mutates_data=mutates_data,
                mutates_metadata=mutates_metadata
            ))

        # If a function involves creating a tensor, and returning a view of it, such that its _base is the intermediiate,
        # We need to make sure our graph returns the _base as a graph output, and we manually recreate the view
        # to return to the user. Why? The backend compiler is free to (incorrectly) not set requires_grad
        # on the base tensor, but we are obligated to properly set requires-gradness on the real output.

        num_mutated_inps = len(
            [x for x in input_info if x.mutates_data or x.mutates_metadata]
        )
        inp_storage_refs = {
            StorageWeakRef(inpt.untyped_storage()): idx
            for idx, inpt in enumerate(flat_f_args)
            if isinstance(inpt, torch.Tensor)
        }

        # We need inp tensor id's to be able to tell if an outputs **are** inputs.
        inp_tensor_ids = {
            id(inpt) for inpt in flat_f_args if isinstance(inpt, torch.Tensor)
        }
        # We need output tensor id's to tell if any output._base` attributes **are** other outputs.
        # (This is also a dict because we need to know that output's index, so we can regenerate
        # the alias from it).
        out_tensor_ids = {id(o): i for i, o in enumerate(flat_f_outs)}
        # maps the id of an intermediate base to its index in the output of the compiled forward
        intermediate_base_tensor_id_to_output_idx: Dict[int, int] = {}
        intermediate_bases: List[torch.Tensor] = []
        for o in flat_f_outs:
            if (
                isinstance(o, torch.Tensor)
                and StorageWeakRef(o.untyped_storage()) in inp_storage_refs
            ):
                base_idx = inp_storage_refs[StorageWeakRef(o.untyped_storage())]
                is_input_tensor = id(o) in inp_tensor_ids
                if is_input_tensor:
                    output_type = OutputType.is_input
                else:
                    output_type = OutputType.alias_of_input

            # We only need to handle the intermediate base case when both
            # the intermediate base and the output require gradients.
            # See Note [AOT Autograd: outputs aliasing inputs or intermediates!]
            elif (
                isinstance(o, torch.Tensor)
                and o._base is not None
                and o.requires_grad
                and o._base.requires_grad
            ):
                # First, check if o's ._base is an existing output
                maybe_existing_out_idx = out_tensor_ids.get(id(o._base), None)
                if maybe_existing_out_idx is not None:
                    # Special case where the output is an alias of a graph intermediate, but that intermediate
                    # is itself also a user output.
                    output_type = OutputType.alias_of_intermediate_base_is_user_output
                    base_idx = maybe_existing_out_idx
                else:
                    # Next, check if o's ._base is an intermediate base that we already returned
                    maybe_existing_base_output_idx = intermediate_base_tensor_id_to_output_idx.get(
                        id(o._base), None
                    )
                    if maybe_existing_base_output_idx is not None:
                        output_type = OutputType.alias_of_intermediate
                        base_idx = maybe_existing_base_output_idx
                    else:
                        # Otherwise, take o._base and explicitly return it as an output in the compiled graph
                        new_out_idx = len(intermediate_bases)
                        base_idx = new_out_idx
                        # Indicate to the logic later on (when we trace the joint)
                        # that this particular output should get it's ._base appended to the forward graph outputs
                        output_type = OutputType.alias_of_intermediate_save_as_output
                        intermediate_base_tensor_id_to_output_idx[id(o._base)] = new_out_idx
                        intermediate_bases.append(o._base)
            else:
                output_type = OutputType.non_alias
                base_idx = None

            out_info = OutputAliasInfo(
                output_type=output_type,
                raw_type=type(o),
                base_idx=base_idx,
            )
            output_info.append(out_info)
            output_requires_grad_info.append(
                isinstance(o, torch.Tensor) and o.requires_grad
            )

        # Our autograd.Function.forward returns both mutated inputs and outputs,
        # so we need grad info on all of them.
        requires_grad_info = input_requires_grad_info + output_requires_grad_info
        assert len(requires_grad_info) == len(output_info) + len(
            [x for x in input_info if x.mutates_data or x.mutates_metadata]
        )

        # This analysis function returns *only* the outputs that are meant to be tangents to the backwards.
        # Anything that aliases (inputs returned in the fw due to metadata mutations, or outputs that alias inputs/intermediates)
        # are *regenerated* later, and not used directly in the autograd graph
        f_input_tangents = [
            inp
            for inp, info in zip(flat_f_args, input_info)
            if info.mutates_data
        ]
        f_output_tangents = [
            o
            for o, info in zip(flat_f_outs, output_info)
            if info.output_type == OutputType.non_alias and issubclass(info.raw_type, torch.Tensor)
        ]
        # intermediate bases are also included in the backward graph
        f_tangents = f_input_tangents + f_output_tangents + intermediate_bases
        traced_tangents = pytree.tree_map(from_fun, f_tangents)

        metadata = ViewAndMutationMeta(
            input_info=input_info,
            requires_grad_info=requires_grad_info,
            output_info=output_info,
            num_intermediate_bases=len(intermediate_bases),
            keep_input_mutations=keep_input_mutations,
            traced_tangents=traced_tangents,
        )
        return metadata

    return inner

@dataclasses.dataclass
class AOTConfig:
    """
    Configuration for AOTDispatcher
    """

    fw_compiler: Callable
    bw_compiler: Callable
    partition_fn: Callable
    decompositions: Dict[Callable, Callable]
    num_params_buffers: int
    aot_id: int
    keep_inference_input_mutations: bool
    dynamic_shapes: bool = False
    aot_autograd_arg_pos_to_source : Optional[List[Source]] = None
    inference_compiler: Optional[Callable] = None

# This function takes in a tensor t, and returns one of t, t.view(), or t.clone().
# When tracing the joint forward + backward, for any inputs in the graph that are mutated,
# we need to clone them first (and similarly for metadata-only mutations, we need to view them first).
# The idea is that when we trace the backward, we need to pass in the *original* primals
# to autograd.grad(), before they were mutated.
# Note: when we have synthetic base inputs, we need to clone them *before* creating views off of them.
# This means that "idx" here represents the index of the (potentially) synthetic base.
# What we need to do is:
# (1) map the current (post-synthetic-base calling convention) input argument index
#     to int index pre-synthetic-base-calling-convention.
# (2) There could be multiple, if this index corresponds to a synthetic base
#     that has multiple input aliases.
# (3) If any of those corresponding inputs get metadata mutations, then we clone the base.
def maybe_to_fresh_input(idx, t, meta):
    if not isinstance(t, Tensor):
        return t
    if idx in meta.mutated_inp_indices:
        # We only need to bother cloning mutated inputs that participate in autograd.
        mutated_inp_idx = meta.mutated_inp_indices.index(idx)
        if meta.requires_grad_info[mutated_inp_idx] and meta.input_info[idx].mutates_data:
            # Make sure the primal we pass to autograd.grad()
            # sees the tensor before the mutation
            return t.clone()
        if meta.requires_grad_info[mutated_inp_idx] and meta.input_info[idx].mutates_metadata:
            # Make sure the primal we pass to autograd.grad()
            # sees the tensor before the metadata mutation
            return t.view(t.shape)
    return t

# This function returns a new function that returns mutated inputs as outputs.
# if keep_data_input_mutations is set, then we assume that data-only mutations
# will be left in the graph, and we only return metadata-mutated inputs as outputs.
def fn_input_mutations_to_outputs(
    fn: Callable,
    meta: ViewAndMutationMeta,
    keep_data_input_mutations: bool,
) -> Any:
    def inner_fn(*args):
        outs = fn(*args)
        assert len(meta.output_info) == len(outs)
        # The compiled fw will return mutated input tensors, *including* metadata-only mutation.
        # However, if keep_data_input_mutations is set, the compiled fw only needs to return metadata-mutated inputs.
        # (because data-only input mutations are handled directly in the compiled graph)
        mutated_inputs_to_return = [
            x
            for (i, x) in enumerate(args)
            if meta.input_info[i].mutates_metadata or (meta.input_info[i].mutates_data and not keep_data_input_mutations)
        ]
        return *mutated_inputs_to_return, *outs
    return inner_fn

# This function takes in a fn with external aliasing and mutation,
# and returns a new fn with no external aliasing and mutation,
# as needed for autograd.
# The main transformations are:
# - Return mutated inputs as extra outputs
# - Clone mutated inputs that require gradients,
#   because autograd will require us to pass the pre-mutated inputs into autograd.grad
# - Return intermediate bases of outputs as additional outputs,
#   needed to appease autograd.Function
# The new function returns:
# (1) The updated outputs
# (2) A boolean mask of len(new_fn_outputs),
#     that can be used to tell autograd.grad which outputs should get tangents
#     if we trace the backward.
def fn_prepped_for_autograd(
    fn: Callable,
    meta: ViewAndMutationMeta,
) -> Any:
    def inner_fn(*args):
        args_maybe_cloned = [
            maybe_to_fresh_input(i, t, meta) for i, t in enumerate(args)
        ]

        outs = fn(*args_maybe_cloned)
        assert len(meta.output_info) == len(outs)

        mutated_inputs_to_return = [
            x
            for (i, x) in enumerate(args_maybe_cloned)
            if meta.input_info[i].mutates_metadata or meta.input_info[i].mutates_data
        ]

        intermediate_bases = []
        for o, info in zip(outs, meta.output_info):
            if info.output_type == OutputType.alias_of_intermediate_save_as_output:
                intermediate_bases.append(o._base)

        assert meta.num_intermediate_bases == len(intermediate_bases)

        # the compiled forward should return (mutated_inputs, user_outs, intermediate_bases)
        fw_outs_to_return = *mutated_inputs_to_return, *outs, *intermediate_bases

        # Also return a boolean mask specifying which outputs to this function will be used as tangents
        mutated_inputs_grad_mask = [
            meta.input_info[meta.mutated_inp_indices[i]].mutates_data
            for (i, x) in enumerate(mutated_inputs_to_return)
        ]

        # Pass any (non-aliased) outputs in as tangents, since they'll be returned as outputs in the fw
        # For outputs that are aliases of intermediates, we will have returned the output's _base as an output in the graph instead,
        # which we *should* send to grad()
        output_grad_mask = [
            meta.output_info[i].output_type == OutputType.non_alias
            # Also, only tensor outputs should participate in the backward
            # (in particular, Symint outputs in the forward graph shouldn't get tangents)
            and issubclass(meta.output_info[i].raw_type, torch.Tensor)
            for (i, x) in enumerate(outs)
        ]

        intermediate_base_grad_mask = [True for _ in range(len(intermediate_bases))]

        out_grad_mask = mutated_inputs_grad_mask + output_grad_mask + intermediate_base_grad_mask
        assert len(out_grad_mask) == len(fw_outs_to_return)

        # Take care to grab and sync the updated inputs from primals_after_cloning (the inputs we actually mutate!)
        # and not primals (the preserved inputs, pre-mutation, that we pass to grad())
        # This is annoying: our joint function needs to be aware of functionalization
        # (syncing mutated inputs before calling autograd.grad())
        # In theory, we could make the autograd engine do this automatically, although that probably isn't any cleaner.
        for i, arg in enumerate(args_maybe_cloned):
            if not isinstance(arg, Tensor):
                continue
            torch._sync(arg)

        return fw_outs_to_return, out_grad_mask
    return inner_fn

# Given a fn, computes the joint.
# NOTE: fn is expects the following behavior:
# (1) fn() needs to return a tuple of (outs, mask),
#     where `mask` tells us which outputs are meant to have tangents.
#     we don't know this info automatically, because we don't actually want to blindly
#     compute tangents for every output that requires grad.
#     Specifically, outputs that alias inputs won't participate in the backward and get tangents.
# (2) fn() cannot mutate any inputs that require gradient.
#     otherwise, when we compute autograd.grad(), we will not take those input mutations into account
#     (the way this is handled is that we ensure any inputs that normally get mutated are cloned first)
def create_joint(
    fn: Callable,
) -> Any:
    def inner_fn(primals: List[Any], tangents: List[Any]):
        outs, tangent_mask = fn(*primals)
        assert len(tangent_mask) == len(outs)
        outs_to_grad = [o for needs_tangent, o in zip(tangent_mask, outs) if needs_tangent]
        assert len(outs_to_grad) == len(tangents)

        # Get the inputs that need gradients
        grad_primals = []
        inputs_needs_grads = []
        # Note that we're not using primals here,
        # being carefully not to pass any mutated inputs into autograd.grad()
        for p in primals:
            is_grad_tensor = isinstance(p, Tensor) and p.requires_grad
            inputs_needs_grads.append(is_grad_tensor)
            if is_grad_tensor:
                grad_primals.append(p)

        # Get the outputs that need gradients
        needed_outs = []
        needed_tangents = []
        for out, tangent in zip(outs_to_grad, tangents):
            if isinstance(out, Tensor) and out.requires_grad:
                # A bit sketchy, but fixes e.g. test_aot_autograd_exhaustive_matmul_cpu_float32
                # The issue is that we are sensitive to decomps that don't accurately maintain
                # their output's _base.shape compared to eager mode, and this helps mitigate a bit.
                needed_outs.append(
                    out if out.shape == tangent.shape else out.view(tangent.shape)
                )
                needed_tangents.append(tangent)

        setup_stacktrace_preservation_hooks([out.grad_fn for out in needed_outs])

        backward_out = []
        # Call the backwards pass
        if grad_primals:
            with fx_traceback.preserve_node_meta():
                backward_out = torch.autograd.grad(
                    needed_outs,
                    grad_primals,
                    grad_outputs=needed_tangents,
                    allow_unused=True,
                )
        backward_out_iter = iter(backward_out)
        return outs, [
            next(backward_out_iter) if i else None for i in inputs_needs_grads
        ]
    return inner_fn

# This creates the final function that we want to trace using make_fx(),
# in both aot_dispatch_autograd and aot_dispatch_base.
# Preconditions:
# - fn corresponds to the user's fw function
# - fn arguments have been flattened, duplicate arguments have been handled
# - In the returned function, the "primals" arguments *includes* synthetic bases.
# This function does the work of functionalizing the input function,
# and performing copy_() calls at the end of the function if `keep_input_mutations` is set.
# The function returned has signature that is either:
# (1) "traced_fn(primals: List[Any])" if trace_joint is False
# (2) "traced_fn(primals: List[Any], tangents: List[Any])" if trace_joint is True
def create_functionalized_graph(
    fn,
    args,
    *,
    meta: ViewAndMutationMeta,
    aot_config: AOTConfig,
    trace_joint: bool,
):
    def functionalized_f_helper(*args):
        # Wrap inputs into functional wrappers
        f_args = pytree.tree_map(to_fun, args)
        torch._enable_functionalization(reapply_views=True)
        try:
            # Run the joint
            f_outs = fn(*f_args)
        finally:
            torch._disable_functionalization()

        if aot_config.keep_inference_input_mutations and not trace_joint:
            # Note: This is a bit annoying. There's a layering issue here, where:
            # (1) functionalization needs to operate on **synthetic base** inputs, before unpacking them into the "real" inputs.
            # (2) For keep_input_mutations, we support tracing a call to copy_() directly on mutated inputs.
            #     However, we **only** want to support this for inputs that have data-only (and no metadata) mutations,
            #     because inductor (and backends in generally) would prefer not to see these (e.g. as_strided_(), resize_()).
            #     This makes it pretty difficult for this logic to operate on synthetic bases.
            # (3) In addition, there are cases where it's significantly cheaper to perform the copy on the individual
            #     (unpacked) input aliases, instead of the synthetic base.
            # Example case where (3) could be important:
            #
            #     def f(x, y):
            #         x.mul_(2)
            #         y.mul_(3)
            #         return x, y
            #    a = torch.ones(1'000'000)
            #    x, y = out(a[0:9], a[1:10])
            #
            # It would be much better to add copy_() calls into the graph for the two tiny slices, instead of materializing
            # a giant "updated synthetic base" and copying into a's entire storage.
            #
            # For now, we are pessimistically not performing the optimization from (3);
            # we will materialize an "updated" synthetic base, and copy it back to the synthetic input base.
            # This allows us to factor aot autograd much more nicely, since only one area of the code needs to worry
            # about synthetic bases.
            for i, (inpt_old, inpt_f) in enumerate(zip(args, f_args)):
                if not isinstance(inpt_f, torch.Tensor):
                    continue
                torch._sync(inpt_f)
                inpt_new = torch._from_functional_tensor(inpt_f)
                if meta.input_info[i].mutates_data and not meta.input_info[i].mutates_metadata:
                    # We found an input that had a (data-only) mutation.
                    # Since keep_input_mutations is set, we need to faithfully apply a copy_()
                    # so the compiler will see the input mutation in the graph.
                    assert inpt_new is not inpt_old
                    assert has_same_metadata(inpt_new, inpt_old)
                    inpt_old.copy_(inpt_new)

        return pytree.tree_map(from_fun, f_outs)

    # Kinda annoying, but needed to make sure that the fx graph we trace out has "primals"
    # and "tangents" as its input names (which are special-cased by the partitioner)
    def joint_helper(primals, tangents):
        return functionalized_f_helper(primals, tangents)

    def fwd_helper(*args):
        return functionalized_f_helper(*args)

    with enable_python_dispatcher():
        return make_fx(joint_helper if trace_joint else fwd_helper, decomposition_table=aot_config.decompositions)(*args)


def normalize_as_list(x):
    if isinstance(x, tuple):
        return list(x)
    elif isinstance(x, list):
        return x
    return [x]


aot_autograd_decompositions = {}


# This is a list since looking forward, we can have this arbitrarily nested.
graph_being_compiled: List[str] = []
# TODO: It would be nice to reset the numbering every time aot_id goes
# up, but this is annoying to do right now (because we don't know if
# an aot_id will come back from the dead), so right now this also happens
# to be a globally unique number too (at the cost of wobbling if you change
# how the graphs compile)
nth_graph: int = 0
model_name: str = "model"


def set_model_name(name):
    global model_name
    model_name = name


def get_aot_compilation_context() -> Tuple[List[str], str, int]:
    return list(graph_being_compiled), model_name, nth_graph


def get_aot_graph_name() -> str:
    """
    Returns the name of the graph being compiled.
    """
    global model_name, graph_being_compiled, nth_graph
    return f"{model_name}__{'_'.join(graph_being_compiled)}_{nth_graph}"


get_graph_being_compiled = get_aot_graph_name


@contextmanager
def track_graph_compiling(aot_config, graph_name):
    global graph_being_compiled
    # TODO: Don't shove the aot_id in here; set it in the context
    graph_being_compiled = [f"{aot_config.aot_id}_{graph_name}"]
    try:
        yield
    finally:
        global nth_graph
        nth_graph += 1
        graph_being_compiled = []


def make_boxed_func(f):
    def g(args):
        return f(*args)

    g._boxed_call = True
    return g


def make_boxed_compiler(compiler):
    @wraps(compiler)
    def f(fx_g, inps):
        out_f = compiler(fx_g, inps)
        fx_g = make_boxed_func(out_f)
        return fx_g

    return f


def call_func_with_args(f, args, steal_args=False, disable_amp=False):
    if not steal_args:
        args = list(args)
    assert isinstance(args, list)

    if disable_amp:
        guard = torch._C._DisableAutocast()
    try:
        if hasattr(f, "_boxed_call"):
            out = normalize_as_list(f(args))
        else:
            # TODO: Please remove soon
            # https://github.com/pytorch/pytorch/pull/83137#issuecomment-1211320670
            warnings.warn(
                "Your compiler for AOTAutograd is returning a function that doesn't take boxed arguments. "
                "Please wrap it with functorch.compile.make_boxed_func or handle the boxed arguments yourself. "
                "See https://github.com/pytorch/pytorch/pull/83137#issuecomment-1211320670 for rationale."
            )
            out = normalize_as_list(f(*args))
    finally:
        if disable_amp:
            del guard
    return out

def aot_dispatch_base(flat_fn, flat_args: List[Tensor], aot_config: AOTConfig, *, fw_metadata: ViewAndMutationMeta):
    # aot_dispatch_base requires functionalization, but doesn't need to handle as many cases as the autograd case.
    # The cases that aot_dispatch_base doesn't need to handle include:
    # - outputs that are aliases of graph intermediates
    # - outputs that are aliases of graph inputs
    # While cases that it does need to handle include:
    # - input mutations (including when inputs are aliases of each other)
    # - input metadata mutations
    keep_mutations = aot_config.keep_inference_input_mutations
    fn_to_trace = fn_input_mutations_to_outputs(
        flat_fn,
        fw_metadata,
        keep_data_input_mutations=aot_config.keep_inference_input_mutations,
    )
    fw_module = create_functionalized_graph(
        fn_to_trace,
        flat_args,
        meta=fw_metadata,
        aot_config=aot_config,
        trace_joint=False,
    )

    # As long as we opted to remove input mutations, then
    # there should be *NO* mutating ops in the graph at this point.
    copy_count = assert_functional_graph(fw_module.graph, allow_input_mutations=aot_config.keep_inference_input_mutations)

    fw_module.graph.eliminate_dead_code()
    fw_module.recompile()

<<<<<<< HEAD
=======
    copy_count2 = assert_functional_graph(fw_module.graph, allow_input_mutations=aot_config.keep_inference_input_mutations)

    assert copy_count == copy_count2

>>>>>>> 2b75955c
    aot_graphs_log.info(format_graph_code(f"====== Forward graph {aot_config.aot_id} ======\n", fw_module))

    disable_amp = torch._C._is_any_autocast_enabled()
    context = disable_autocast_manager if disable_amp else nullcontext

    with context(), track_graph_compiling(aot_config, "inference"):
        compiler = aot_config.inference_compiler if aot_config.inference_compiler is not None else aot_config.fw_compiler
        compiled_fw = compiler(fw_module, flat_args)

    compiled_fn = create_runtime_wrapper(
        compiled_fw,
        runtime_metadata=fw_metadata,
        trace_joint=False,
        keep_input_mutations=aot_config.keep_inference_input_mutations
    )

    return compiled_fn


# Returns the number of detected copy_
def assert_functional_graph(fx_g: torch.fx.Graph, *, allow_input_mutations: bool = False) -> int:
    placeholders = set()
    copy_count = 0
    # NB: It would also be nice to verify that the mutations all happen at the
    # end, but we also do some administrative views after mutations so this
    # isn't actually true.  (TODO: Could this cause problems for Inductor?)
    for n in fx_g.nodes:
        if n.op == "placeholder":
            placeholders.add(n)
        if isinstance(n.target, torch._ops.OpOverload):
            if n.target is aten.copy_.default and allow_input_mutations:
                suffix = True
                # Can only copy_ into an input, and can only do so once
                assert n.args[0] in placeholders
                placeholders.remove(n.args[0])
                copy_count += 1
            else:
                assert not n.target._schema.is_mutable, \
                    f'aot_autograd expected to have an entirely functional graph, but found {n.format_node()}'
    return copy_count


@contextmanager
def disable_autocast_manager():
    guard = torch._C._DisableAutocast()
    try:
        yield
    finally:
        del guard


def are_differentiable_views(view1, view2):
    if view1 is view2:
        return True
    if view1._base is None and view2._base is None:
        return False
    if view1._base is view2._base or view1._base is view2 or view1 is view2._base:
        return True
    return False


def same_dtype_views(view1, view2):
    if view1.dtype != view2.dtype:
        return False
    if view1._base is not None and view1.dtype != view1._base.dtype:
        return False
    if view2._base is not None and view2.dtype != view2._base.dtype:
        return False
    return True


# Note [Handling mutations on an input that aliases other inputs]
# The easiest example to show-case this edge case is here:
#
# def f(a, b):
#     a.mul_(2)
#     out = a + b
#     return out
# b = torch.ones(...)
# a = b.view(-1)
# f(a, b)
#
# In this situation, if a and b happened to be aliased, we need to trace something different!
# Suppose we had b = a.view(-1)
# (In this case, that means that `a._base is b`)
#
# We need to ensure that the aliasing relationship between a and b is preserved.
# We do that detecting the specific situation above (mutate an input that aliases another input),
# and when we do that, we create a synthetic base argument. Then inside of the traced forward,
# we regenerate a and b off of that base.
# The complete example of the transformed function looks like this:
#
# // The traced forward takes in a synthetic base, and regenerates the aliased inputs as views
# // We could consider getting view-replay support here to minimize as_strided_scatter ops in the graph
# def traced_forward(base):
#     a = base.as_strided(...)
#     b = base.as_strided(...)
#     a_updated = a.mul(2)
#     base_updated = torch.as_strided_scatter(base, a_updated, ...)
#     b_updated = base_updated.as_strided(...)
#     out = a_updated + b_updated
#     return a_updated, out
#
# def compiled_fn(a, b):
#     // we detect that a is the "differentiable base" here
#     base = a
#     // In other situations, we might do either:
#     // (1) a and b are both views off of some larger differentiable base
#     //     assert a._base is b._base and a._base is not None
#     //     base = a._base
#     // (2) a and b both don't require gradients. Create a base from the storage
#     //     assert a._base is None and b._base is None
#     //     base = torch.Tensor(a.storage())
#     a_updated, out = traced_forward(base)
#     a.copy_(a_updated)
#     return out
#
# This function:
# (1) Merges input views into a synthetic base argument, when any of those input views are mutated
# (2) Returns metadata telling the autograd.Function how to modify their arguments properly,
#     to respect the new calling convention.
#
# The calling convention is as follows.
# Any inputs that were originally views of one another get yanked, and replaced with a synthetic base.
# The argument list ordering goes [base1, ..., baseN], [arg1, ..., argN],
# Where the ordering of the bases is determined from the ordering of the original view args.
# baseA will come before baseB if the earliest original argument coming from baseA
# showed up earlier in the argument list than the earliest original argument coming from baseB.
#
# Example, given some tensors a, b, c, d
# call site:
#   f(a, c.view(-1), b.view(-1), b, c, d)
# Modified argument list:
#   c_base comes first because the first c view came earlier in arg list than the first b view
#   a and d still show up in the modified arg list, but b and c don't- they're regenerated from their bases
#   b_base = torch.Tensor(b.storage())
#   c_base = torch.Tensor(c.storage())
#   f(c_base, b_base, a, d)
def merge_view_inputs(
    fwd_inputs: List[Any], mutated_input_info: List[InputAliasInfo],
    *,
    # The autograd case currently has more restrictions than the inference case.
    is_inference: bool,
) -> Tuple[List[Any], Optional[List[Union[int, Tuple[int, torch.Tensor]]]]]:
    assert len(fwd_inputs) == len(mutated_input_info)
    storage_ref_to_idx: Dict[StorageWeakRef, List[int]] = collections.defaultdict(list)
    base_args = []
    other_args = []
    for i, inpt in enumerate(fwd_inputs):
        if isinstance(inpt, Tensor):
            storage_ref = StorageWeakRef(inpt.untyped_storage())
            storage_ref_to_idx[storage_ref].append(i)
        else:
            other_args.append(inpt)
    # Note [Synthetic Base Info Metadata]
    # This list contains metadata that tells you what the i'th argument in the inner calling convention should be.
    # It's either:
    # - another int (corresponding to the index in the argument list of the element from the outer calling convention)
    # - idx, view_tensor, where we can generate the new output with view_tensor._view_func(old_args[idx])
    #   idx corresponds to which synthetic base from the outer calling context to view
    inner_calling_convention_meta: Dict[int, Union[int, Tuple[int, torch.Tensor]]] = {}
    for aliased_input_indices in storage_ref_to_idx.values():
        if len(aliased_input_indices) <= 1 or not any(
            # We only care about mutations that affect all aliases,
            # so metadata mutations on an input doesn't require us to do synthetic base handling.
            mutated_input_info[inpt_idx].mutates_data
            for inpt_idx in aliased_input_indices
        ):
            for curr_idx in aliased_input_indices:
                other_args.append(fwd_inputs[curr_idx])
            continue
        # We detected an input that was mutated, AND aliases with another input.
        # we need to replace this set of aliased inputs with a single synthetic base.
        # For now, I'm banning a bunch of cases. We expect dynamo to properly detect these cases
        # and error out. We can fix them later.
        # These checks are transitive, so we don't need to check every pair.
        for idx1, idx2 in zip(aliased_input_indices, aliased_input_indices[1:]):
            view1 = fwd_inputs[idx1]
            view2 = fwd_inputs[idx2]
            # The "inputs that are aliased but have different differentiable bases" case
            # is more complicated and hopefully pretty rare. Not currently handled.
            if not is_inference:
                assert are_differentiable_views(
                    view1, view2
                ), "aot_autograd() does not yet handle non-differentiable view input mutations."
            # Regenerating views when reinterpreting complex / real tensors seems non-trivial,
            # not handling for now
            assert same_dtype_views(
                view1, view2
            ), "aot_autograd() does not yet handle input mutations on views with different dtypes."
        non_none_bases = [
            fwd_inputs[i]._base
            for i in aliased_input_indices
            if fwd_inputs[i]._base is not None
        ]
        aliases_with_none_bases = [
            fwd_inputs[i] for i in aliased_input_indices if fwd_inputs[i]._base is None
        ]
        if len(non_none_bases) == 0:
            # Case where none of the aliases have a ._base
            # we generate a synthetic base without gradients, and generate views off of it
            # We hit this case when we have input tensors to the graph that share a storage,
            # but do not have a ._base field.
            # Wondering when we hit this case?
            # The _base field simply says that autograd knows about the aliasing relationship,
            # but sometimes we create tensors which are aliased out of the same storage but guaranteed
            # to be disjoint. In these cases, we will skip setting up the _base relationship
            # for performance reasons (because the fact that the tensors share the same storage
            # is unobservable unless you (1) do naughty things with resize_/as_strided
            # or (2) look at the storage--as we are doing here.)
            # One particular example of this is optimizer steps on the LSTM module:
            # LSTM parameters are packed into a contiguous storage for efficiency reasons when
            # calling cuDNN kernels, so when these parameters get passed to the optimizer we will
            # find they share the same storage, but do not have _base set since they are all disjoint.
            #
            # NOTE: There is one case where this is unsafe:
            # torch.Tensor(storage) will ALWAYS create a 1D tensor, which is not necessarily
            # the same shape as the "actual" base that the tensor came from.
            # For the most part this is fine, because we always use as_strided()
            # to generate the original aliased inputs again.
            # If we were to use view-replay though, this could cause the aliased views
            # to have incorrect sizes.
            example_idx = aliased_input_indices[0]
            example_alias = fwd_inputs[example_idx]
            # Note that this function is re-used at both trace time and rutnime.
            # At trace time, we're under a FakeMode so synthetic_base becomes a FakeTensor.
            synthetic_base = torch.empty((0,), dtype=example_alias.dtype, device=example_alias.device)
            # We don't actually have a convenient way of going from storage -> tensor,
            # So using set_() here (we suffer some minor overhead, but this case is rare).
            synthetic_base.set_(example_alias.untyped_storage())
        else:
            # Case where all of the aliases require gradients, and have the same _base.
            synthetic_base = non_none_bases[0]
            for other_base in non_none_bases[1:]:
                assert (
                    other_base is synthetic_base
                ), "aot_autograd() does not yet handle non-differentiable view input mutations."
            for alias in aliases_with_none_bases:
                assert (
                    alias is synthetic_base
                ), "aot_autograd() does not yet handle non-differentiable view input mutations."
        base_args.append(synthetic_base)
        for curr_view_idx in aliased_input_indices:
            curr_view = fwd_inputs[curr_view_idx]
            base_idx = len(base_args) - 1
            # We store just enough info here so that we can regenerate the view later.
            # Regeneration: curr_view._view_func(args[base_idx])
            inner_calling_convention_meta[curr_view_idx] = (base_idx, curr_view)
    if len(base_args) == 0:
        assert len(other_args) == len(fwd_inputs)
        # If no synthetic bases are necessary, just return the original inputs.
        return fwd_inputs, None
    else:
        # Otherwise, return:
        # (1) The new args according to the updated calling convention: (synthetic_bases, other_args)
        # (2) Metadata telling functionalization how to generate the inner argument list given the outer calling convention.
        #     We post-process it into a list, where meta[i] tells you info about the i'th argument in the inner calling convention.
        args_to_functionalization = base_args + other_args
        arg_to_old_idx_map = {arg: i for (i, arg) in enumerate(fwd_inputs)}
        for i, other_arg in enumerate(other_args):
            new_idx = len(base_args) + i
            old_idx = arg_to_old_idx_map[other_arg]
            inner_calling_convention_meta[old_idx] = new_idx
        # post process into a list
        post_processed_calling_convention_meta: List[Union[int, Callable]] = [
            -1 for _ in range(len(inner_calling_convention_meta))
        ]
        for k, v in inner_calling_convention_meta.items():
            post_processed_calling_convention_meta[k] = v
        # Quick assert: every argument in the inner calling convention should be accounted for.
        for x in post_processed_calling_convention_meta:
            assert x != -1
        return args_to_functionalization, post_processed_calling_convention_meta


def format_guard_bug_msg(aot_config, expected):
    return (
        f"At compilation time, graph {aot_config.aot_id} was compiled under the "
        f"assumption that {expected}, but at runtime this was not the case.  "
        "This indicates a guard bug in AOTAutograd or Dynamo, please file a bug to PyTorch."
    )


def remove_dupe_metadata(
    m: ViewAndMutationMeta,
    keep_arg_mask: List[bool],
) -> ViewAndMutationMeta:
    assert len(m.input_info) == len(keep_arg_mask)
    # Easy invariant: the first argument should never be a dupe (it will be kept)
    assert len(keep_arg_mask) > 0 and keep_arg_mask[0]
    dupe_to_dedup_idx = [0]
    for i, b in enumerate(keep_arg_mask[1:]):
        if b:
            dupe_to_dedup_idx.append(dupe_to_dedup_idx[-1] + 1)
        else:
            dupe_to_dedup_idx.append(dupe_to_dedup_idx[-1])

    # Filter dupe'd mutated inputs out of traced_tangents
    num_data_mutations = len([x for x in m.input_info if x.mutates_data])
    other_traced_tangents = m.traced_tangents[num_data_mutations:]
    inp_traced_tangents = m.traced_tangents[:num_data_mutations]
    filtered_inp_traced_tangents = [x for i, x in enumerate(inp_traced_tangents) if keep_arg_mask[m.mutated_inp_indices[i]]]
    traced_tangents = filtered_inp_traced_tangents + other_traced_tangents

    return ViewAndMutationMeta(
        input_info=[x for i, x in enumerate(m.input_info) if keep_arg_mask[i]],
        # requires_grad_info consists of (mutated_inputs, forward_outputs).
        # Need to remove only the duplicate entries that correspond to the mutated inputs.
        requires_grad_info=[
            x for i, x in enumerate(m.requires_grad_info)
            if i >= len(m.mutated_inp_indices) or keep_arg_mask[m.mutated_inp_indices[i]]],
        # For outputs that are views of inputs, we store the index of the input that the output
        # was generated from. Need to update that index to account for removed dupes.
        output_info=[
            OutputAliasInfo(
                output_type=o.output_type,
                raw_type=o.raw_type,
                base_idx=None if o.base_idx is None else dupe_to_dedup_idx[o.base_idx]
            )
            for o in m.output_info
        ],
        num_intermediate_bases=m.num_intermediate_bases,
        keep_input_mutations=m.keep_input_mutations,
        traced_tangents=traced_tangents,
    )

# Given our ViewAndMutation metadata, this fn constructs a new set of metadata,
# after adding synthetic base arguments to the function.
# Most of the work in this fn is slogging through all of the metadata corresponding to inputs,
# and updating it with our synthetic base calling convention.
#
# When config.debug_assert is set, we automatically regenerate the metadata
# and compare it to this output for sanity.
#
# In addition to the updated metadata, also return the list of input indices
# that will need to be updated in the synthetic base epilogue
def create_synthetic_base_metadata(
    m: ViewAndMutationMeta,
    # Maps each outer argument idx to its inner idx (or, if this outer arg is generated from a
    # synthetic base, you get a tuple of (i, TensorMeta), telling you the base tensor idx, and view metadata)
    synthetic_base_info: List[Union[int, Tuple[int, torch.Tensor]]],
    outer_args: List[Any],
    inner_args: List[Any],
) -> Tuple[ViewAndMutationMeta, List[int]]:

    S_Outer = NewType('S_Outer', int)
    S_Inner = NewType('S_Inner', int)
    synthetic_base_to_indices: Dict[S_Inner, List[S_Outer]] = {}
    for inner_idx in range(len(inner_args)):
        outer_aliased_indices_of_current_base_arg = [
            outer_idx for outer_idx, inner_idx_or_tuple in enumerate(synthetic_base_info)
            if (isinstance(inner_idx_or_tuple, int) and inner_idx_or_tuple == inner_idx)
            or (isinstance(inner_idx_or_tuple, tuple) and inner_idx_or_tuple[0] == inner_idx)
        ]
        synthetic_base_to_indices[inner_idx] = outer_aliased_indices_of_current_base_arg

    # given the requires_grad info on mutated inputs,
    # generate the requires_grad info on those same mutated inputs, but after constructing synthetic bases.
    input_infos = []
    mutated_inp_require_grad_info = []
    for _, outer_indices in synthetic_base_to_indices.items():
        # leaf-ness should be all-or-nothing for aliased tensor.
        # (aka if "a" and "b" are views, then a.is_leaf == b.is_leaf)
        any_leaf = any(m.input_info[x].is_leaf for x in outer_indices)
        all_leaf = all(m.input_info[x].is_leaf for x in outer_indices)
        assert any_leaf == all_leaf
        inpt_info = InputAliasInfo(
            # If len(outer_indices) > 1, then this input is a synthetic base.
            # The invariant is that to the rest of aot autograd, synthetic bases only show up if
            # one of their aliases gets a data mutation. And if any of their aliases get metadata
            # mutations, they will be hidden from the rest of aot autograd.
            mutates_data=True if len(outer_indices) > 1 else m.input_info[outer_indices[0]].mutates_data,
            mutates_metadata=False if len(outer_indices) > 1 else m.input_info[outer_indices[0]].mutates_metadata,
            is_leaf=any_leaf,
        )
        input_infos.append(inpt_info)
        # requires_grad_info consists of (mutated_inputs, forward_outputs).
        # For any mutated inputs that correspond to aliased inputs,
        # Need to replace them with their mutated synthetic base
        if inpt_info.mutates_data or inpt_info.mutates_metadata:
            mutated_inp_require_grad_info.append(any(m.requires_grad_info[x] for x in outer_indices))

    # Find any inputs that fulfill the following criteria:
    # (1) They are part of a synthetic base (because they alias another input,
    #      and at least one input experiences a data mutation)
    # (2) They experience a metadata mutation
    outer_aliased_arg_idx_with_metadata_mutations = [
        outer_idx for outer_idx, inpt_info in enumerate(m.input_info)
        if inpt_info.mutates_metadata and not isinstance(synthetic_base_info[outer_idx], int)
    ]

    # grab the original requires grad info on the outputs, except the ones from the mutated inputs
    num_original_input_data_mutations = len([x for x in m.input_info if x.mutates_data or x.mutates_metadata])
    output_grad_info = m.requires_grad_info[num_original_input_data_mutations:]
    input_metadata_mutation_grad_info = [
        outer_args[outer_idx].requires_grad for outer_idx in outer_aliased_arg_idx_with_metadata_mutations]
    input_metadata_output_info = [
        OutputAliasInfo(
            output_type=OutputType.alias_of_input,
            raw_type=torch.Tensor,
            base_idx=synthetic_base_info[outer_idx][0],
        ) for outer_idx in outer_aliased_arg_idx_with_metadata_mutations]
    existing_output_infos = [
        OutputAliasInfo(
            output_type=o.output_type,
            raw_type=o.raw_type,
            # Map the input idx pre-synthetic-bases to the new idx post-synthetic-bases
            base_idx=None if o.base_idx is None
            else synthetic_base_info[o.base_idx]
            if isinstance(synthetic_base_info[o.base_idx], int)
            else synthetic_base_info[o.base_idx][0])
        for o in m.output_info]

    num_outer_mutated_data_inps = len([x for x in m.input_info if x.mutates_data])
    inner_mutated_data_inps = [x for inner_idx, x in enumerate(inner_args) if input_infos[inner_idx].mutates_data]

    requires_grad_info = mutated_inp_require_grad_info + output_grad_info + input_metadata_mutation_grad_info
    output_info = existing_output_infos + input_metadata_output_info
    # Regenerate traced tangents to include mutated inputs including synthetic bases
    traced_tangents = inner_mutated_data_inps + m.traced_tangents[num_outer_mutated_data_inps:]

    return ViewAndMutationMeta(
        input_info=input_infos,
        requires_grad_info=requires_grad_info,
        output_info=output_info,
        num_intermediate_bases=m.num_intermediate_bases,
        keep_input_mutations=m.keep_input_mutations,
        traced_tangents=traced_tangents,
    ), outer_aliased_arg_idx_with_metadata_mutations

# MOTIVATION:
#
# When tracing functions for future execution, one must be careful not to pass
# in the same input tensor multiple times (e.g., f(x, x), as this can result
# in graphs that are ONLY valid if you later pass a new tensor in exactly the
# same way (e.g., f(y, y)).  (NB: we really mean duplicate; two distinct
# tensors that alias each other is a different situation that is covered by
# aot_dispatch_deduplicated_autograd). Here are two examples:
#
# (1) Suppose you have a function:
#
#   def f(x, y):
#       return x + y
#
# If you make_fx(f)(x, x), you will trace out:
#
#   def f(x, y):
#       return y + y
#
# Oops!
#
# (2) For most tensors x and y, you can compute f's gradient with respect to
# these to inputs by saying torch.autograd.grad(f(x, y), (x, y)).  However,
# if x is y, you will trace out a program that gets incorrect gradients:
#
#   >>> x = torch.randn(1, requires_grad=True)
#   >>> torch.autograd.grad(x + x, (x, x))
#   (tensor([2.]), tensor([2.]))
#
# In other words, the gradient is double-counted.  Deduplicating the arguments
# gives you an appropriate gradient:
#
#   >>> y = torch.randn(1, requires_grad=True)
#   >>> torch.autograd.grad(x + y, (x, y))
#   (tensor([1.]), tensor([1.]))
#
# HOW TO DEDUPLICATE:
#
# There are a few strategies, in order of preference:
#
# 1. For every duplicate argument to the function, detach it into
#    a separate leaf tensor, so that it is no longer duplicated.
#
#       PRO: The resulting compiled graph works for any configuration
#       of duplicated arguments.
#
#       CON: It does not (naively) work if you mutate the metadata of inputs:
#
#           def f(x, y):
#               x.transpose_(0, 1)
#               y.transpose_(0, 2)
#
#           x = torch.randn(2, 3, 4)
#           f(x, x)
#
#       The ordering of the transposes inside f dictates whether or not
#       you get [4, 2, 3] or [3, 4, 2].  This means that you cannot precompute
#       what metadata mutations should get applied to each input; you need to
#       assume they aren't duplicates (what we do today) or preserve
#       the original metadata mutations exactly in order, so that they work
#       for any duplicate configuration.
#
#       CON: It does not (naively) work if you mutate the data of inputs.
#       In particular, leaf tensors that require grad cannot be mutated,
#       this makes it impossible to differentiate with respect to the original
#       base.
#
# 2. For every duplicate argument to the function, remove it, so it is
#    no longer part of the "true" signature:
#
#       PRO: Implemented naively, it still works for metadata/data mutation.
#
#       CON: The resulting compiled graph is duplicate-specialized: it only
#       works if future calls duplicate arguments in exactly the same way.
#       Horribly, Dynamo doesn't guard on this at the moment.  But even if
#       it did, you could still end up recompiling a bunch of each duplicate.
#
# Our strategy is to do (1) if we can, and do (2) otherwise, erroring if
# Dynamo's guards are not enough.  In practice, this seems to cover
# everything.
#
def aot_wrapper_dedupe(
    flat_fn,
    flat_args: List[Tensor],
    aot_config: AOTConfig,
    *,
    compiler_fn,
    fw_metadata,
):
    # Use information about whether or not flat_fn mutates its arguments
    # or not to handle dupe args

    # Strategy 1: For any input that is not mutated, we can leafify it if we
    # need to remove a duplicate.
    leaf_flat_args = []
    args_set = set()
    ok = True

    for i, a in enumerate(flat_args):
        if not isinstance(a, torch.Tensor):
            leaf_flat_args.append(a)
        elif a not in args_set:
            args_set.add(a)
            leaf_flat_args.append(a)
        elif not fw_metadata.input_info[i].mutates_data and not fw_metadata.input_info[i].mutates_metadata:
            leaf_flat_args.append(a.detach().requires_grad_(a.requires_grad))
        else:
            ok = False
            break

    if ok:
        return compiler_fn(flat_fn, leaf_flat_args, aot_config, fw_metadata=fw_metadata)

    # Strategy 2: Duplicate specialize.
    #
    # In Haskell types, suppose you have:
    #
    #   add_dupe_args :: DedupedArgs -> Args
    #   remove_dupe_args :: Args -> DedupedArgs
    #
    #   compiler_fn
    #       :: (DedupedArgs -> R) -> DedupedArgs -> AOTConfig -> (DedupedArgs -> R)
    #   deped_compiler_fn
    #       :: (Args -> R) -> Args -> AOTConfig -> (Args -> R)
    #
    # Then the code below can be written in point-free style as:
    #
    #   deduped_compiler_fn f a c =
    #       compiler_fn (f . add_dupe_args) (remove_dupe_args a) c . remove_dupe_args
    #
    # Suppose you have:
    #
    #   [a, b, a, c]
    #
    # We want:
    #
    #   remove_dupe_args([a, b, a, c]) == [a, b, c]
    #   add_dupe_args([a, b, c]) == [a, b, a, c]
    #
    # This is done via (respectively):
    #
    #   seen_args = {a: 0, b: 1, c: 2}
    #   add_dupe_map = {  # how to get args from the deduped list
    #       0: 0,
    #       1: 1,
    #       2: 0,
    #       3: 2,
    #   }
    #   keep_arg_mask = [True, True, False, True]

    seen_args = {}
    keep_arg_mask = []
    add_dupe_map = {}
    duped_arg_len = len(flat_args)

    j = 0  # index into deduped_flat_args
    for i, t in enumerate(flat_args):
        if t in seen_args:
            keep_arg_mask.append(False)
            add_dupe_map[i] = seen_args[t]
            continue
        keep_arg_mask.append(True)
        seen_args[t] = j
        add_dupe_map[i] = j
        j += 1

    unique_args = j

    # NB: Hot path, avoid set lookups here
    # TODO: Can avoid the zip here too, probably
    def remove_dupe_args(args):
        return [t for t, keep in zip(args, keep_arg_mask) if keep]

    def add_dupe_args(args):
        return [args[add_dupe_map[i]] for i in range(duped_arg_len)]

    deduped_flat_args = remove_dupe_args(flat_args)

    # Update our input metadata to remove duped input metadata.
    updated_fw_metadata = remove_dupe_metadata(fw_metadata, keep_arg_mask)

    tracing_context = TracingContext.get()
    if tracing_context and aot_config.aot_autograd_arg_pos_to_source:
        # TODO(voz): This structure is 1:1, we could consider an alternate structure like
        # kept_pos:[dupe_arg_pos], however, add_dupe_map is 1:1 so we would need a new structure there,
        # which feels like needless complexity for a tiny bit of efficiency at this point.
        for dupe_arg_pos, kept_pos in add_dupe_map.items():
            if dupe_arg_pos != kept_pos:
                dupe_arg_source = aot_config.aot_autograd_arg_pos_to_source[dupe_arg_pos]
                kept_arg_source = aot_config.aot_autograd_arg_pos_to_source[kept_pos]
                tracing_context.guards_context.aotautograd_guards.append(DuplicateInputs(kept_arg_source, dupe_arg_source))

    @wraps(flat_fn)
    def wrapped_flat_fn(*args):
        return flat_fn(*add_dupe_args(args))

    if config.debug_assert:
        ref_fw_metadata = run_functionalized_fw_and_collect_metadata(
            wrapped_flat_fn,
            keep_input_mutations=fw_metadata.keep_input_mutations,
        )(*deduped_flat_args)
        assert ref_fw_metadata == updated_fw_metadata

    compiled_fn = compiler_fn(wrapped_flat_fn, deduped_flat_args, aot_config, fw_metadata=updated_fw_metadata)

    if not hasattr(compiled_fn, "_boxed_call"):
        compiled_fn = make_boxed_func(compiled_fn)

    @wraps(compiled_fn)
    def wrapped_compiled_fn(args):
        deduped_args = remove_dupe_args(args)
        args.clear()
        return compiled_fn(deduped_args)

    wrapped_compiled_fn._boxed_call = True

    # This can be uncommented when we properly guard for duplicates,
    # but right now we must not do it.
    # if not config.debug_assert:
    #     return wrapped_compiled_fn

    @wraps(wrapped_compiled_fn)
    def debugged_compiled_fn(args):
        # Test that the computed remove/add arg functions are an inverse
        new_args = add_dupe_args(remove_dupe_args(args))
        seen = {}
        for i, (x, y) in enumerate(zip(new_args, args)):
            seen[y] = None
            assert x is y, format_guard_bug_msg(
                aot_config,
                f"{describe_input(i, aot_config)} would be a duplicate of "
                f"{describe_input(add_dupe_map[i], aot_config)}",
            )
        # This is only an error if there is metadata mutation on both of
        # the duped arguments; in this case, we need to know what order
        # the metadata mutation applies in.  You'll get the correct result
        # otherwise, because a graph that assumes distinct inputs works if
        # you dupe the inputs (the gradient contributions from each input
        # will get summed up appropriately.)
        #
        # TODO: work out how to setup this assert correctly
        """
        assert len(seen) == unique_args, format_guard_bug_msg(aot_config,
            f"there would be {unique_args} distinct arguments"
        )
        """
        return wrapped_compiled_fn(args)

    debugged_compiled_fn._boxed_call = True

    return debugged_compiled_fn

# This layer handles the situation where you have two inputs that alias each other,
# and one of the inputs is mutated.
# We need to take special care to ensure that the mutation is applied to the other aliases in the graph.
#
# pre-condition: aot_wrapper_dedup has already run.
# (This function will in theory work if there are duplicate args.
# However, the synthetic base code path is a bit sub-optimal, and running with dupe'd inputs
# would cause us to hit that path more frequently).
def aot_wrapper_synthetic_base(
    flat_fn,
    flat_args: List[Tensor],
    aot_config: AOTConfig,
    *,
    fw_metadata: ViewAndMutationMeta,
    # Currently, the only reason we need to plumb this bool is because
    # the synthetic base code prohibits more cases in the autograd case than the inference case.
    needs_autograd: bool,
    compiler_fn,
):
    is_inference = not needs_autograd
    flat_args_with_synthetic_bases, synthetic_base_info = merge_view_inputs(
        flat_args, fw_metadata.input_info, is_inference=is_inference,
    )
    # Happy path: we don't need synthetic bases
    if synthetic_base_info is None:
        return compiler_fn(flat_fn, flat_args, aot_config, fw_metadata=fw_metadata)

    assert len(fw_metadata.input_info) == len(synthetic_base_info)

    # Update our forward metadata to take synthetic bases into account
    fw_metadata_updated, aliased_arg_idx_with_metadata_mutations = \
        create_synthetic_base_metadata(fw_metadata, synthetic_base_info, flat_args, flat_args_with_synthetic_bases)

    num_aliased_args_with_metadata_mutations = len(aliased_arg_idx_with_metadata_mutations)

    def unpack_synthetic_bases(primals: List[Any]) -> List[Any]:
        f_args_inner = []
        for inner_idx_or_tuple in synthetic_base_info:
            if isinstance(inner_idx_or_tuple, int):
                f_args_inner.append(primals[inner_idx_or_tuple])
            else:
                inner_base_idx, view_tensor = inner_idx_or_tuple
                base = primals[inner_base_idx]
                view_arg = gen_alias_from_base(
                    base, view_tensor, view_tensor.requires_grad
                )
                f_args_inner.append(view_arg)
        return f_args_inner

    @wraps(flat_fn)
    def wrapped_flat_fn(*args):
        unpacked_args = unpack_synthetic_bases(args)
        # This is a bit subtle. The goal of this entire function (aot_dispatch_synthetic_bases)
        # is to relieve the downstream logic from having to reason about mutations on inputs that alias
        # each other, by replacing aliased inputs with a synthetic base.
        # One area where this breaks down a bit however is if one of those aliased inputs
        # experienced a metadata mutation.
        # We are now obligated to reapply the metadata mutation directly to the user's input;
        # it isn't enough to apply mutations back to the synthetic base in the downstream logic.
        #
        # The way we handle this is by pretending that those aliased inputs that experience metadata mutations
        # are additional outputs in the user's forward function.
        # The downstream logic will just treat these as "user outputs that alias inputs".
        # However, we will manually grab them at runtime here, use them to reapply the metadata mutation
        # to the user inputs, and not return them to the user.
        aliased_args_with_metadata_mutations = [
            x for i, x in enumerate(unpacked_args) if i in aliased_arg_idx_with_metadata_mutations]
        if len(aliased_args_with_metadata_mutations) > 0:
            return *(flat_fn(*unpacked_args)), *aliased_args_with_metadata_mutations
        else:
            return flat_fn(*unpacked_args)

    if config.debug_assert:
        ref_fw_metadata = run_functionalized_fw_and_collect_metadata(
            wrapped_flat_fn,
            keep_input_mutations=fw_metadata.keep_input_mutations,
        )(*flat_args_with_synthetic_bases)
        assert ref_fw_metadata == fw_metadata_updated

    compiled_fn = compiler_fn(wrapped_flat_fn, flat_args_with_synthetic_bases, aot_config, fw_metadata=fw_metadata_updated)

    if not hasattr(compiled_fn, "_boxed_call"):
        compiled_fn = make_boxed_func(compiled_fn)

    @wraps(compiled_fn)
    def wrapped_compiled_fn(args):
        args_with_synthetic_bases, synthetic_base_info = merge_view_inputs(
            args, fw_metadata.input_info, is_inference=is_inference
        )
        assert synthetic_base_info is not None
        aliased_args_w_metadata_mutations = [args[i] for i in aliased_arg_idx_with_metadata_mutations]
        args.clear()
        outs = compiled_fn(args_with_synthetic_bases)
        if num_aliased_args_with_metadata_mutations > 0:
            # This code does not handle **all** input metadata mutations.
            # Instead, it only handles metadata mutations on inputs that were converted into synthetic bases
            # (which only happens if at least one aliased input experienced a data mutation).
            # e.g:
            # def f(a, b):
            #     a.mul_(2)
            #     b.t_(1, 0)
            # f(x.view(2, 2), x.view(2, 2))
            mutated_metadata_inps = outs[-num_aliased_args_with_metadata_mutations:]
            user_outs = outs[:-num_aliased_args_with_metadata_mutations]
            for inp, mutated_inp in zip(aliased_args_w_metadata_mutations, mutated_metadata_inps):
                inp.as_strided_(mutated_inp.size(), mutated_inp.stride(), mutated_inp.storage_offset())
            return user_outs
        return outs

    return wrapped_compiled_fn


def describe_input(i, aot_config):
    if i < aot_config.num_params_buffers:
        return f"parameter/buffer {i}"
    else:
        return f"input {i - aot_config.num_params_buffers}"

# The wrapper created by this function handles all of the runtime aliasing and mutation "epilogue" logic
# that needs to run after the compiled function.
#
# This function accepts a trace_joint flag, indicating whether or not we're generating the runtime
# epilogue for a forward-only inference graph, or for an autograd.Function.apply function.
# This is because there are some minor differences in how we treat these cases at runtime:
# - resize_() is currently handled in the inference case, but not fully handled in the autograd case.
# - the autograd cases inserts TensorAlias wrapper objects for outputs that alias inputs
def create_runtime_wrapper(
    compiled_fn,
    *,
    runtime_metadata: ViewAndMutationMeta,
    trace_joint: bool,
    keep_input_mutations: bool,
):
    if not hasattr(compiled_fn, "_boxed_call"):
        compiled_fn = make_boxed_func(compiled_fn)

    def runtime_wrapper(*args):
        if trace_joint:
            with torch.autograd._force_original_view_tracking(True):
                all_outs = call_func_with_args(
                    compiled_fn,
                    args,
                    disable_amp=True,
                )
        else:
            all_outs = call_func_with_args(
                compiled_fn,
                args,
                disable_amp=True,
            )

        num_mutated_inps = runtime_metadata.num_mutated_inputs
        num_metadata_mutated_inps = runtime_metadata.num_mutated_metadata_inputs
        num_intermediate_bases = runtime_metadata.num_intermediate_bases

        if keep_input_mutations:
            assert (
                len(all_outs)
                == num_metadata_mutated_inps + runtime_metadata.num_outputs + num_intermediate_bases
            )
            assert (
                len(runtime_metadata.mutated_inp_runtime_indices) == num_metadata_mutated_inps
            )
        else:
            assert (
                len(all_outs)
                == num_mutated_inps + runtime_metadata.num_outputs + num_intermediate_bases
            )
            assert (
                len(runtime_metadata.mutated_inp_runtime_indices) == num_mutated_inps
            )
        # Step 3: After running the compiled fw, apply updates to mutated inputs
        num_mutations_to_apply = len(runtime_metadata.mutated_inp_runtime_indices)
        if num_mutations_to_apply > 0:
            updated_inputs = all_outs[: num_mutations_to_apply]
            fw_outs = all_outs[num_mutations_to_apply :]

            for i, inpt_idx in enumerate(
                runtime_metadata.mutated_inp_runtime_indices
            ):
                meta = runtime_metadata.input_info[inpt_idx]
                if not meta.mutates_data and not meta.mutates_metadata:
                    continue
                original_inpt = args[inpt_idx]
                updated_inpt = updated_inputs[i]
                # TODO: add better resize_() support for autograd case.
                # Check for the case when an input has been resized.
                # Note: One important thing to check for is user code that calls inpt.storage().resize_().
                # We can't trace operations on storage into the graph, so we should get dynamo to graph break.
                # TODO: handle resize_() on inputs to a larger size.
                # This is actually non-trivial to detect, so we should probably just handle it
                # (or make dynamo detect).
                # We can't just check of original_inpt.storage_size != updated_inpt.storage_size,
                # Because the original_inpt might be a view of some larger tensor,
                # and updated_inpt is always densely packed.
                if not trace_joint and original_inpt.storage().size() != updated_inpt.storage().size():
                    original_inpt.resize_(updated_inpt.size())
                if meta.mutates_metadata and not meta.mutates_data:
                    if trace_joint:
                        assert isinstance(updated_inpt, TensorAlias)
                        updated_inpt = updated_inpt.alias
                    # We need to grab the size/stride/storage_offset from the compiled forward,
                    # and use that to mutate the metadata of the input
                    original_inpt.as_strided_(
                        updated_inpt.size(),
                        updated_inpt.stride(),
                        updated_inpt.storage_offset(),
                    )
                else:
                    if meta.mutates_data and meta.mutates_metadata:
                        original_inpt.as_strided_(
                            updated_inpt.size(),
                            updated_inpt.stride(),
                            updated_inpt.storage_offset(),
                        )
                    else:
                        assert meta.mutates_data
                    if meta.is_leaf and original_inpt.requires_grad:
                        # We can hit this situation in this case:
                        #   def f(x):
                        #       x.detach().mul_(2)
                        #       return x + 1
                        # AOTAutograd will see a mutation in the above case, and try to
                        # apply a copy_() here, in the epilogue.
                        # But if x required gradients, and is a leaf, then autograd
                        # will yell at us for trying to mutate it.
                        # However, it's only possible to end up in this scenario (like the above)
                        # if all of the mutations to the leaf input were non-autograd-tracking mutations
                        # (aka mutations under no_grad(), or on detached views).
                        # In that case, we fully want to hide the mutation from autograd, so detaching is ok.
                        original_inpt.detach().copy_(updated_inpt)
                    else:
                        original_inpt.copy_(updated_inpt)
        else:
            fw_outs = all_outs

        # Step 4: Manually regenerate any outputs that are aliased to inputs, instead of
        # compiling them.
        if runtime_metadata.num_outputs_aliased > 0:
            # The compiled forward also returned intermediate bases. We don't want to return them to the user.
            if runtime_metadata.num_intermediate_bases > 0:
                fw_outs_no_intermediate_bases = fw_outs[
                    : -runtime_metadata.num_intermediate_bases
                ]
                intermediate_bases = fw_outs[-runtime_metadata.num_intermediate_bases:]
            else:
                fw_outs_no_intermediate_bases = fw_outs
                intermediate_bases = []
            assert len(fw_outs_no_intermediate_bases) == len(runtime_metadata.output_info)

            fw_outs_including_aliases = []
            for i, (o, info) in enumerate(zip(
                fw_outs_no_intermediate_bases, runtime_metadata.output_info
            )):
                if info.output_type == OutputType.non_alias:
                    fw_outs_including_aliases.append(o)
                    continue
                if trace_joint:
                    assert isinstance(o, TensorAlias)
                    o_ = o.alias
                else:
                    o_ = o
                o_grad = runtime_metadata.requires_grad_info[runtime_metadata.num_mutated_inputs + i]
                if info.output_type == OutputType.alias_of_input:
                    aliased_base_tensor = args[info.base_idx]
                    regenerated_out = gen_alias_from_base(aliased_base_tensor, o_, o_grad)
                    fw_outs_including_aliases.append(regenerated_out)
                    continue
                elif info.output_type == OutputType.is_input:
                    aliased_base_tensor = args[info.base_idx]
                    regenerated_out = aliased_base_tensor
                    fw_outs_including_aliases.append(regenerated_out)
                    continue
                elif info.output_type == OutputType.alias_of_intermediate:
                    base_tensor_list = intermediate_bases
                elif info.output_type == OutputType.alias_of_intermediate_save_as_output:
                    base_tensor_list = intermediate_bases
                else:
                    assert info.output_type == OutputType.alias_of_intermediate_base_is_user_output
                    base_tensor_list = fw_outs_no_intermediate_bases
                aliased_base_tensor = base_tensor_list[info.base_idx]
                # TODO: handle the custom autograd function case here.
                # We need a way to check whether a tensor came from a custom autograd fn from python,
                # AND a way to replay that custom view fn.
                regenerated_out = gen_alias_from_base(aliased_base_tensor, o_, o_grad)
                fw_outs_including_aliases.append(regenerated_out)
            return fw_outs_including_aliases
        else:
            return fw_outs
    return runtime_wrapper

# Has the precondition that there
# are no duplicate arguments in flat_args (e.g., the same Tensor
# object never shows up twice.  However, two tensor inputs MAY alias
# the same storage, so long as they have separate TensorImpls.)
def aot_dispatch_autograd(flat_fn, flat_args: List[Any], aot_config: AOTConfig, *, fw_metadata: ViewAndMutationMeta):
    # traced_tangents corresponds to the set of outputs in the traced forward that should get grad_outputs in the traced backward.
    # It includes outputs of the original forward, *and* any updated inputs due to input mutations.
    # However, it does *not* include any outputs that are aliases of inputs or intermediates, or any metadata-only input mutations.
    traced_tangents = pytree.tree_map(
        lambda x: x.detach().contiguous() if isinstance(x, Tensor) else x,
        fw_metadata.traced_tangents,
    )

    assert len(fw_metadata.requires_grad_info) == fw_metadata.num_mutated_inputs + fw_metadata.num_outputs
    joint_inputs = (flat_args, traced_tangents)
    disable_amp = torch._C._is_any_autocast_enabled()

    fn_prepared_for_autograd = fn_prepped_for_autograd(
        flat_fn,
        fw_metadata,
    )
    joint_fn_to_trace = create_joint(fn_prepared_for_autograd)

    if config.use_functionalize:
        fx_g = create_functionalized_graph(
            joint_fn_to_trace,
            joint_inputs,
            meta=fw_metadata,
            aot_config=aot_config,
            trace_joint=True,
        )

        # There should be *NO* mutating ops in the graph at this point.
        assert_functional_graph(fx_g.graph)
        # Redudant with the check above, but worth having in case tracing introduced
        # a fake tensor. Unlikely.
        # See Note: [Fake Modules and AOTAutograd]
        torch._dynamo.utils.assert_no_fake_params_or_buffers(fx_g)
        fx_g.graph.eliminate_dead_code()
        fx_g.recompile()
    else:
        # joint_forward_backward() now always runs with functionalization, and factoring it out
        # to make that toggleable is a bit painful.
        # aot autograd without functionalization is wrong anyway, so we error.
        raise AssertionError(
            "Graph partitioning without functionalization is not sound, we may introduce errors"
        )

    aot_joint_log.info(format_graph_code(f"====== Joint graph {aot_config.aot_id} =====\n", fx_g))

    with torch.no_grad():
        with track_graph_compiling(aot_config, "joint"):
            num_inner_fwd_outputs = fw_metadata.num_mutated_inputs + fw_metadata.num_outputs + fw_metadata.num_intermediate_bases
            fw_module, bw_module = aot_config.partition_fn(
                fx_g, joint_inputs, num_fwd_outputs=num_inner_fwd_outputs
            )
            fw_outs = [n for n in fw_module.graph.nodes if n.op == "output"][0].args[0]
            # we only need to bookkeep the symints that are saved for bw, not any symints
            # the user forward might have returned in its own output
            fw_outs_saved_for_bw = fw_outs[num_inner_fwd_outputs:]
            symint_outs_saved_for_bw = [
                n for n in fw_outs_saved_for_bw if is_sym_node(n)
            ]
            _num_symints_saved_for_bw = len(symint_outs_saved_for_bw)

        aot_graphs_log.info(format_graph_code(f"====== Forward graph {aot_config.aot_id} ======\n", fw_module))
        aot_graphs_log.info(format_graph_code(f"====== Backward graph {aot_config.aot_id} ======\n", bw_module))

        with track_graph_compiling(aot_config, "forward"):
            compiled_fw_func = aot_config.fw_compiler(
                fw_module, flat_args
            )

    class CompiledFunction(torch.autograd.Function):
        compiled_fw = compiled_fw_func
        compiled_bw = None
        metadata = fw_metadata
        num_symints_saved_for_bw = _num_symints_saved_for_bw

        @staticmethod
        def forward(ctx, *deduped_flat_tensor_args):

            # There is a pretty complicated calling convention around what the compiled fw returns.
            # The full list of outputs and their relative order is:
            # (*mutated_inputs, *fw_outs, *fw_intermediate_bases, *saved_tensors, *saved_symints)
            # - Note that in the synthetic bases case, mutated_inputs will correspond to an updated version
            #   of the original view, and not the synthetic base
            fw_outs = call_func_with_args(
                CompiledFunction.compiled_fw,
                deduped_flat_tensor_args,
                disable_amp=disable_amp,
            )

            num_outputs = CompiledFunction.metadata.num_outputs
            num_outputs_aliased_to_inputs = (
                CompiledFunction.metadata.num_outputs_aliased_to_inputs
            )
            num_outputs_aliased_to_intermediates = (
                CompiledFunction.metadata.num_outputs_aliased_to_intermediates
            )
            num_outputs_aliased = CompiledFunction.metadata.num_outputs_aliased
            num_intermediate_bases = CompiledFunction.metadata.num_intermediate_bases
            num_symints_saved_for_bw = CompiledFunction.num_symints_saved_for_bw
            num_mutated_inputs = CompiledFunction.metadata.num_mutated_inputs
            num_mutated_metadata_only_inputs = (
                CompiledFunction.metadata.num_mutated_metadata_only_inputs
            )
            # Our forward() returns both (mutated_inputs, outputs, output_intermediate_bases, saved_tensors, saved_symints)
            num_forward_returns = num_mutated_inputs + num_outputs + num_intermediate_bases

            assert num_forward_returns == len(
                CompiledFunction.metadata.requires_grad_info
            ) + num_intermediate_bases

            # Partitioners must put symint arguments at the end separate from tensor arguments
            if num_symints_saved_for_bw > 0:
                tensors_saved_for_backwards = fw_outs[
                    num_forward_returns:-num_symints_saved_for_bw
                ]
                assert all(
                    [isinstance(x, torch.Tensor) for x in tensors_saved_for_backwards]
                )
                # See Note [Detaching saved tensors in AOTAutograd]
                ctx.save_for_backward(*map(lambda x: x.detach() if x._is_view() else x, tensors_saved_for_backwards))
                symint_outs = fw_outs[-num_symints_saved_for_bw:]
                assert all(
                    [
                        isinstance(x, (int, float, torch.SymInt, torch.SymFloat))
                        for x in symint_outs
                    ]
                )
                ctx.symints = symint_outs
            else:
                tensors_saved_for_backwards = fw_outs[num_forward_returns:]
                # See Note [Detaching saved tensors in AOTAutograd]
                ctx.save_for_backward(*map(lambda x: x.detach() if x._is_view() else x, tensors_saved_for_backwards))
                ctx.symints = []

            raw_returns = fw_outs[0:num_forward_returns]

            # Wrap all autograd.Function.forward() outputs that are aliases
            # so that autograd.Function doesn't treat them as tensors
            if num_mutated_metadata_only_inputs > 0:
                for i, idx in enumerate(
                    CompiledFunction.metadata.mutated_inp_indices
                ):
                    # We could make this faster by only looping over inputs with metadata-only mutations
                    # (instead of looping over inputs with either data or metadata mutations), but there shouldn't be many.
                    info = CompiledFunction.metadata.input_info[idx]
                    if info.mutates_metadata and not info.mutates_data:
                        raw_returns[i] = TensorAlias(raw_returns[i])

                if config.debug_assert:
                    user_mutated_inputs_raw = raw_returns[0:num_mutated_inputs]
                    mut_inp_infos = [
                        x for x in CompiledFunction.metadata.input_info if x.mutates_data or x.mutates_metadata
                    ]
                    assert len(user_mutated_inputs_raw) == len(mut_inp_infos)

            if num_outputs_aliased > 0:
                for idx in CompiledFunction.metadata.aliased_out_indices:
                    raw_return_idx = num_mutated_inputs + idx
                    raw_returns[raw_return_idx] = TensorAlias(raw_returns[raw_return_idx])

                if config.debug_assert:
                    intermediates_raw = raw_returns[num_mutated_inputs + num_outputs:]
                    assert not any(isinstance(x, TensorAlias) for x in intermediates_raw)

            # invariant: intermediate bases always require gradients, so we don't have to
            # consider marking them as non-differentiable.
            raw_returns_not_including_intermediate_bases = raw_returns[:num_mutated_inputs + num_outputs]
            fw_outs_not_requiring_grad = [
                x
                for (i, x) in enumerate(raw_returns_not_including_intermediate_bases)
                if isinstance(x, torch.Tensor)
                and not CompiledFunction.metadata.requires_grad_info[i]
            ]
            ctx.mark_non_differentiable(*fw_outs_not_requiring_grad)

            return tuple(raw_returns)

        @staticmethod
        def backward(ctx, *flat_args):
            # Calling convention: we expect a grad_out passed to the backward:
            # - for every output of the fw that does *not* alias an input or graph intermediate
            # - for every updated_input generated by the fw that does *not* alias an input (aka only data-mutations)
            # - for every graph intermediate that we need to use to generate an output later.
            # The other outputs in the autograd.Function.forward that do *not* show up in the backward include:
            # - outputs that alias inputs or graph intermediates
            # - updated inputs due to metadata-only mutations.
            # We need to return them in the forward, but ensure that they all do not get gradients in the backward,
            # and we filter them out here before passing the remaining grad_outputs into the compiled backward.
            num_mutated_inps = CompiledFunction.metadata.num_mutated_inputs
            num_intermediate_bases = CompiledFunction.metadata.num_intermediate_bases
            expected_grad_outs = (
                CompiledFunction.metadata.num_outputs + num_mutated_inps + num_intermediate_bases
            )

            assert len(flat_args) == expected_grad_outs
            out_info = CompiledFunction.metadata.output_info
            if (
                CompiledFunction.metadata.num_mutated_metadata_only_inputs > 0
                or CompiledFunction.metadata.num_outputs_aliased > 0
            ):
                inp_tangents, out_tangents, intermediate_base_tangents = (
                    flat_args[0:num_mutated_inps],
                    flat_args[num_mutated_inps:num_mutated_inps + CompiledFunction.metadata.num_outputs],
                    flat_args[num_mutated_inps + CompiledFunction.metadata.num_outputs:],
                )
                # input_info contains info on *every* input,
                # But in the backward(), we are only given grad outputs for every mutated input.
                # We then need to filter out the grad outputs that correspond to metadata-only mutations.
                mutated_inp_indices = CompiledFunction.metadata.mutated_inp_indices
                input_info = CompiledFunction.metadata.input_info
                assert len(inp_tangents) == len(mutated_inp_indices)
                inp_tangents_filtered = [
                    x
                    for x, info_idx in zip(inp_tangents, mutated_inp_indices)
                    if input_info[info_idx].mutates_data
                ]
                # We also need to filter out grad outputs that correspond to outputs aliasing inputs/intermediates
                out_tangents_filtered = [
                    x
                    for x, info in zip(out_tangents, out_info)
                    if info.output_type == OutputType.non_alias and issubclass(info.raw_type, torch.Tensor)
                ]
                # intermediate bases always require gradients, and always participate in the backward graph.
                flat_bw_args = itertools.chain(inp_tangents_filtered, out_tangents_filtered, intermediate_base_tangents)

                # sanity asserts
                # metadata_only_inps = [
                #     x for x, info_idx in zip(inp_tangents, mutated_inp_indices)
                #     if not input_info[info_idx].mutates_data
                # ]
                # aliased_outputs = [
                #     x for x, info in zip(out_tangents, out_info) if info.output_type != OutputType.non_alias]
                # assert all(x is None for x in metadata_only_inps)
                # assert all(x is None for x in aliased_outputs)
            else:
                # filter out non-tensor grad_outputs (aka due to ints being returned as outputs in the forward)
                num_mutated_inps = CompiledFunction.metadata.num_mutated_inputs
                mutated_inp_args = flat_args[:num_mutated_inps] if num_mutated_inps > 0 else []
                user_tangents = flat_args[num_mutated_inps:]
                assert len(user_tangents) == len(out_info)
                filtered_user_tangents = [x for x, info in zip(user_tangents, out_info) if issubclass(info.raw_type, torch.Tensor)]
                flat_bw_args = tuple(mutated_inp_args) + tuple(filtered_user_tangents)

            contiguous_args = [
                t.contiguous() if torch.is_tensor(t) else t for t in flat_bw_args
            ]

            all_args = (
                list(ctx.symints) + list(ctx.saved_tensors) + list(contiguous_args)
            )
            del contiguous_args

            def call_compiled_backward():
                if CompiledFunction.compiled_bw is None:
                    assert all(a is not None for a in all_args)
                    if aot_config.dynamic_shapes:
                        all_args_list = list(all_args)
                        CompiledFunction.compiled_bw = create_aot_dispatcher_function(
                            bw_module, all_args_list, AOTConfig(
                                aot_config.bw_compiler, None, None,
                                aot_config.decompositions, 0, aot_config.aot_id,
                                aot_config.keep_inference_input_mutations,
                                aot_config.dynamic_shapes,
                                inference_compiler=None,
                                aot_autograd_arg_pos_to_source=None,
                            )
                        )
                    else:
                        context = disable_autocast_manager if disable_amp else nullcontext
                        with context(), track_graph_compiling(aot_config, "backward"):
                            CompiledFunction.compiled_bw = aot_config.bw_compiler(
                                bw_module, all_args
                            )

                ctx.maybe_clear_saved_tensors()
                out = call_func_with_args(
                    CompiledFunction.compiled_bw,
                    all_args,
                    steal_args=True,
                    disable_amp=disable_amp,
                )

                return tuple(out)

            if torch.is_grad_enabled() and any(t.requires_grad for t in all_args if isinstance(t, torch.Tensor)):
                # Ensure that the graph is connected, and error if double backward is performed.
                # See comment for why once_differentiable is not sufficient:
                # https://github.com/pytorch/pytorch/pull/92348/files#r1072962107
                class CompiledFunctionBackward(torch.autograd.Function):
                    @staticmethod
                    def forward(ctx, *unused_args):
                        return call_compiled_backward()

                    @staticmethod
                    def backward(ctx, *args):
                        raise RuntimeError("torch.compile with aot_autograd does not currently support double backward")
                # Pass args even though they're unused, so that the graph is built
                out = CompiledFunctionBackward.apply(*all_args)
            else:
                out = call_compiled_backward()
            return out

    compiled_function = create_runtime_wrapper(
        CompiledFunction.apply,
        runtime_metadata=fw_metadata,
        trace_joint=True,
        keep_input_mutations=False,
    )

    if not config.debug_assert:
        return compiled_function

    flat_requires_grad = [
        a.requires_grad if isinstance(a, Tensor) else None for a in flat_args
    ]

    @wraps(compiled_function)
    def debug_compiled_function(*args):
        # TODO: Check aliasing relationships
        # TODO: Check strides for metadata mutation
        # (NB: ideally, this logic is factored out of this function and
        # you move these debug checks there)

        # Check requires grad.  Bad case is when we compiled with
        # requires_grad = False, but input requires_grad = True
        # (vice versa is OK; we compute a gradient and then throw
        # it away when it hits the input.)
        for i, a in enumerate(args):
            can_require_grad = flat_requires_grad[i]
            if can_require_grad is None:
                assert not isinstance(a, Tensor)
            elif not can_require_grad:
                assert not a.requires_grad, format_guard_bug_msg(
                    aot_config,
                    f"{describe_input(i, aot_config)} would not require grad",
                )

        return compiled_function(*args)

    return debug_compiled_function


@dynamo_timed
def create_aot_dispatcher_function(
    flat_fn, flat_args: List[Any], aot_config: AOTConfig
):
    """
    Traces the forward and backward graphs of the attr:`flat_fn` to generate a
    joint graph. The joint graph is an Fx graph with Aten ops. Please refer to
    the tracing mechanism to understand the graph capturing details.

    The joint graph is then passed through attr:`partition_fn` to isolate the
    forward and backward portions, which are then respectively compiled via the
    provided attr:`fw_compiler` and attr:`bw_compiler`.

    The resulting compiled forward and backward graphs are then wrapped up in a
    ``torch.autograd.Function`` object.

    The calling convention here is that the first aot_config.num_params_buffers
    inputs in flat_args are parameters and buffers, and the rest are inputs.

    We use this to assume that parameters/buffer's shapes don't change.
    """

    # This is the main entry point.
    # TODO: Chillee argues that dynamo itself should pass in fake tensors to
    # the list of arguments when compiling; at the moment we do not do this

    if aot_config.decompositions is None:
        aot_config.decompositions = {}

    aot_config.decompositions = {
        **aot_autograd_decompositions,
        **aot_config.decompositions,
    }

    # NB: don't bother setting allow_fallback_kernels; this should not actually
    # be configurable in fake tensor, we should automatically do the right
    # thing
    if config.debug_fake_cross_ref:
        # This is a little messy but TorchDynamo directly changes `use_fake_tensor`
        # so it's not enough for user to change the config manually
        # TODO: have TorchDynamo read in `use_fake_tensor` from os environ /
        # coordinate flags
        config.use_fake_tensor = False

    # Check flat_args to see if they're already fake.  If so, use that fake
    # mode instead.

    for x in flat_args:
        if isinstance(x, FakeTensor):
            fake_mode = x.fake_mode
            shape_env = fake_mode.shape_env
            break
    else:
        shape_env = ShapeEnv() if aot_config.dynamic_shapes else None
        fake_mode = (
            FakeTensorMode(shape_env=shape_env)
            if config.use_fake_tensor
            else nullcontext()
        )

    cross_ref = CrossRefFakeMode() if config.debug_fake_cross_ref else nullcontext()
    python_dispatcher_mode = (
        enable_python_dispatcher() if shape_env is not None else nullcontext()
    )

    with torch.autograd.set_multithreading_enabled(
        False
    ), preserve_rng_state(), cross_ref, fake_mode, python_dispatcher_mode:

        def process_inputs(flat_args):
            if config.use_fake_tensor or isinstance(fake_mode, FakeTensorMode):
                def convert(idx, x):
                    if shape_env is not None:
                        from torch._dynamo.source import ConstantSource
                        if isinstance(x, int):
                            return shape_env.create_symintnode(shape_env.create_symbol(x, ConstantSource(f"sym_{idx}")), hint=x)
                    if not isinstance(x, torch.Tensor):
                        return x
                    if isinstance(x, FakeTensor):
                        assert x.fake_mode is fake_mode
                        return x
                    if (
                        idx < aot_config.num_params_buffers
                        and config.static_weight_shapes
                    ):
                        return fake_mode.from_tensor(x, static_shapes=True)
                    return fake_mode.from_tensor(x, static_shapes=False)

                return [convert(idx, x) for idx, x in enumerate(flat_args)]
            else:
                return flat_args

        fake_flat_args = process_inputs(flat_args)

        needs_autograd = (
            any([x.requires_grad for x in fake_flat_args if isinstance(x, Tensor)])
            and torch.is_grad_enabled()
        )
        with enable_python_dispatcher():
            fw_metadata = run_functionalized_fw_and_collect_metadata(
                flat_fn,
                keep_input_mutations=aot_config.keep_inference_input_mutations and not needs_autograd,
            )(*fake_flat_args)

        # crappy version of dispatcher
        # TODO: Do this properly
        if needs_autograd:
            compiler_fn = aot_dispatch_autograd
        else:
            compiler_fn = aot_dispatch_base

        compiler_fn = partial(aot_wrapper_synthetic_base, compiler_fn=compiler_fn, needs_autograd=needs_autograd)
        compiler_fn = partial(aot_wrapper_dedupe, compiler_fn=compiler_fn)
        # You can put more passes here

        compiled_fn = compiler_fn(flat_fn, fake_flat_args, aot_config, fw_metadata=fw_metadata)

        if not hasattr(compiled_fn, "_boxed_call"):
            compiled_fn = make_boxed_func(compiled_fn)

        return compiled_fn


# Inspired by autodidax (thanks!)
class PytreeThunk:
    spec = None
    # These are some kinda dumb microoptimizations that save about 3-4 us of overhead.
    is_simple = (
        None  # if the output spec is a tuple/list, we won't bother unflattening it.
    )
    is_really_simple = None  # if the output spec is a LeafSpec

    def set(self, spec):
        assert self.spec is None or self.spec == spec
        self.spec = spec
        if type(self.spec) in [tuple, list] and all(
            isinstance(i, pytree.LeafSpec) for i in spec.children_specs
        ):
            self.is_simple = True
        if isinstance(self.spec, pytree.LeafSpec):
            self.is_really_simple = True

    def unflatten(self, x):
        if self.is_really_simple:
            return x[0]
        if self.is_simple:
            return x
        return pytree.tree_unflatten(x, self.spec)


def aot_function(
    fn: Callable,
    fw_compiler: Callable,
    bw_compiler: Optional[Callable] = None,
    partition_fn: Callable = default_partition,
    decompositions: Optional[Dict] = None,
    num_params_buffers: int = 0,
    hasher_type=None,  # deprecated
    static_argnums: Optional[Tuple[int]] = None,  # deprecated
    keep_inference_input_mutations: bool = False,
    inference_compiler: Optional[Callable] = None,
    *,
    # Whether or not to trace with dynamic shapes
    dynamic=False,
) -> Callable:
    """
    Traces the forward and backward graph of :attr:`fn` using torch dispatch
    mechanism, and then compiles the generated forward and backward graphs
    through :attr:`fw_compiler` and :attr:`bw_compiler`.

    :func:`aot_function` traces the forward and backward graph ahead of time,
    and generates a joint forward and backward graph.  :attr:`partition_fn` is
    then used to separate out forward and backward graphs. The partitioner
    function can be used to perform optimizations such as recomputation. One can
    set `decompositions` dictionary to decompose the operators into a sequence
    of core or simpler operators supported by the backend compilers.

    :func:`aot_function` uses a compilation cache, based on input tensor
    properties, to detect when there is a need of recompilation.

    .. warning::
        This API is experimental and likely to change.

    Args:
        fn (Callable): A Python function that takes one ore more arguments. Must
            return one or more Tensors.
        fw_compiler (Callable): A Python function that accepts an Fx graph with
            Aten ops and input args, and returns a Callable that semantically is
            equivalent to the input Fx graph.
        bw_compiler (Optional[Callable]): A Python function that accepts an
            Fx graph with Aten ops and input args, and returns a Callable that
            semantically is equivalent to the input Fx graph.  Default: None
            (when None, it defaults to the :attr:`fw_compiler`)
        partition_fn (Callable): A Python function that takes a joint forward
            and backward graph, and partitions it into separate forward and
            backward graphs.
        decompositions (Dict): A dictionary to define the decomposition of
            larger Aten ops into simpler or core Aten ops.
        inference_compiler (Optional[Callable]): A Python function that accepts an
            Fx graph with Aten ops and input args, and returns a Callable that
            semantically is equivalent to the input Fx graph. inference_compiler is invoked
            if no autograd is needed. Default: None
            (when None, it defaults to the :attr:`fw_compiler`)
    Returns:
        Returns a ``Callable`` that retains the eager behavior of the original
        :attr:`fn`, but with forward and backward graph compiled via
        :attr:`fw_compile` and :attr:`bw_compile`.

    A simple example usage of :func:`aot_function` is as follows. This example
    will print the forward and backward graphs of the function ``fn``

        >>> fn = lambda x : x.sin().cos()
        >>> def print_compile_fn(fx_module, args):
        >>>     print(fx_module)
        >>>     return fx_module
        >>> aot_fn = aot_function(fn, print_compile_fn)
        >>> x = torch.randn(4, 5, requires_grad=True)
        >>> aot_fn(x)
    """
    if static_argnums is not None:
        raise RuntimeError(
            "static_argnums has been deprecated - manually wrap your function or use torchdynamo."
        )

    if bw_compiler is None:
        bw_compiler = fw_compiler
    if inference_compiler is None:
        inference_compiler = fw_compiler
    aot_config = AOTConfig(
        fw_compiler=fw_compiler,
        bw_compiler=bw_compiler,
        inference_compiler=fw_compiler,
        partition_fn=partition_fn,
        decompositions=decompositions,
        num_params_buffers=num_params_buffers,
        aot_id=next(AOT_COUNTER),
        keep_inference_input_mutations=keep_inference_input_mutations,
        dynamic_shapes=dynamic,
        aot_autograd_arg_pos_to_source=None,
    )
    cached_res = None

    @wraps(fn)
    def returned_function(*args, **kwargs):
        nonlocal cached_res
        # Now flatten the tensor args
        flat_args, _ = pytree.tree_flatten((args, kwargs))

        # Compile the function and save it in the cache
        if cached_res is None:
            # Save the args_spec for flat_tensor_args to unflatten while tracing
            _, tensor_args_spec = pytree.tree_flatten((args, kwargs))
            out_spec = PytreeThunk()

            def flat_fn(*flat_args):
                # The input are flattened tensor args. Prepare the args in the
                # order that original function expects. Add static args as well.
                # They will appear as tensor constants in the traced graph.
                nonlocal out_spec
                args, kwargs = pytree.tree_unflatten(flat_args, tensor_args_spec)
                tree_out = fn(*args, **kwargs)
                flat_out, spec = pytree.tree_flatten(tree_out)
                for i in flat_out:
                    is_known_type = False
                    for j in KNOWN_TYPES:
                        if isinstance(i, j):
                            is_known_type = True
                            break
                    if not is_known_type:
                        raise RuntimeError(
                            f"Found {type(i)} in output, which is not a known type. "
                            "If this type holds tensors, you need to register a pytree for it. "
                            "See https://github.com/pytorch/functorch/issues/475 for a brief "
                            "explanation why. If you don't need to register a pytree, please "
                            "leave a comment explaining your use case and we'll make this more "
                            "ergonomic to deal with"
                        )
                out_spec.set(spec)
                return flat_out

            compiled_fn = create_aot_dispatcher_function(
                flat_fn,
                flat_args,
                aot_config,
            )
            cached_res = (compiled_fn, out_spec)

        cached_fn, out_spec = cached_res
        out = cached_fn(flat_args)
        return out_spec.unflatten(out)

    return returned_function


def aot_module(mod: nn.Module, *args, **kwargs) -> nn.Module:
    """
    Traces the forward and backward graph of :attr:`mod` using torch dispatch
    tracing mechanism. It is wrapper function, that underneath uses
    :func:`aot_function` to perform tracing and compilation.

    :func:`aot_module` lifts the parameters and buffers of ``nn.Module`` as inputs
    to a new callable which is then compiled through :func:`aot_function`.

    .. warning::
        This API is experimental and likely to change.

    Args:
        mod (Callable): A ``nn.Module`` module.
        args : args to be passed to :func:`aot_function`
        kwargs : kwargs to be passed to :func:`aot_function`

    Returns:
        Returns a ``nn.Module`` that retains the eager behavior of the original
        :attr:`mod`, but with forward and backward graph compiled.

    """
    # See Note: [Fake Modules and AOTAutograd]
    torch._dynamo.utils.assert_no_fake_params_or_buffers(mod)

    def functional_call(named_params, named_buffers, *args, **kwargs):
        params_and_buffers = {**named_params, **named_buffers}
        return torch.func.functional_call(mod, params_and_buffers, args, kwargs)

    named_params = dict(mod.named_parameters(remove_duplicate=False))
    named_buffers = dict(mod.named_buffers(remove_duplicate=False))
    num_params_buffers = len(named_params) + len(named_buffers)
    compiled_f = aot_function(
        functional_call, num_params_buffers=num_params_buffers, *args, **kwargs
    )

    class AOTModule(nn.Module):
        def __init__(self):
            super().__init__()
            self.orig_module = mod

        def forward(self, *args, **kwargs):
            return compiled_f(
                named_params,
                named_buffers,
                *args,
                **kwargs,
            )

    return AOTModule()


def aot_module_simplified(
    mod: nn.Module,
    args,
    fw_compiler: Callable,
    bw_compiler: Optional[Callable] = None,
    partition_fn: Callable = default_partition,
    decompositions: Optional[Dict] = None,
    hasher_type=None,
    static_argnums=None,
    keep_inference_input_mutations=False,
    inference_compiler: Optional[Callable] = None,
) -> nn.Module:
    """
    This is the simplified or low overhead version of aot_module. For frontends
    like TorchDynamo, the input functions/modules to AOT are static and have
    unpacked inputs/outputs. This gives us an opportunity to remove the
        (1) pytree overhead to parse inputs/outputs,
        (2) AOT Autograd cache,
        (3) Reading of params/buffers in every forward call

    :func:`aot_module_simplified` removes these overheads.
    """
    #########################################################

    # Redudant with dynamo, but worth having in case this gets invoked elsewhere.

    # Note [Fake Modules and AOTAutograd]
    #
    # A simple heuristic for when to use fake versus real tensors is that fake tensors are for compile time
    # (when we don't want to actually run the compute, but we do want to know about metadata),
    # and real tensors are for runtime (when we actually want to do the compute.) However, in AOTAutograd,
    # modules are the exception: we always pass AOTAutograd modules with real tensors.
    # This is because AOTAutograd will produce a compiled function which needs to directly access any
    # parameters the compiled function may need, but these parameters will NOT be passed in by the caller (aka Dynamo).
    # So at compile time, the compiled function we produce must close over any parameters, and those parameters must be
    # real parameters, and we cannot do this unless at compile time we get a module with real tensors.

    # Even if Dynamo did pass all parameters explicitly at runtime, which would eliminate the need to close over
    # the parameters, it would still be profitable to pass real tensor parameters to the compiler at compile time,
    # because some compilation strategies like CUDA graphs want to burn in the pointer addresses where the parameter data live,
    # and of course we can't do that unless we give the backend a real tensor.
    torch._dynamo.utils.assert_no_fake_params_or_buffers(mod)

    params = {
        **dict(mod.named_parameters(remove_duplicate=False)),
        **dict(mod.named_buffers(remove_duplicate=False)),
    }
    params_flat, params_spec = pytree.tree_flatten(params)
    params_flat = tuple(params_flat)
    params_len = len(params_flat)

    def functional_call(*args, **kwargs):
        with stateless._reparametrize_module(
            mod, pytree.tree_unflatten(args[:params_len], params_spec)
        ):
            if isinstance(mod, torch.fx.GraphModule):
                with fx_traceback.preserve_node_meta(), warnings.catch_warnings():
                    warnings.filterwarnings(
                        "ignore", "Anomaly Detection has been enabled."
                    )
                    with torch.autograd.detect_anomaly(check_nan=False):
                        out = Interpreter(mod).run(*args[params_len:], **kwargs)
            else:
                out = mod(*args[params_len:], **kwargs)

        if not isinstance(out, (tuple, list)):
            raise RuntimeError(
                "Graph output must be a tuple(). This is so that we can avoid "
                "pytree processing of the ouputs. Please change the module to "
                "have tuple outputs or use aot_module instead."
            )
        return out

    assert static_argnums is None
    if bw_compiler is None:
        bw_compiler = fw_compiler
    if inference_compiler is None:
        inference_compiler = fw_compiler

    full_args = []
    # First, the params
    full_args.extend(params_flat)

    aot_autograd_arg_pos_to_source = None
    # Then, the params 1:1 mapped sources, if relevant.
    if hasattr(mod, "_param_name_to_source"):
        aot_autograd_arg_pos_to_source = []
        # We now know this came from dynamo, and (1) we care about guards,
        # so setting up aot_autograd_arg_pos_to_source for downstream dedup guards
        # can now be done safely. (2) Dynamo logic protects the 1:1 sizing below.
        for name in params.keys():
            assert name in mod._param_name_to_source, f"{name} not found."
            aot_autograd_arg_pos_to_source.append(mod._param_name_to_source[name])

    # Next, the input args
    full_args.extend(args)

    if hasattr(mod, "graph"):
        # Non dynamo entrypoints can get to here...
        for i, node in enumerate(mod.graph.nodes):
            if node.op == "placeholder":
                if hasattr(node, "_dynamo_source"):
                    # ... but not here!
                    if aot_autograd_arg_pos_to_source is None:
                        aot_autograd_arg_pos_to_source = []
                    aot_autograd_arg_pos_to_source.append(node._dynamo_source)

    if aot_autograd_arg_pos_to_source is not None:
        assert len(full_args) == len(aot_autograd_arg_pos_to_source)

    dynamic_shapes = False
    for x in full_args:
        if isinstance(x, FakeTensor):
            dynamic_shapes = x.fake_mode.shape_env is not None
            break

    aot_config = AOTConfig(
        fw_compiler=fw_compiler,
        bw_compiler=bw_compiler,
        inference_compiler=inference_compiler,
        partition_fn=partition_fn,
        decompositions=decompositions,
        num_params_buffers=params_len,
        aot_id=next(AOT_COUNTER),
        keep_inference_input_mutations=keep_inference_input_mutations,
        dynamic_shapes=dynamic_shapes,
        aot_autograd_arg_pos_to_source=aot_autograd_arg_pos_to_source
    )

    compiled_fn = create_aot_dispatcher_function(
        functional_call,
        full_args,
        aot_config,
    )

    # TODO: There is something deeply wrong here; compiled_fn running with
    # the boxed calling convention, but aot_module_simplified somehow
    # historically returned a function that was not the boxed calling
    # convention.  This should get fixed...
    def forward(*runtime_args):
        full_args = []
        full_args.extend(params_flat)
        full_args.extend(runtime_args)
        return compiled_fn(full_args)

    # Just for convenience
    forward.zero_grad = mod.zero_grad
    forward.named_parameters = mod.named_parameters
    forward.named_buffers = mod.named_buffers

    return forward


compiled_function = aot_function
compiled_module = aot_module<|MERGE_RESOLUTION|>--- conflicted
+++ resolved
@@ -1246,13 +1246,10 @@
     fw_module.graph.eliminate_dead_code()
     fw_module.recompile()
 
-<<<<<<< HEAD
-=======
     copy_count2 = assert_functional_graph(fw_module.graph, allow_input_mutations=aot_config.keep_inference_input_mutations)
 
     assert copy_count == copy_count2
 
->>>>>>> 2b75955c
     aot_graphs_log.info(format_graph_code(f"====== Forward graph {aot_config.aot_id} ======\n", fw_module))
 
     disable_amp = torch._C._is_any_autocast_enabled()
