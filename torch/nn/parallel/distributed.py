import copy
import functools
import inspect
import itertools
import logging
import os
import sys
import warnings
import weakref
from collections import defaultdict, deque
from contextlib import contextmanager
from dataclasses import dataclass, fields, is_dataclass
from enum import auto, Enum
from typing import Any, Callable, List, Optional, Type

import torch
import torch.distributed as dist
from torch.autograd import Function, Variable
from torch.distributed.algorithms.join import Join, Joinable, JoinHook

from torch.utils._pytree import tree_flatten, tree_unflatten

RPC_AVAILABLE = False
if dist.is_available():
    from torch.distributed.distributed_c10d import _get_default_group, ReduceOp
    from torch.distributed.utils import (
        _alloc_storage,
        _cast_forward_inputs,
        _free_storage,
        _sync_module_states,
        _to_kwargs,
        _verify_param_shape_across_processes,
    )
if torch.distributed.rpc.is_available():
    RPC_AVAILABLE = True
    from torch.distributed.rpc import RRef

from torch._utils import _get_device_index

from ..modules import Module
from .scatter_gather import gather, scatter_kwargs  # noqa: F401

__all__ = ["DistributedDataParallel"]

logger = logging.getLogger(__name__)


@dataclass
class _MixedPrecision:
    """
    This configures DDP-native mixed precision training.

    Attributes:
        param_dtype (torch.dtype): This specifies the dtype for model
            parameters, inputs (when ``cast_forward_inputs`` is set to
            ``True``), and therefore the dtype for computation.
            However, outside the forward and backward passes, parameters are in
            full precision. Model checkpointing always happens in full
            precision.
        reduce_dtype (torch.dtype): This specifies the dtype for gradient
            reduction, which is permitted to differ from ``param_dtype``.
        buffer_dtype (torch.dtype): This specifies the dtype for buffers.

    .. note:: This API is experimental and subject to change.

    .. note:: Only floating point tensors are cast to their specified dtypes.

    .. note:: ``state_dict`` checkpoints parameters and buffers in full
        precision.

    .. note:: Each low precision dtype must be specified explicitly. For
        example, ``_MixedPrecision(reduce_dtype=torch.float16)`` only specifies
        the reduction dtype to be low precision, and DDP will not cast
        parameters or buffers.

    .. note:: If a ``reduce_dtype`` is not specified, then gradient reduction
        happens in ``param_dtype`` if specified or the original parameter dtype
        otherwise. For example, ``_MixedPrecision(param_dtype=torch.float16)``
        would result in communication occurring in fp16.
    """

    param_dtype: Optional[torch.dtype] = None
    reduce_dtype: Optional[torch.dtype] = None
    buffer_dtype: Optional[torch.dtype] = None
    # TODO (rohan-varma): keep_low_precision_grads: bool = False
    # TODO (rohan-varma): APIs to allow users to run batchnorm and layernorm
    # in full precision. For DDP, this can be implemented by not performing the
    # parameter cast for BN and LN units.


def _cast_buffers(mixed_precision_config, root_module):
    """
    Casts buffers to the given ``buffer_dtype``.
    """
    for buf in root_module.buffers():
        if hasattr(buf, "_ddp_ignored") and buf._ddp_ignored:
            continue

        buf.data = buf.to(dtype=mixed_precision_config.buffer_dtype)


def _setup_mixed_precision_params(mixed_precision_config, root_module):
    """
    Creates and frees storage for the mixed precision parameters.
    """
    for param in root_module.parameters():
        # Do not setup mixed precision for DDP ignored parameters.
        if hasattr(param, "_ddp_ignored") and param._ddp_ignored:
            continue

        if not hasattr(param, "_mp_param"):
            param._mp_param = torch.zeros_like(
                param,
                device=param.device,
                dtype=mixed_precision_config.param_dtype,
                requires_grad=param.requires_grad,
            )
            _free_storage(param._mp_param)
            # _fp_param will point to the full precision param so it can be switched
            # back to at the end of forward / backward.
            param._fp_param = param.data


def _tree_flatten_with_rref(output):
    output_is_rref = RPC_AVAILABLE and isinstance(output, RRef)
    if output_is_rref:
        output_tensor_list, treespec = tree_flatten(output.local_value())
    else:
        output_tensor_list, treespec = tree_flatten(output)
    # Need to return flattened tensors, spec to re-pack them, as well
    # as if the return type was actually an RRef to reconstruct.
    return output_tensor_list, treespec, output_is_rref


def _tree_unflatten_with_rref(output, treespec, output_is_rref):
    output = tree_unflatten(output, treespec)
    if output_is_rref:
        output = RRef(output)
    return output


def _find_tensors(obj):
    r"""
    Recursively find all tensors contained in the specified object.
    """
    if RPC_AVAILABLE and isinstance(obj, RRef):
        # If the current node is the owner of the RRef, unwrap it and try to
        # find Tensors.
        # TODO: Expand to remote RRefs.
        if obj.is_owner():
            return _find_tensors(obj.local_value())
    if isinstance(obj, torch.Tensor):
        return [obj]
    if isinstance(obj, (list, tuple)):
        return itertools.chain(*map(_find_tensors, obj))
    if isinstance(obj, dict):
        return itertools.chain(*map(_find_tensors, obj.values()))
    if is_dataclass(obj):
        return itertools.chain(
            *map(_find_tensors, (getattr(obj, f.name) for f in fields(obj)))
        )

    return []


def _dump_DDP_relevant_env_vars():
    relevant_env_vars = [
        "RANK",
        "LOCAL_RANK",
        "WORLD_SIZE",
        "MASTER_PORT",
        "MASTER_ADDR",
        "CUDA_VISIBLE_DEVICES",
        "GLOO_SOCKET_IFNAME",
        "GLOO_DEVICE_TRANSPORT",
        "NCCL_SOCKET_IFNAME",
        "NCCL_BLOCKING_WAIT",
        "NCCL_DEBUG",
        "NCCL_DEBUG_SUBSYS",
        "NCCL_IB_DISABLE",
        # More NCCL env vars:
        "NCCL_P2P_DISABLE",
        "NCCL_P2P_LEVEL",
        "NCCL_SHM_DISABLE",
        "NCCL_SOCKET_NTHREADS",
        "NCCL_NSOCKS_PERTHREAD",
        "NCCL_BUFFSIZE",
        "NCCL_NTHREADS",
        "NCCL_RINGS",
        "NCCL_MAX_NCHANNELS",
        "NCCL_MIN_NCHANNELS",
        "NCCL_CHECKS_DISABLE",
        "NCCL_CHECK_POINTERS",
        "NCCL_LAUNCH_MODE",
        "NCCL_IB_HCA",
        "NCCL_IB_TIMEOUT",
        "NCCL_IB_RETRY_CNT",
        "NCCL_IB_GID_INDEX",
        "NCCL_IB_SL",
        "NCCL_IB_TC",
        "NCCL_IB_AR_THRESHOLD",
        "NCCL_IB_CUDA_SUPPORT",
        "NCCL_NET_GDR_LEVEL",
        "NCCL_NET_GDR_READ",
        "NCCL_SINGLE_RING_THRESHOLD",
        "NCCL_LL_THRESHOLD",
        "NCCL_TREE_THRESHOLD",
        "NCCL_ALGO",
        "NCCL_PROTO",
        "NCCL_IGNORE_CPU_AFFINITY",
        "NCCL_DEBUG_FILE",
        "NCCL_COLLNET_ENABLE",
        "NCCL_TOPO_FILE",
        "NCCL_TOPO_DUMP_FILE",
        "NCCL_ASYNC_ERROR_HANDLING",
    ]
    formatted_output = ""
    for var in relevant_env_vars:
        value = os.environ[var] if var in os.environ else "N/A"
        formatted_output += "env:%s=%s\n" % (var, value)
    print(formatted_output)


class _BufferCommHookLocation(Enum):
    PRE_FORWARD = auto()
    POST_FORWARD = auto()


@dataclass
class _BufferCommHook:
    buffer_comm_hook: Callable
    buffer_comm_hook_state: Any
    buffer_comm_hook_location: _BufferCommHookLocation


# Add a DDPSink to run various functions when backwards starts, such as
# queueing call back of out-most backward/graph task,
# this helps call back is fired after all gradients' calculation
# is completed.
class _DDPSink(Function):
    @staticmethod
    def forward(ctx, ddp_weakref, *inputs):
        # set_materialize_grads(False) will ensure that None gradients stay as
        # None and are not filled with zeros.
        ctx.set_materialize_grads(False)
        ctx.ddp_weakref = ddp_weakref
        ret = tuple(
            inp.clone() if isinstance(inp, torch.Tensor) else inp for inp in inputs
        )
        return ret

    @staticmethod
    def backward(ctx, *grad_outputs):
        # Enqueue delay allreduce for static graph training on the first
        # iteration.
        ddp_weakref = ctx.ddp_weakref()
        reducer = ddp_weakref.reducer
        static_graph = ddp_weakref.static_graph
        delay_ar_enqueued = (
            static_graph and ddp_weakref._static_graph_delay_allreduce_enqueued
        )
        if static_graph and not delay_ar_enqueued:
            Variable._execution_engine.queue_callback(  # type: ignore[call-arg,misc]
                reducer._delay_all_reduce
            )
            ddp_weakref._static_graph_delay_allreduce_enqueued = True

        return (None, *grad_outputs)


class _DDPJoinHook(JoinHook):
    def __init__(self, ddp, divide_by_initial_world_size):
        """
        Sets config variables for internal usage.
        """
        assert isinstance(ddp, DistributedDataParallel), (
            "DDP join hook requires passing in a DistributedDataParallel "
            "instance as the state"
        )
        assert ddp.logger is not None
        ddp.logger._set_uneven_input_join()
        self.ddp = ddp
        self.ddp._divide_by_initial_world_size = divide_by_initial_world_size
        super().__init__()

    def main_hook(self):
        """
        Shadows the DDP collective communication operations in the forward and
        backward passes.
        """
        ddp = self.ddp
        # Buckets are rebuilt only once during a training period
        ddp.reducer._rebuild_buckets()

        # Schedule a broadcast if we are syncing module buffers in the
        # forward pass
        # TODO: make DDP uneven inputs context manager support buffer
        # comm hook (https://github.com/pytorch/pytorch/issues/65436)
        ddp._check_and_sync_module_buffers()

        # Check if need to sync in the backward pass
        work = ddp._check_global_requires_backward_grad_sync(is_joined_rank=True)
        work.wait()
        should_sync_backwards = work.result()[0].item() != 0
        # Forward parameter sync is disabled in the next iteration if we
        # are skipping gradient sync this iteration, so set
        # `require_forward_param_sync` accordingly
        ddp.require_forward_param_sync = should_sync_backwards
        if not should_sync_backwards:
            return

        # Schedule one allreduce per gradient bucket to match the backward
        # pass allreduce
        ddp._match_all_reduce_for_bwd_pass()

        # Check if we need to allreduce locally unused parameters
        if ddp.find_unused_parameters:
            ddp._match_unused_params_allreduce()

        # Rebuilt parameters are pushed only once during a training period
        ddp.reducer._push_all_rebuilt_params()

    def post_hook(self, is_last_joiner: bool):
        """
        Syncs the final model to ensure that the model is the same across all
        processes.
        """
        self.ddp._sync_final_model(is_last_joiner)


class DistributedDataParallel(Module, Joinable):
    r"""Implements distributed data parallelism that is based on
    ``torch.distributed`` package at the module level.

    This container provides data parallelism by synchronizing gradients
    across each model replica. The devices to synchronize across are
    specified by the input ``process_group``, which is the entire world
    by default. Note that ``DistributedDataParallel`` does not chunk or
    otherwise shard the input across participating GPUs; the user is
    responsible for defining how to do so, for example through the use
    of a :class:`DistributedSampler`.

    See also: :ref:`distributed-basics` and :ref:`cuda-nn-ddp-instead`.
    The same constraints on input as in :class:`torch.nn.DataParallel` apply.

    Creation of this class requires that ``torch.distributed`` to be already
    initialized, by calling :func:`torch.distributed.init_process_group`.

    ``DistributedDataParallel`` is proven to be significantly faster than
    :class:`torch.nn.DataParallel` for single-node multi-GPU data
    parallel training.

    To use ``DistributedDataParallel`` on a host with N GPUs, you should spawn
    up ``N`` processes, ensuring that each process exclusively works on a single
    GPU from 0 to N-1. This can be done by either setting
    ``CUDA_VISIBLE_DEVICES`` for every process or by calling:

        >>> # xdoctest: +SKIP("undefined variables")
        >>> torch.cuda.set_device(i)

    where i is from 0 to N-1. In each process, you should refer the following
    to construct this module:

        >>> # xdoctest: +SKIP("undefined variables")
        >>> torch.distributed.init_process_group(
        >>>     backend='nccl', world_size=N, init_method='...'
        >>> )
        >>> model = DistributedDataParallel(model, device_ids=[i], output_device=i)

    In order to spawn up multiple processes per node, you can use either
    ``torch.distributed.launch`` or ``torch.multiprocessing.spawn``.

    .. note::
        Please refer to `PyTorch Distributed Overview <https://pytorch.org/tutorials/beginner/dist_overview.html>`__
        for a brief introduction to all features related to distributed training.

    .. note::
        ``DistributedDataParallel`` can be used in conjunction with
        :class:`torch.distributed.optim.ZeroRedundancyOptimizer` to reduce
        per-rank optimizer states memory footprint. Please refer to
        `ZeroRedundancyOptimizer recipe <https://pytorch.org/tutorials/recipes/zero_redundancy_optimizer.html>`__
        for more details.

    .. note:: ``nccl`` backend is currently the fastest and highly recommended
        backend when using GPUs. This applies to both single-node and
        multi-node distributed training.

    .. note:: This module also supports mixed-precision distributed training.
        This means that your model can have different types of parameters such
        as mixed types of ``fp16`` and ``fp32``, the gradient reduction on these
        mixed types of parameters will just work fine.

    .. note:: If you use ``torch.save`` on one process to checkpoint the module,
        and ``torch.load`` on some other processes to recover it, make sure that
        ``map_location`` is configured properly for every process. Without
        ``map_location``, ``torch.load`` would recover the module to devices
        where the module was saved from.

    .. note:: When a model is trained on ``M`` nodes with ``batch=N``, the
        gradient will be ``M`` times smaller when compared to the same model
        trained on a single node with ``batch=M*N`` if the loss is summed (NOT
        averaged as usual) across instances in a batch (because the gradients
        between different nodes are averaged). You should take this into
        consideration when you want to obtain a mathematically equivalent
        training process compared to the local training counterpart. But in most
        cases, you can just treat a DistributedDataParallel wrapped model, a
        DataParallel wrapped model and an ordinary model on a single GPU as the
        same (E.g. using the same learning rate for equivalent batch size).

    .. note::
        Parameters are never broadcast between processes. The module performs
        an all-reduce step on gradients and assumes that they will be modified
        by the optimizer in all processes in the same way. Buffers
        (e.g. BatchNorm stats) are broadcast from the module in process of rank
        0, to all other replicas in the system in every iteration.

    .. note::
        If you are using DistributedDataParallel in conjunction with the
        :ref:`distributed-rpc-framework`, you should always use
        :meth:`torch.distributed.autograd.backward` to compute gradients and
        :class:`torch.distributed.optim.DistributedOptimizer` for optimizing
        parameters.

        Example::

            >>> # xdoctest: +SKIP("undefined variables")
            >>> import torch.distributed.autograd as dist_autograd
            >>> from torch.nn.parallel import DistributedDataParallel as DDP
            >>> import torch
            >>> from torch import optim
            >>> from torch.distributed.optim import DistributedOptimizer
            >>> import torch.distributed.rpc as rpc
            >>> from torch.distributed.rpc import RRef
            >>>
            >>> t1 = torch.rand((3, 3), requires_grad=True)
            >>> t2 = torch.rand((3, 3), requires_grad=True)
            >>> rref = rpc.remote("worker1", torch.add, args=(t1, t2))
            >>> ddp_model = DDP(my_model)
            >>>
            >>> # Setup optimizer
            >>> optimizer_params = [rref]
            >>> for param in ddp_model.parameters():
            >>>     optimizer_params.append(RRef(param))
            >>>
            >>> dist_optim = DistributedOptimizer(
            >>>     optim.SGD,
            >>>     optimizer_params,
            >>>     lr=0.05,
            >>> )
            >>>
            >>> with dist_autograd.context() as context_id:
            >>>     pred = ddp_model(rref.to_here())
            >>>     loss = loss_func(pred, target)
            >>>     dist_autograd.backward(context_id, [loss])
            >>>     dist_optim.step(context_id)

    .. note::
        DistributedDataParallel currently offers limited support for gradient
        checkpointing with :meth:`torch.utils.checkpoint`. DDP will work as
        expected when there are no unused parameters in the model and each layer
        is checkpointed at most once (make sure you are not passing
        `find_unused_parameters=True` to DDP). We currently do not support the
        case where a layer is checkpointed multiple times, or when there unused
        parameters in the checkpointed model.

    .. note::
        To let a non-DDP model load a state dict from a DDP model,
        :meth:`~torch.nn.modules.utils.consume_prefix_in_state_dict_if_present`
        needs to be applied to strip the prefix "module." in the DDP state dict before loading.

    .. warning::
        Constructor, forward method, and differentiation of the output (or a
        function of the output of this module) are distributed synchronization
        points. Take that into account in case different processes might be
        executing different code.

    .. warning::
        This module assumes all parameters are registered in the model by the
        time it is created. No parameters should be added nor removed later.
        Same applies to buffers.

    .. warning::
        This module assumes all parameters are registered in the model of each
        distributed processes are in the same order. The module itself will
        conduct gradient ``allreduce`` following the reverse order of the
        registered parameters of the model. In other words, it is users'
        responsibility to ensure that each distributed process has the exact
        same model and thus the exact same parameter registration order.

    .. warning::
        This module allows parameters with non-rowmajor-contiguous strides.
        For example, your model may contain some parameters whose
        :class:`torch.memory_format` is ``torch.contiguous_format``
        and others whose format is ``torch.channels_last``.  However,
        corresponding parameters in different processes must have the
        same strides.

    .. warning::
        This module doesn't work with :func:`torch.autograd.grad` (i.e. it will
        only work if gradients are to be accumulated in ``.grad`` attributes of
        parameters).

    .. warning::
        If you plan on using this module with a ``nccl`` backend or a ``gloo``
        backend (that uses Infiniband), together with a DataLoader that uses
        multiple workers, please change the multiprocessing start method to
        ``forkserver`` (Python 3 only) or ``spawn``. Unfortunately
        Gloo (that uses Infiniband) and NCCL2 are not fork safe, and you will
        likely experience deadlocks if you don't change this setting.

    .. warning::
        You should never try to change your model's parameters after wrapping
        up your model with ``DistributedDataParallel``. Because, when
        wrapping up your model with ``DistributedDataParallel``, the constructor
        of ``DistributedDataParallel`` will register the additional gradient
        reduction functions on all the parameters of the model itself at the
        time of construction. If you change the model's parameters afterwards,
        gradient reduction functions no longer match the correct set of
        parameters.

    .. warning::
        Using ``DistributedDataParallel`` in conjunction with the
        :ref:`distributed-rpc-framework` is experimental and subject to change.

    Args:
        module (Module): module to be parallelized
        device_ids (list of int or torch.device): CUDA devices.
                   1) For single-device modules, ``device_ids`` can
                   contain exactly one device id, which represents the only
                   CUDA device where the input module corresponding to this process resides.
                   Alternatively, ``device_ids`` can also be ``None``.
                   2) For multi-device modules and CPU modules,
                   ``device_ids`` must be ``None``.

                   When ``device_ids`` is ``None`` for both cases,
                   both the input data for the forward pass and the actual module
                   must be placed on the correct device.
                   (default: ``None``)
        output_device (int or torch.device): Device location of output for
                      single-device CUDA modules. For multi-device modules and
                      CPU modules, it must be ``None``, and the module itself
                      dictates the output location. (default: ``device_ids[0]``
                      for single-device modules)
        broadcast_buffers (bool): Flag that enables syncing (broadcasting)
                          buffers of the module at beginning of the ``forward``
                          function. (default: ``True``)
        process_group: The process group to be used for distributed data
                       all-reduction. If ``None``, the default process group, which
                       is created by :func:`torch.distributed.init_process_group`,
                       will be used. (default: ``None``)
        bucket_cap_mb: ``DistributedDataParallel`` will bucket parameters into
                       multiple buckets so that gradient reduction of each
                       bucket can potentially overlap with backward computation.
                       :attr:`bucket_cap_mb` controls the bucket size in
                       MegaBytes (MB). (default: 25)
        find_unused_parameters (bool): Traverse the autograd graph from all
                               tensors contained in the return value of the
                               wrapped module's ``forward`` function. Parameters
                               that don't receive gradients as part of this
                               graph are preemptively marked as being ready to
                               be reduced. In addition, parameters that may have
                               been used in the wrapped module's ``forward``
                               function but were not part of loss computation and
                               thus would also not receive gradients are
                               preemptively marked as ready to be reduced.
                               (default: ``False``)
        check_reduction: This argument is deprecated.
        gradient_as_bucket_view (bool): When set to ``True``, gradients will be views
                      pointing to different offsets of ``allreduce`` communication
                      buckets. This can reduce peak memory usage, where the
                      saved memory size will be equal to the total gradients
                      size. Moreover, it avoids the overhead of copying between
                      gradients and ``allreduce`` communication buckets. When
                      gradients are views, ``detach_()`` cannot be called on the
                      gradients. If hitting such errors, please fix it by
                      referring to the :meth:`~torch.optim.Optimizer.zero_grad`
                      function in ``torch/optim/optimizer.py`` as a solution.
                      Note that gradients will be views after first iteration, so
                      the peak memory saving should be checked after first iteration.
        static_graph (bool): When set to ``True``, DDP knows the trained graph is
                     static. Static graph means 1) The set of used and unused
                     parameters will not change during the whole training loop; in
                     this case, it does not matter whether users set
                     ``find_unused_parameters = True`` or not. 2) How the graph is trained
                     will not change during the whole training loop (meaning there is
                     no control flow depending on iterations).
                     When static_graph is set to be ``True``, DDP will support cases that
                     can not be supported in the past:
                     1) Reentrant backwards.
                     2) Activation checkpointing multiple times.
                     3) Activation checkpointing when model has unused parameters.
                     4) There are model parameters that are outside of forward function.
                     5) Potentially improve performance when there are unused parameters,
                     as DDP will not search graph in each iteration to detect unused
                     parameters when static_graph is set to be ``True``.
                     To check whether you can set static_graph to be ``True``, one way is to
                     check ddp logging data at the end of your previous model training,
                     if ``ddp_logging_data.get("can_set_static_graph") == True``, mostly you
                     can set ``static_graph = True`` as well.

                     Example::
                         >>> # xdoctest: +SKIP("undefined variables")
                         >>> model_DDP = torch.nn.parallel.DistributedDataParallel(model)
                         >>> # Training loop
                         >>> ...
                         >>> ddp_logging_data = model_DDP._get_ddp_logging_data()
                         >>> static_graph = ddp_logging_data.get("can_set_static_graph")
        delay_all_reduce_named_params (list of tuple of str and torch.nn.Parameter): a list
                    of named parameters whose all reduce will be delayed when the gradient of
                    the parameter specified in ``param_to_hook_all_reduce`` is ready. Other
                    arguments of DDP do not apply to named params specified in this argument
                    as these named params will be ignored by DDP reducer.
        param_to_hook_all_reduce (torch.nn.Parameter): a parameter to hook delayed all reduce
                    of parameters specified in ``delay_all_reduce_named_params``.


    Attributes:
        module (Module): the module to be parallelized.

    Example::

        >>> # xdoctest: +SKIP("undefined variables")
        >>> torch.distributed.init_process_group(backend='nccl', world_size=4, init_method='...')
        >>> net = torch.nn.parallel.DistributedDataParallel(model)
    """

    # used to track whether the given thread is inside ddp forward for torchdynamo purposes
    _active_ddp_module = None

    def __init__(
        self,
        module,
        device_ids=None,
        output_device=None,
        dim=0,
        broadcast_buffers=True,
        process_group=None,
        bucket_cap_mb=25,
        find_unused_parameters=False,
        check_reduction=False,
        gradient_as_bucket_view=False,
        static_graph=False,
        delay_all_reduce_named_params=None,
        param_to_hook_all_reduce=None,
        mixed_precision: Optional[_MixedPrecision] = None,
    ):
        super().__init__()
        Joinable.__init__(self)
        self.logger = None
        if bool(delay_all_reduce_named_params is not None) != bool(
            param_to_hook_all_reduce is not None
        ):
            self._log_and_throw(
                ValueError,
                "delay_all_reduce_named_params and param_to_hook_all_reduce "
                "need to be set at the same time.",
            )

        self._delay_all_reduce_params = []
        if hasattr(module, "_ddp_params_and_buffers_to_ignore"):
            self.parameters_to_ignore = set(module._ddp_params_and_buffers_to_ignore)
        else:
            self.parameters_to_ignore = set()
        if delay_all_reduce_named_params is not None:
            for name, param in delay_all_reduce_named_params:
                self.parameters_to_ignore.add(name)
                self._delay_all_reduce_params.append(param)

        self._module_parameters = [
            p
            for n, p in module.named_parameters()
            if n not in self.parameters_to_ignore
        ]
        if not any((p.requires_grad for p in self._module_parameters)):
            if len(self._delay_all_reduce_params):
                logger.info("Delay the AllReduce of all parameters.")
            else:
                self._log_and_throw(
                    RuntimeError,
                    "DistributedDataParallel is not needed when a module "
                    "doesn't have any parameter that requires a gradient.",
                )

        if device_ids is not None and len(device_ids) > 1:
            self._log_and_throw(
                ValueError,
                "device_ids can only be None or contain a single element.",
            )

        self.is_multi_device_module = (
            len({p.device for p in self._module_parameters}) > 1
        )
        distinct_device_types = {
            p.device.type for p in self._module_parameters if p.device is not None
        }
        if len(distinct_device_types) != 1:
            self._log_and_throw(
                ValueError,
                "DistributedDataParallel's input module must be on "
                "the same type of devices, but input module parameters locate in {}.".format(
                    distinct_device_types
                ),
            )

        self.device_type = list(distinct_device_types)[0]

        if (
            device_ids is None
            or len(device_ids) == 0  # For backward compatibility.
            or self.device_type == "cpu"
            or self.is_multi_device_module
        ):
            if device_ids or output_device:
                self._log_and_throw(
                    ValueError,
                    "DistributedDataParallel device_ids and output_device arguments "
                    "only work with single-device/multiple-device GPU modules or CPU modules, "
                    "but got device_ids {}, output_device {}, and module parameters {}.".format(
                        device_ids,
                        output_device,
                        {p.device for p in self._module_parameters},
                    ),
                )

            self.device_ids = None
            self.output_device = None
        else:
            self.device_ids = [_get_device_index(x, True) for x in device_ids]

            if output_device is None:
                output_device = device_ids[0]

            self.output_device = _get_device_index(output_device, True)

        if process_group is None:
            self.process_group = _get_default_group()
        else:
            self.process_group = process_group

        self.static_graph = False
        self.dim = dim
        self.module = module
        self.device = list(self._module_parameters)[0].device
        self.broadcast_buffers = broadcast_buffers
        self.find_unused_parameters = find_unused_parameters
        self.require_backward_grad_sync = True
        self.require_forward_param_sync = True
        self.gradient_as_bucket_view = gradient_as_bucket_view
        self.mixed_precision = mixed_precision
        if self.mixed_precision is not None:
            logger.warning("Received mixed precision config %s", self.mixed_precision)

        if check_reduction:
            # This argument is no longer used since the reducer
            # will ensure reduction completes even if some parameters
            # do not receive gradients.
            warnings.warn(
                "The `check_reduction` argument in `DistributedDataParallel` "
                "module is deprecated. Please avoid using it."
            )

        # Check that a module does not have Uninitialized parameters
        for param in self._module_parameters:
            if isinstance(param, torch.nn.parameter.UninitializedParameter):
                self._log_and_throw(
                    RuntimeError,
                    "Modules with uninitialized parameters can't be used with `DistributedDataParallel`. "
                    "Run a dummy forward pass to correctly initialize the modules",
                )
        # used for intra-node param sync and inter-node sync as well
        self.broadcast_bucket_size = int(250 * 1024 * 1024)

        # reduction bucket size
        self.bucket_bytes_cap = int(bucket_cap_mb * 1024 * 1024)
        # Whether to perform input tensor CPU to GPU copies on a side-stream
        self.use_side_stream_for_tensor_copies = (
            os.environ.get("PYTORCH_DDP_USE_SIDE_STREAM", "1") == "1"
        )

        # Initialize gradient buffers and register all reduce hook
        self._delay_grad_buffer = None
        self._delay_grad_views: List[torch.Tensor] = []
        self._delay_all_reduce_all_params = False
        if len(self._delay_all_reduce_params) != 0:
            self._register_delay_all_reduce_hook(
                bucket_cap_mb=bucket_cap_mb,
                process_group=self.process_group,
                param_to_hook_all_reduce=param_to_hook_all_reduce,
                device_ids=device_ids,
            )
            if self._delay_all_reduce_all_params:
                return

        # Build parameters for reducer.
        parameters, expect_sparse_gradient = self._build_params_for_reducer()
        # Verify model equivalence.
        _verify_param_shape_across_processes(self.process_group, parameters)
        # Sync params and buffers. Ensures all DDP models start off at the same value.
        _sync_module_states(
            module=self.module,
            process_group=self.process_group,
            broadcast_bucket_size=self.broadcast_bucket_size,
            src=0,
            params_and_buffers_to_ignore=self.parameters_to_ignore,
            broadcast_buffers=self.broadcast_buffers,
        )
        # In debug mode, build a mapping of parameter index -> parameter.
        param_to_name_mapping = self._build_debug_param_to_name_mapping(parameters)

        # Builds reducer.
        self._ddp_init_helper(
            parameters,
            expect_sparse_gradient,
            param_to_name_mapping,
            static_graph,
        )
        if self.mixed_precision is not None:
            _setup_mixed_precision_params(self.mixed_precision, self.module)
            _cast_buffers(self.mixed_precision, self.module)
            # Stream used for async low precision copies.
            self._mp_stream = torch.cuda.Stream()
            self._submodule_to_event = defaultdict(deque)  # type: ignore[var-annotated]
            # Add forward pre-hook to root module to kick off copies to lower
            # precision.
            self.module.register_forward_pre_hook(
                self._root_copy_hook, prepend=False, with_kwargs=True
            )
            # Add forward pre hook to all submodules to wait for copy events
            # before running computation.
            for module in self.module.modules():
                module.register_forward_pre_hook(
                    self._module_wait_for_copy_hook,
                    prepend=False,
                    with_kwargs=True,
                )
            # Set up callbacks in backward to upcast and use full precision
            # params. TODO (rohan-varma): Make this compose with general
            # comm hooks and apply_optimizer_in_backward. Importing inline to
            # avoid circular import issue.
            from torch.distributed.algorithms.ddp_comm_hooks.mixed_precision_hooks import (
                _AllreduceUpcastHookState,
                _reducer_allreduce_and_upcast_hook,
            )

            upcast_hook_state = _AllreduceUpcastHookState(
                ddp_weakref=weakref.ref(self),
                upcast_stream=torch.cuda.Stream(),
            )
            self.register_comm_hook(
                upcast_hook_state,
                _reducer_allreduce_and_upcast_hook,
            )
            # Inform reducer of reduced precision param dtype for correctness
            # of type checks between gradient and bucket.
            self.reducer._set_mixed_precision_param_dtype(  # type: ignore[attr-defined]
                self.mixed_precision.param_dtype
            )

        self._has_rebuilt_buckets = False

        if static_graph:
            self._set_static_graph()

        self._setup_in_backward_optimizers()

    def _register_delay_all_reduce_hook(
        self,
        bucket_cap_mb,
        process_group,
        param_to_hook_all_reduce,
        device_ids,
    ):
        # 1. Create gradient buffer
        device = torch.device("cpu") if device_ids is None else device_ids[0]
        self._delay_grad_buffer = torch.zeros(
            sum([p.numel() for p in self._delay_all_reduce_params]),
            device=device,
        )

        # 2. Broadcast the parameters
        detached_params = [p.detach() for p in self._delay_all_reduce_params]
        dist._broadcast_coalesced(process_group, detached_params, bucket_cap_mb, 0)

        # 3. Hook all reduce to the specified parameter
        world_size = dist.get_world_size(process_group)

        def _delayed_all_reduce(grad):
            self._delay_grad_buffer.div_(world_size)  # type: ignore[union-attr]
            _ = dist.all_reduce(
                self._delay_grad_buffer, group=process_group, async_op=True
            )
            return grad

        param_to_hook_all_reduce.register_hook(_delayed_all_reduce)

        # 4. Build tensor views for gradients
        offset = 0
        for param in self._delay_all_reduce_params:
            grad_view = self._delay_grad_buffer[offset : (offset + param.numel())].view(
                param.shape
            )
            self._delay_grad_views.append(grad_view)
            offset = offset + param.numel()

        # 5. Check whether the all reduce of all params requiring grad is delayed.
        for module_name, module in self.module.named_modules():
            for param_name, param in module.named_parameters(recurse=False):
                if param.requires_grad:
                    full_name = f"{module_name}.{param_name}"
                    if full_name not in self.parameters_to_ignore:
                        # There is at least a param whose all reduce will not be delayed.
                        # In this case, we should not set self._delay_all_reduce_all_params
                        # to True.
                        return
        self._delay_all_reduce_all_params = True

    def _setup_in_backward_optimizers(self):
        # Check if user has used apply_optim_in_backward to overlap optimizer
        # step + DDP backward. Current constraints:
        # 1. Only allreduce is supported at the moment, no custom communication.
        # 2. For DDP-managed parameters that have their optimizer run in
        # backward, their gradients are set to ``None``. If your use case
        # requires DDP parameters grad not to be set to ``None`` after their
        # in-backward optimizer runs, please ping
        # https://github.com/pytorch/pytorch/issues/90052.
        # NOTE: we use self._module_parameters instead of .parameters() since
        # the former excludes ignored (non-DDP managed) parameters.
        if any(hasattr(p, "_in_backward_optimizers") for p in self._module_parameters):
            # Remove hooks that apply_optim_in_backward had registered because
            # DDP customizes how optimizer is overlapped with backward due to
            # the allreduce.
            param_to_handle_map = (
                dist.optim.apply_optimizer_in_backward.param_to_optim_hook_handle_map
            )
            for p in self._module_parameters:
                for handle in param_to_handle_map.get(p, []):
                    handle.remove()

            # Need a weakref to DDP instance to run all_reduce (from reducer)
            # and get managed DDP parameters.
            ddp_weakref = weakref.ref(self)
            # Note: importing in function, otherwise this will cause a circular
            # import.
            from torch.distributed.algorithms.ddp_comm_hooks.optimizer_overlap_hooks import (
                _apply_optim_in_backward_hook,
            )

            self.register_comm_hook(
                ddp_weakref,
                _apply_optim_in_backward_hook(
                    gradient_is_bucket_view=self.gradient_as_bucket_view
                ),
            )

            self.reducer._set_optimizer_in_backward()  # type: ignore[attr-defined]

    def _fire_reducer_autograd_hook(self, idx, *unused):
        """
        Fires the reducer's autograd hook to allreduce params in a Reducer bucket.
        Note that this is only used during mixed precision training as the
        Reducer's hooks installed during construction time would not be called
        as we're working in the low precision parameter setting.
        """
        self.reducer._autograd_hook(idx)  # type: ignore[attr-defined]

    def _root_copy_hook(self, *args: Any, **kwargs: Any) -> None:
        """
        When training with DDP mixed precision, this root pre-forward hook kicks
        off low precision copies on a separate stream and creates respective
        events to wait for them.
        """
        # Clear out previous iteration submodule to event. This is because we
        # may have populated some events for modules that didn't end up being
        # used.
        self._submodule_to_event = defaultdict(deque)  # type: ignore[var-annotated]
        with torch.cuda.stream(self._mp_stream):
            for submodule in self.module.modules():
                for param in submodule.parameters(recurse=False):
                    # Do not cast DDP ignored parameters.
                    if hasattr(param, "_ddp_ignored") and param._ddp_ignored:
                        continue
                    _alloc_storage(param._mp_param, param.size())
                    # copy() implicitly casts to low precision
                    with torch.no_grad():
                        param._mp_param.copy_(param.data)
                        # TODO: when zero_grad(set_to_none=False) or in grad
                        # accumulation case, accumulated grads can be in fp32
                        # which can cause errors when running DDP backwards due
                        # to mismatched incoming and accumulated gradient types.
                        # So we manually cast the accumulated grad down for now,
                        # in the future we may shift to FSDP style gradient
                        # accumulation management where the accumulated gradient
                        # is saved and .grad field is set to None, bypassing
                        # this issue.
                        if param.grad is not None:
                            param.grad.data = param.grad.to(
                                self.mixed_precision.param_dtype  # type: ignore[union-attr]
                            )
                    param.data = param._mp_param
                copy_event = torch.cuda.Event()
                copy_event.record()
                self._submodule_to_event[submodule].append(copy_event)

    def _module_wait_for_copy_hook(
        self,
        module,
        *args: Any,
        **kwargs: Any,
    ) -> None:
        """
        Before carrying out computation, wait on the appropriate event to ensure
        low precision copies have finished.
        """
        try:
            event = self._submodule_to_event[module].popleft()
        except IndexError:
            # copy event has already been waited on
            return

        event.wait(stream=torch.cuda.current_stream())
        for p in module.parameters(recurse=False):
            # Don't register hooks if param does not require grad
            if not p.requires_grad or (hasattr(p, "_ddp_ignored") and p._ddp_ignored):
                continue
            # We need to register autograd hook here instead of DDP's ctor
            # since we're working with the low precision param. Register them
            # via obtaining the gradient accumulator.
            tmp = p.expand_as(p)
            grad_acc = tmp.grad_fn.next_functions[0][0]

            hook = grad_acc.register_hook(
                functools.partial(self._fire_reducer_autograd_hook, p._idx)
            )
            p._ddp_mp_hook_state = (grad_acc, hook)

    def _log_and_throw(self, err_type, err_msg):
        if self.logger is not None:
            self.logger.set_error_and_log(f"{str(err_type)}: {err_msg}")
        raise err_type(err_msg)

    def _ddp_init_helper(
        self,
        parameters,
        expect_sparse_gradient,
        param_to_name_mapping,
        static_graph,
    ):
        """
        Initialization helper function that does the following:
        (1) bucketing the parameters for reductions
        (2) resetting the bucketing states
        (3) registering the grad hooks
        (4) Logging construction-time DDP logging data
        (5) passing a handle of DDP to SyncBatchNorm Layer
        """
        # Notice, the parameters order is not in the order in which they are used,
        # especially in models with control flow.
        #
        # Alongside parameters are not presented in the real execution order,
        # if a certain model happens to also
        #   1) have other collectives comm ops in its backward graph.
        #   2) have unused parameter in subset ranks of the whole world.
        # bucketing could insert ALL-REDUCE comm op too early on the rank with unused parameter,
        # matching up with other collectives comm ops on other ranks unexpectedly.
        #
        # In order to handle this corner case, when the parameters are not in the real execution order,
        # we don't do bucketing, thus only one ALL-REDUCE is inserted after all the gradients
        # of the whole graph are computed.
        #
        # Notice, here we only disable bucketing for the first iteration.
        # After the first iteration, it's OK to rebuild buckets,
        # because "bucket rebuild" bucketizes parameters based on its real execution order in backward graph.

        # Can remove this branching once #73732 is landed.
        if static_graph is True or self.find_unused_parameters is False:
            bucket_size_limits = [sys.maxsize]
        else:
            bucket_size_limits = [
                dist._DEFAULT_FIRST_BUCKET_BYTES,
                self.bucket_bytes_cap,
            ]
        (
            bucket_indices,
            per_bucket_size_limits,
        ) = dist._compute_bucket_assignment_by_size(
            parameters,
            bucket_size_limits,
            expect_sparse_gradient,
        )

        # Remember index for parameters if we are in mixed precision, as we
        # need to pass in index to Reducer's autograd hook via python.
        if self.mixed_precision is not None:
            for i, p in enumerate(parameters):
                p._idx = i

        # Note: reverse list of buckets because we want to approximate the
        # order in which their gradients are produced, and assume they
        # are used in the forward pass in the order they are defined.
        self.reducer = dist.Reducer(
            parameters,
            list(reversed(bucket_indices)),
            list(reversed(per_bucket_size_limits)),
            self.process_group,
            expect_sparse_gradient,
            # The bucket size limit is specified in the constructor.
            # Additionally, we allow for a single small bucket for parameters
            # that are defined first, such that their gradients don't spill into
            # a much larger bucket, adding unnecessary latency after gradient
            # computation finishes. Experiments showed 1MB is a reasonable value.
            self.bucket_bytes_cap,
            self.find_unused_parameters,
            self.gradient_as_bucket_view,
            param_to_name_mapping,
            # User can set dist._DEFAULT_FIRST_BUCKET_BYTES to tune DDP first
            # bucket.
            dist._DEFAULT_FIRST_BUCKET_BYTES,
        )

        self.logger = dist.Logger(self.reducer)
        # Set as a weak reference to avoid reference cycle between
        # logger and reducer.
        self.reducer.set_logger(self.logger)

        has_sync_bn = False
        for submodule in self.module.modules():
            if isinstance(submodule, torch.nn.SyncBatchNorm):
                has_sync_bn = True
                break

        # Set logging data that can be got during construction time.
        self.logger.set_construction_data_and_log(
            self.module.__class__.__name__,
            [] if self.device_ids is None else self.device_ids,
            -1 if self.output_device is None else self.output_device,
            self.broadcast_buffers,
            has_sync_bn,
            static_graph,
        )

        # passing a handle to torch.nn.SyncBatchNorm layer
        self._passing_sync_batchnorm_handle(self.module)

    def __getstate__(self):
        self._check_default_group()
        attrs = copy.copy(self.__dict__)
        del attrs["process_group"]
        del attrs["reducer"]
        del attrs["logger"]
        return attrs

    def __setstate__(self, state):
        # If serializable, then the process group should be the default one
        self.process_group = _get_default_group()
        super().__setstate__(state)
        self.__dict__.setdefault("require_forward_param_sync", True)
        self.__dict__.setdefault("require_backward_grad_sync", True)
        parameters, expect_sparse_gradient = self._build_params_for_reducer()
        # In debug mode, build a mapping of parameter index -> parameter.
        param_to_name_mapping = self._build_debug_param_to_name_mapping(parameters)
        # Builds reducer.
        self._ddp_init_helper(
            parameters,
            expect_sparse_gradient,
            param_to_name_mapping,
            self.static_graph,
        )
        if self.static_graph:
            self.reducer._set_static_graph()
            assert self.logger is not None
            self.logger._set_static_graph()

    def _build_params_for_reducer(self):
        # Build tuple of (module, parameter) for all parameters that require grads.
        modules_and_parameters = [
            (module, parameter)
            for module_name, module in self.module.named_modules()
            for parameter in [
                param
                # Note that we access module.named_parameters instead of
                # parameters(module). parameters(module) is only needed in the
                # single-process multi device case, where it accesses replicated
                # parameters through _former_parameters.
                for param_name, param in module.named_parameters(recurse=False)
                if param.requires_grad
                and f"{module_name}.{param_name}" not in self.parameters_to_ignore
            ]
        ]

        # Deduplicate any parameters that might be shared across child modules.
        memo = set()
        modules_and_parameters = [
            # "p not in memo" is the deduplication check.
            # "not memo.add(p)" is always True, and it's only there to cause "add(p)" if needed.
            (m, p)
            for m, p in modules_and_parameters
            if p not in memo and not memo.add(p)  # type: ignore[func-returns-value]
        ]

        # Build list of parameters.
        parameters = [parameter for _, parameter in modules_and_parameters]

        # Checks if a module will produce a sparse gradient.
        def produces_sparse_gradient(module):
            if isinstance(module, (torch.nn.Embedding, torch.nn.EmbeddingBag)):
                return module.sparse
            return False

        # Build list of booleans indicating whether or not to expect sparse
        # gradients for the corresponding parameters.
        expect_sparse_gradient = [
            produces_sparse_gradient(module) for module, _ in modules_and_parameters
        ]

        self._assign_modules_buffers()

        return parameters, expect_sparse_gradient

    def _assign_modules_buffers(self):
        """
        Assigns module buffers to self.modules_buffers which are then used to
        broadcast across ranks when broadcast_buffers=True. Note that this
        must be called every time buffers need to be synced because buffers can
        be reassigned by user module,
        see https://github.com/pytorch/pytorch/issues/63916.
        """
        # Collect buffers for modules, filtering out buffers that should be ignored.
        named_module_buffers = [
            (buffer, buffer_name)
            for buffer_name, buffer in self.module.named_buffers()
            if buffer_name not in self.parameters_to_ignore
        ]
        self.modules_buffers = [
            buffer for (buffer, buffer_name) in named_module_buffers
        ]
        # Dict[str, tensor] representing module buffers not ignored by DDP.
        self.named_module_buffers = {
            buffer_name: buffer for (buffer, buffer_name) in named_module_buffers
        }

    def _build_debug_param_to_name_mapping(self, parameters):
        if dist.get_debug_level() == dist.DebugLevel.OFF:
            return {}

        param_to_param_index = {parameters[i]: i for i in range(len(parameters))}
        param_set = set(parameters)
        param_index_to_param_fqn = {}
        for module_name, module in self.module.named_modules():
            for param_name, param in module.named_parameters(recurse=False):
                fqn = f"{module_name}.{param_name}"
                # Bypass ignored parameters since those are not reduced by DDP
                # to begin with.
                if fqn not in self.parameters_to_ignore and param.requires_grad:
                    if param not in param_set:
                        self._log_and_throw(
                            ValueError,
                            f"Param with name {fqn} found in module parameters, but not DDP parameters."
                            " This indicates a bug in DDP, please report an issue to PyTorch.",
                        )
                    param_index = param_to_param_index[param]
                    param_index_to_param_fqn[param_index] = fqn

        # Ensure we covered all parameters
        if len(param_set) != len(param_index_to_param_fqn):
            self._log_and_throw(
                ValueError,
                (
                    "Expected param to name mapping to cover all parameters, but"
                    f" got conflicting lengths: {len(param_set)} vs "
                    f"{len(param_index_to_param_fqn)}. This indicates a bug in DDP"
                    ", please report an issue to PyTorch."
                ),
            )

        return param_index_to_param_fqn

    def _get_parameters(self, m, recurse=True):
        """
        Returns a generator of module parameters
        """

        def model_parameters(m):
            ps = (
                m._former_parameters.values()
                if hasattr(m, "_former_parameters")
                else m.parameters(recurse=False)
            )
            yield from ps

        for m in m.modules() if recurse else [m]:
            yield from model_parameters(m)

    def _check_default_group(self):
        pickle_not_supported = False
        try:
            if self.process_group != _get_default_group():
                pickle_not_supported = True
        except RuntimeError:
            pickle_not_supported = True

        if pickle_not_supported:
            self._log_and_throw(
                RuntimeError,
                "DDP Pickling/Unpickling are only supported "
                "when using DDP with the default process "
                "group. That is, when you have called "
                "init_process_group and have not passed "
                "process_group argument to DDP constructor",
            )

    @contextmanager
    def no_sync(self):
        r"""
        A context manager to disable gradient synchronizations across DDP
        processes. Within this context, gradients will be accumulated on module
        variables, which will later be synchronized in the first
        forward-backward pass exiting the context.

        Example::

            >>> # xdoctest: +SKIP("undefined variables")
            >>> ddp = torch.nn.parallel.DistributedDataParallel(model, pg)
            >>> with ddp.no_sync():
            >>>     for input in inputs:
            >>>         ddp(input).backward()  # no synchronization, accumulate grads
            >>> ddp(another_input).backward()  # synchronize grads

        .. warning::
            The forward pass should be included inside the context manager, or
            else gradients will still be synchronized.
        """
        old_require_backward_grad_sync = self.require_backward_grad_sync
        self.require_backward_grad_sync = False
        try:
            yield
        finally:
            self.require_backward_grad_sync = old_require_backward_grad_sync

    @classmethod
    def _get_active_ddp_module(cls):
        """
        TorchDynamo needs to know whether DDP is currently active, and access the DDP module in order to cooperatively optimize it.
        """
        return cls._active_ddp_module

    # note, this ctxmgr function is marked 'skip' in torchdynamo, so dynamo only kicks in
    # for the 'module_to_run' underneath
    # see torch._dynamo/eval_frame.py TorchPatcher.patch for more details
    @contextmanager
    def _inside_ddp_forward(self):
        DistributedDataParallel._active_ddp_module = self
        try:
            yield
        finally:
            DistributedDataParallel._active_ddp_module = None

    def _run_ddp_forward(self, *inputs, **kwargs):
<<<<<<< HEAD
        if self.device_ids:
            inputs, kwargs = _to_kwargs(
                inputs,
                kwargs,
                self.device_ids[0],
                self.use_side_stream_for_tensor_copies,
            )
            args, kwargs = inputs[0], kwargs[0]  # type: ignore[index]
            # Cast inputs to reduced precision if needed.
            if self.mixed_precision is not None:
                args, kwargs = _cast_forward_inputs(
                    self.mixed_precision.param_dtype,
                    *args,
                    **kwargs,
                )
            with self._inside_ddp_forward():
                return self.module(*args, **kwargs)  # type: ignore[index]
        else:
            # Cast inputs to reduced precision if needed.
            # TODO (rohan-varma) test this codepath.
            if self.mixed_precision is not None:
                inputs, kwargs = _cast_forward_inputs(
                    self.mixed_precision.param_dtype,
                    *inputs,
                    **kwargs,
                )
            with self._inside_ddp_forward():
                return self.module(*inputs, **kwargs)
=======
        with self._inside_ddp_forward():
            return self.module(*inputs, **kwargs)  # type: ignore[index]
>>>>>>> 41866a2e

    def _clear_grad_buffer(self):
        # Making param.grad points to the grad buffers before backward is based on the
        # assumption that the grad accumulation is done in place in autograd engine,
        # for some edge cases, if the grad accumulation in autograd engine is not in
        # place, then the param.grad and grad buffers are detached.
        if self._delay_grad_buffer is not None:
            # We batch zero_grad for all params by resetting the whole grad
            # buffer when the grad of all params is set to None.
            all_param_grad_none = all(
                param.grad is None for param in self._delay_all_reduce_params
            )

            for index, param in enumerate(self._delay_all_reduce_params):
                if param.grad is None:
                    param.grad = self._delay_grad_views[index]
                    if not all_param_grad_none:
                        param.grad.zero_()

            if all_param_grad_none:
                self._delay_grad_buffer.zero_()

    def _pre_forward(self, *inputs, **kwargs):
        if self._delay_all_reduce_all_params:
            return inputs, kwargs

        if torch.is_grad_enabled() and self.require_backward_grad_sync:
            assert self.logger is not None
            self.logger.set_runtime_stats_and_log()
            self.reducer.prepare_for_forward()

        # Notify the join context that this process has not joined, if
        # needed
        work = Join.notify_join_context(self)
        if work:
            self.reducer._set_forward_pass_work_handle(
                work, self._divide_by_initial_world_size  # type: ignore[arg-type]
            )

        # Calling _rebuild_buckets before forward computation,
        # It may allocate new buckets before deallocating old buckets
        # inside _rebuild_buckets. To save peak memory usage,
        # call _rebuild_buckets before the peak memory usage increases
        # during forward computation.
        # This should be called only once during whole training period.
        if torch.is_grad_enabled() and self.reducer._rebuild_buckets():
            logger.info("Reducer buckets have been rebuilt in this iteration.")
            self._has_rebuilt_buckets = True

        # sync params according to location (before/after forward) user
        # specified as part of hook, if hook was specified.
        if self._check_sync_bufs_pre_fwd():
            self._sync_buffers()

        if self._join_config.enable:
            # Notify joined ranks whether they should sync in backwards pass or not.
            self._check_global_requires_backward_grad_sync(is_joined_rank=False)

        if self.device_ids:
            moved_inputs, moved_kwargs = _to_kwargs(
                inputs,
                kwargs,
                torch.device(self.device_type, self.device_ids[0]),
                self.use_side_stream_for_tensor_copies,
            )
            args, kwargs = moved_inputs[0], moved_kwargs[0]
            # Cast inputs to reduced precision if needed.
            if self.mixed_precision is not None:
                args, kwargs = _cast_forward_inputs(
                    self.mixed_precision.param_dtype,
                    *args,
                    **kwargs,
                )
            return args, kwargs
        else:
            # Cast inputs to reduced precision if needed.
            # TODO (rohan-varma) test this codepath.
            if self.mixed_precision is not None:
                inputs, kwargs = _cast_forward_inputs(
                    self.mixed_precision.param_dtype,
                    *inputs,
                    **kwargs,
                )
            return inputs, kwargs

    def _post_forward(self, output):
        if self._delay_all_reduce_all_params:
            self._clear_grad_buffer()
            return

        # sync params according to location (before/after forward) user
        # specified as part of hook, if hook was specified.
        if self._check_sync_bufs_post_fwd():
            self._sync_buffers()

        if torch.is_grad_enabled() and self.require_backward_grad_sync:
            self.require_forward_param_sync = True
            # We'll return the output object verbatim since it is a freeform
            # object. We need to find any tensors in this object, though,
            # because we need to figure out which parameters were used during
            # this forward pass, to ensure we short circuit reduction for any
            # unused parameters. Only if `find_unused_parameters` is set.
            if self.find_unused_parameters and not self.static_graph:
                # Do not need to populate this for static graph.
                self.reducer.prepare_for_backward(list(_find_tensors(output)))
            else:
                self.reducer.prepare_for_backward([])
        else:
            self.require_forward_param_sync = False

        # TODO: DDPSink is currently enabled for unused parameter detection and
        # static graph training for first iteration.
        if (self.find_unused_parameters and not self.static_graph) or (
            self.static_graph and not self._static_graph_delay_allreduce_enqueued
        ):
            (
                output_tensor_list,
                treespec,
                output_is_rref,
            ) = _tree_flatten_with_rref(output)
            output_placeholders = [None for _ in range(len(output_tensor_list))]
            # Do not touch tensors that have no grad_fn, which can cause issues
            # such as https://github.com/pytorch/pytorch/issues/60733
            for i, output in enumerate(output_tensor_list):
                if torch.is_tensor(output) and output.grad_fn is None:
                    output_placeholders[i] = output

            # When find_unused_parameters=True, makes tensors which require grad
            # run through the DDPSink backward pass. When not all outputs are
            # used in loss, this makes those corresponding tensors receive
            # undefined gradient which the reducer then handles to ensure
            # param.grad field is not touched and we don't error out.
            passthrough_tensor_list = _DDPSink.apply(
                weakref.ref(self),
                *output_tensor_list,
            )
            for i in range(len(output_placeholders)):
                if output_placeholders[i] is None:
                    output_placeholders[i] = passthrough_tensor_list[i]

            # Reconstruct output data structure.
            output = _tree_unflatten_with_rref(
                output_placeholders, treespec, output_is_rref
            )

        # At the end of the forward pass, reset the grad buffer and grad views
        self._clear_grad_buffer()
        return output

    def forward(self, *inputs, **kwargs):
        with torch.autograd.profiler.record_function("DistributedDataParallel.forward"):
            inputs, kwargs = self._pre_forward(*inputs, **kwargs)
            output = (
                self.module.forward(*inputs, **kwargs)
                if self._delay_all_reduce_all_params
                else self._run_ddp_forward(*inputs, **kwargs)
            )
            return self._post_forward(output)

    def scatter(self, inputs, kwargs, device_ids):
        return scatter_kwargs(inputs, kwargs, device_ids, dim=self.dim)

    def to_kwargs(self, inputs, kwargs, device_id):
        # Kept for BC
        return _to_kwargs(
            inputs, kwargs, device_id, self.use_side_stream_for_tensor_copies
        )

    def gather(self, outputs, output_device):
        return gather(outputs, output_device, dim=self.dim)

    def train(self, mode=True):
        super().train(mode)
        return self

    # When running in join mode, schedules an allreduce to notify joined ranks
    # of whether backwards pass synchronization will run this iteration or not.
    def _check_global_requires_backward_grad_sync(self, is_joined_rank):
        if not is_joined_rank and self.require_backward_grad_sync:
            requires_sync_tensor = torch.ones(1, device=self.device)
        else:
            requires_sync_tensor = torch.zeros(1, device=self.device)

        work = dist.all_reduce(
            requires_sync_tensor, group=self.process_group, async_op=True
        )
        return work

    # When running in join mode, checks and performs sync of module buffers if
    # the models have buffers that should be synchronized in the forward pass.
    def _check_and_sync_module_buffers(self):
        if self._check_sync_bufs_pre_fwd():
            authoritative_rank = self._find_common_rank(self._distributed_rank, False)
            self._sync_module_buffers(authoritative_rank)

    # When running in join model, agrees upon a common rank and broadcast model
    # parameters to all other ranks.
    def _sync_final_model(self, is_last_joiner):
        # Agree upon the process that will be the authoritative model copy.
        # The current rank is a candidate for being the authoritative copy if
        # is_last_joiner=True. We break ties via picking the larger rank.
        self._authoritative_rank = self._find_common_rank(
            self._distributed_rank, is_last_joiner
        )
        _sync_module_states(
            module=self.module,
            process_group=self.process_group,
            broadcast_bucket_size=self.broadcast_bucket_size,
            src=self._authoritative_rank,
            params_and_buffers_to_ignore=self.parameters_to_ignore,
            broadcast_buffers=self.broadcast_buffers,
        )

    # Schedule comm ops to match those scheduled in the reducer's backward
    # pass.
    def _match_all_reduce_for_bwd_pass(self):
        comm_work = []
        # Schedule comm in the same order as Reducer schedules them, i.e.
        # the order of the buckets. Retrieving the bucket order from the reducer
        # ensures that we keep the same order in join mode, such as when bucket
        # order is rebuilt dynamically.

        # Returns grad_buckets in order, but real tensors are substituted with
        # zero tensors of the same shape.
        grad_buckets = self.reducer._get_zeros_like_grad_buckets()
        for grad_bucket in grad_buckets:
            # Joined processes contribute zero gradient. In the case that
            # divide_by_initial_world_size=True, we divide grads by the static
            # world size, if not, the dividing factor is reduced by the number
            # of joined processes.
            work = self.reducer._run_comm_hook(grad_bucket)
            comm_work.append(work)
        for work in comm_work:
            work.wait()

    # Allreduces the used parameter mapping across ranks.
    def _match_unused_params_allreduce(self):
        locally_used_param_map = self.reducer._get_local_used_map()
        self.process_group.allreduce(locally_used_param_map)

    def join(
        self,
        divide_by_initial_world_size: bool = True,
        enable: bool = True,
        throw_on_early_termination: bool = False,
    ):
        r"""
        A context manager to be used in conjunction with an instance of
        :class:`torch.nn.parallel.DistributedDataParallel` to be
        able to train with uneven inputs across participating processes.

        This context manager will keep track of already-joined DDP processes,
        and "shadow" the forward and backward passes by inserting collective
        communication operations to match with the ones created by non-joined
        DDP processes. This will ensure each collective call has a corresponding
        call by already-joined DDP processes, preventing hangs or errors that
        would otherwise happen when training with uneven inputs across
        processes. Alternatively, if the flag ``throw_on_early_termination`` is
        specified to be ``True``, all trainers will throw an error once one rank
        runs out of inputs, allowing these errors to be caught and handled
        according to application logic.

        Once all DDP processes have joined, the context manager will broadcast
        the model corresponding to the last joined process to all processes to
        ensure the model is the same across all processes
        (which is guaranteed by DDP).

        To use this to enable training with uneven inputs across processes,
        simply wrap this context manager around your training loop. No further
        modifications to the model or data loading is required.

        .. warning::
            If the model or training loop this context manager is wrapped around
            has additional distributed collective operations, such as
            ``SyncBatchNorm`` in the model's forward pass, then the flag
            ``throw_on_early_termination`` must be enabled. This is because this
            context manager is not aware of non-DDP collective communication.
            This flag will cause all ranks to throw when any one rank
            exhausts inputs, allowing these errors to be caught and recovered
            from across all ranks.

        Args:
            divide_by_initial_world_size (bool): If ``True``, will divide
                gradients by the initial ``world_size`` DDP training was launched
                with. If ``False``, will compute the effective world size
                (number of ranks that have not depleted their inputs yet) and
                divide gradients by that during allreduce. Set
                ``divide_by_initial_world_size=True`` to ensure every input
                sample including the uneven inputs have equal weight in terms of
                how much they contribute to the global gradient. This is
                achieved by always dividing the gradient by the initial
                ``world_size`` even when we encounter uneven inputs. If you set
                this to ``False``, we divide the gradient by the remaining
                number of nodes. This ensures parity with training on a smaller
                ``world_size`` although it also means the uneven inputs would
                contribute more towards the global gradient. Typically, you
                would want to set this to ``True`` for cases where the last few
                inputs of your training job are uneven. In extreme cases, where
                there is a large discrepancy in the number of inputs, setting
                this to ``False`` might provide better results.
            enable (bool): Whether to enable uneven input detection or not. Pass
                in ``enable=False`` to disable in cases where you know that
                inputs are even across participating processes. Default is
                ``True``.
            throw_on_early_termination (bool): Whether to throw an error
                or continue training when at least one rank has exhausted
                inputs. If ``True``, will throw upon the first rank reaching end
                of data. If ``False``, will continue training with a smaller
                effective world size until all ranks are joined. Note that if
                this flag is specified, then the flag
                ``divide_by_initial_world_size`` would be ignored. Default
                is ``False``.


        Example::

            >>> # xdoctest: +SKIP("Distributed")
            >>> import torch
            >>> import torch.distributed as dist
            >>> import os
            >>> import torch.multiprocessing as mp
            >>> import torch.nn as nn
            >>> # On each spawned worker
            >>> def worker(rank):
            >>>     dist.init_process_group("nccl", rank=rank, world_size=2)
            >>>     torch.cuda.set_device(rank)
            >>>     model = nn.Linear(1, 1, bias=False).to(rank)
            >>>     model = torch.nn.parallel.DistributedDataParallel(
            >>>         model, device_ids=[rank], output_device=rank
            >>>     )
            >>>     # Rank 1 gets one more input than rank 0.
            >>>     inputs = [torch.tensor([1]).float() for _ in range(10 + rank)]
            >>>     with model.join():
            >>>         for _ in range(5):
            >>>             for inp in inputs:
            >>>                 loss = model(inp).sum()
            >>>                 loss.backward()
            >>>     # Without the join() API, the below synchronization will hang
            >>>     # blocking for rank 1's allreduce to complete.
            >>>     torch.cuda.synchronize(device=rank)
        """
        return Join(
            [self],
            enable,
            throw_on_early_termination,
            divide_by_initial_world_size=divide_by_initial_world_size,
        )

    def join_hook(
        self,
        **kwargs,
    ):
        r"""
        Returns the DDP join hook, which enables training on uneven inputs by
        shadowing the collective communications in the forward and backward
        passes.

        Arguments:
            kwargs (dict): a :class:`dict` containing any keyword arguments
                to modify the behavior of the join hook at run time; all
                :class:`Joinable` instances sharing the same join context
                manager are forwarded the same value for ``kwargs``.

        The hook supports the following keyword arguments:
            divide_by_initial_world_size (bool, optional):
                If ``True``, then gradients are divided by the initial world
                size that DDP was launched with.
                If ``False``, then gradients are divided by the effective world
                size (i.e. the number of non-joined processes), meaning that
                the uneven inputs contribute more toward the global gradient.
                Typically, this should be set to ``True`` if the degree of
                unevenness is small but can be set to ``False`` in extreme
                cases for possibly better results.
                Default is ``True``.
        """
        divide_by_initial_world_size = kwargs.get("divide_by_initial_world_size", True)
        return _DDPJoinHook(
            self, divide_by_initial_world_size=divide_by_initial_world_size
        )

    @property
    def join_device(self):
        return self.device

    @property
    def join_process_group(self):
        return self.process_group

    def _register_buffer_comm_hook(
        self,
        state,
        hook: Callable,
        comm_hook_location=_BufferCommHookLocation.POST_FORWARD,
    ):
        r"""
        Allows custom registration of hooks that define how buffer are
        synchronized across ranks. The hook takes in an optional state
        and is passed in a Dict[str, Tensor] corresponding to buffer names
        and the buffers, and can run arbitrary reductions on buffers as
        opposed to DDP's default broadcast from rank 0. This is useful for
        example if a counter needs to be summed or averaged across ranks
        every iteration.

        Args:
            state (Any): Optional state that is passed to the hook.
            hook (Callable): Callable with the following signature:
                         ``hook(state: object, bucket: dist.GradBucket) -> torch.futures.Future[torch.Tensor]``
            comm_hook_location (_BufferCommHookLocation): Enum value indicating
                            where to run the hook.
                            _BufferCommHookLocation.PRE_FORWARD means that the
                            hook will run _before_ the forward pass, and
                            _BufferCommHookLocation.POST_FORWARD means that the
                            hook will run _after_ the forward pass.

            NOTE: To maximize performance, users can return a
                List[torch.futures.Future] from their hook, and DDP will
                install and await these hooks appropriately at the end of
                the backward pass. This will ensure all buffers are
                synchronized by the end of the backward pass. If this
                setting is used, it is recommended to pass
                comm_hook_location=_BufferCommHookLocation.POST_FORWARD,
                which will trigger the hook after the forward pass.
                If _BufferCommHookLocation.PRE_FORWARD is used, users must
                ensure appropriate synchronization when manipulating GPU
                buffers in the forward pass.
        """
        assert callable(hook)
        self.buffer_hook = _BufferCommHook(
            buffer_comm_hook=hook,
            buffer_comm_hook_state=state,
            buffer_comm_hook_location=comm_hook_location,
        )

    def register_comm_hook(self, state: object, hook: Callable):
        r"""
        Registers a communication hook which is an enhancement that provides a
        flexible hook to users where they can specify how DDP aggregates gradients
        across multiple workers.

        This hook would be very useful for researchers to try out new ideas. For
        example, this hook can be used to implement several algorithms like GossipGrad
        and gradient compression which involve different communication strategies for
        parameter syncs while running Distributed DataParallel training.

        Args:
            state (object): Passed to the hook to maintain any state information during the training process.
                            Examples include error feedback in gradient compression,
                            peers to communicate with next in GossipGrad, etc.

                            It is locally stored by each worker
                            and shared by all the gradient tensors on the worker.
            hook (Callable): Callable with the following signature:
                             ``hook(state: object, bucket: dist.GradBucket) -> torch.futures.Future[torch.Tensor]``:

                             This function is called once the bucket is ready. The
                             hook can perform whatever processing is needed and return
                             a Future indicating completion of any async work (ex: allreduce).
                             If the hook doesn't perform any communication, it still
                             must return a completed Future. The Future should hold the
                             new value of grad bucket's tensors. Once a bucket is ready,
                             c10d reducer would call this hook and use the tensors returned
                             by the Future and copy grads to individual parameters.
                             Note that the future's return type must be a single tensor.

                             We also provide an API called ``get_future`` to retrieve a
                             Future associated with the completion of ``c10d.ProcessGroup.Work``.
                             ``get_future`` is currently supported for NCCL and also supported for most
                             operations on GLOO and MPI, except for peer to peer operations (send/recv).

        .. warning ::
            Grad bucket's tensors will not be predivided by world_size. User is responsible
            to divide by the world_size in case of operations like allreduce.

        .. warning ::
            DDP communication hook can only be registered once and should be registered
            before calling backward.

        .. warning ::
            The Future object that hook returns should contain a single tensor
            that has the same shape with the tensors inside grad bucket.

        .. warning ::
            ``get_future`` API supports NCCL, and partially GLOO and MPI backends (no support
            for peer-to-peer operations like send/recv) and will return a ``torch.futures.Future``.

        Example::
            Below is an example of a noop hook that returns the same tensor.

            >>> # xdoctest: +SKIP('undefined name')
            >>> def noop(state: object, bucket: dist.GradBucket) -> torch.futures.Future[torch.Tensor]:
            >>>     fut = torch.futures.Future()
            >>>     fut.set_result(bucket.buffer())
            >>>     return fut
            >>> ddp.register_comm_hook(state=None, hook=noop)

        Example::
            Below is an example of a Parallel SGD algorithm where gradients are encoded before
            allreduce, and then decoded after allreduce.

            >>> # xdoctest: +SKIP('undefined name')
            >>> def encode_and_decode(state: object, bucket: dist.GradBucket) -> torch.futures.Future[torch.Tensor]:
            >>>     encoded_tensor = encode(bucket.buffer())  # encode gradients
            >>>     fut = torch.distributed.all_reduce(encoded_tensor).get_future()
            >>>     # Define the then callback to decode.
            >>>     def decode(fut):
            >>>         decoded_tensor = decode(fut.value()[0])  # decode gradients
            >>>         return decoded_tensor
            >>>     return fut.then(decode)
            >>> ddp.register_comm_hook(state=None, hook=encode_and_decode)
        """
        self._check_comm_hook(hook)
        assert self.logger is not None
        self.logger._set_comm_hook_name(hook.__qualname__)
        dist._register_comm_hook(self.reducer, state, hook)

    def _register_builtin_comm_hook(self, comm_hook_type):
        r"""
        Registers a built-in communication hook that specifies how DDP
        aggregates gradients across multiple workers.
        The built-in hooks aim to provide efficient C++ implementations for certain hooks,
        which might not be as efficient if implemented in Python using a Python communication hook.

        Args:
            comm_hook_type (dist.BuiltinCommHookType): type of communication hook, such as ALLREDUCE, FP16_COMPRESS, etc.

        .. warning ::
            DDP communication hook can only be registered once and should be registered
            before calling backward.

        Example::
            Below is an example of a FP16 compression where gradients are
            compressed into 16-bit floating-point numbers before allreduce, and
            then decompressed after allreduce.

            >>> # xdoctest: +SKIP('undefined name')
            >>> ddp._register_builtin_comm_hook(dist.BuiltinCommHookType.FP16_COMPRESS)

        """
        assert self.logger is not None
        self.logger._set_comm_hook_name(str(comm_hook_type))
        dist._register_builtin_comm_hook(self.reducer, comm_hook_type)

    def _register_fused_optim(self, optim: Type, *args, optim_params=None, **kwargs):
        r"""
        Registers an optimizer with DDP such that the optimization for a
        parameter will run immediately when that parameter's gradient is
        finished with reduction, instead of waiting for all parameters'
        gradients to finish reduction. This can result in a training speedup
        depending on your workload since the optimizer can run while gradient
        reduction for other parameters are still ongoing. In addition, this has
        the potential to reduce peak memory consumption during training, as it
        only needs to load the per-parameter optimizer states of a single
        parameter at a time, instead of loading all per-parameter optimizer
        states at once.

        Args:
            optim (Type): a ``torch.optim.Optimizer`` class to be registered
            as a fused optimizer.
            *args (Sequence[Any]): Arguments to forward to `optim`.
            optim_params (Optional[Iterable[torch.Tensor]]): Set of parameters
            to optimize, similar to `params` argument of traditional `torch.optim`
            Optimizers. If this is omitted, all DDP model parameters will be
            optimized.
            **kwargs: (Dict[str, Any]): Keyword arguments to forward to `optim`.

        .. warning ::
            _register_fused_optim should only be called once on a DDP instance,
            and registering multiple fused optimizers for the same DDP model
            is not currently supported. Please ping
            https://github.com/pytorch/pytorch/issues/71595 if this is necessary
            for your use case.

        .. warning ::
            _register_fused_optim and register_comm_hook currently do not
            compose together, meaning that custom DDP communication hooks are
            not supported with overlapped optimizers. Please ping
            https://github.com/pytorch/pytorch/issues/71595 if this is necessary
            for your use case.

        .. warning ::
            Gradient accumulation and DDP `no_sync` are currently not supported
            with overlapped optimizer. Please ping
            https://github.com/pytorch/pytorch/issues/71595 if this is necessary
            for your use case.

        Example::

            >>> # xdoctest: +SKIP("No rendezvous handler")
            >>> torch.distributed.init_process_group(backend='nccl', world_size=4, init_method='...')
            >>> net = torch.nn.parallel.DistributedDataParallel(model, pg)
            >>> lr = 1e-2
            >>> betas = (0.9, 0.99)
            >>> eps = 1e-6
            >>> net._register_fused_optim(torch.optim.Adam, lr, betas=betas, eps=eps)
            >>> # Example with subset of parameters
            >>> params_to_opt = [list(net.parameters())[0]]
            >>> net._register_fused_optim(
            ...   torch.optim.Adam, lr, optim_params=params_to_opt,  betas=betas, eps=eps
            ... )
        """
        # Note: importing in function, otherwise this will cause a circular
        # import as optimizer_overlap module needs to import DistributedDataParallel.
        from torch.distributed.algorithms._optimizer_overlap import _as_overlapped_optim

        overlapped_optim = _as_overlapped_optim(optim, optim_params, *args, **kwargs)
        try:
            overlapped_optim.register_ddp(self)
        except NotImplementedError as e:
            raise RuntimeError(
                f"{optim} does not support overlapped DDP. Please file an issue to PyTorch or the respective owner of {optim}."
            ) from e

    def _distributed_broadcast_coalesced(
        self, tensors, buffer_size, authoritative_rank=0
    ):
        dist._broadcast_coalesced(
            self.process_group, tensors, buffer_size, authoritative_rank
        )

    def _check_sync_bufs_post_fwd(self):
        return (
            self.will_sync_module_buffers()
            and hasattr(self, "buffer_hook")
            and self.buffer_hook.buffer_comm_hook_location
            == _BufferCommHookLocation.POST_FORWARD
        )

    def _check_sync_bufs_pre_fwd(self):
        return self.will_sync_module_buffers() and (
            not hasattr(self, "buffer_hook")
            or self.buffer_hook.buffer_comm_hook_location
            == _BufferCommHookLocation.PRE_FORWARD
        )

    def will_sync_module_buffers(self):
        return (
            self.require_forward_param_sync
            and self.broadcast_buffers
            and len(self.modules_buffers) > 0
        )

    def _find_common_rank(self, input_rank, rank_cond):
        # -1 indicates that this rank is not under consideration to be the
        # common_rank
        rank_to_use = torch.tensor(
            [input_rank if rank_cond else -1],
            device=self.device,
        )
        dist.all_reduce(rank_to_use, op=ReduceOp.MAX, group=self.process_group)
        if rank_to_use.item() == -1:
            self._log_and_throw(
                ValueError,
                "BUG! Expected rank_cond to be true for at least one process."
                " This indicates a bug in PyTorch, please report an issue.",
            )
        return rank_to_use.item()

    def _sync_buffers(self):
        with torch.no_grad():
            # module buffer sync
            # Synchronize buffers across processes.
            # If we are running DDP with the join manager, we have to agree
            # upon a rank to sync module buffers from, since rank 0 may
            # already have been joined and have stale module buffers.
            if self._join_config.enable:
                authoritative_rank = self._find_common_rank(
                    self._distributed_rank, True
                )
            else:
                # The process with rank 0 is considered the authoritative copy.
                authoritative_rank = 0
            # Update self.modules_buffers incase any buffers were
            # reassigned.
            self._assign_modules_buffers()
            self._sync_module_buffers(authoritative_rank)

    def _sync_module_buffers(self, authoritative_rank):
        if not hasattr(self, "buffer_hook"):
            self._default_broadcast_coalesced(authoritative_rank=authoritative_rank)
        else:
            hook = self.buffer_hook.buffer_comm_hook
            state = self.buffer_hook.buffer_comm_hook_state
            futs = hook(state, self.named_module_buffers)
            if futs is not None:
                self.reducer._install_post_backward_futures(futs)

    def _default_broadcast_coalesced(
        self, bufs=None, bucket_size=None, authoritative_rank=0
    ):
        """
        Broadcasts buffers from rank 0 to rest of workers. If bufs, bucket_size
        are None, default values self.modules_buffers and
        self.broadcast_bucket_size are used instead.
        """
        if bufs is None:
            bufs = self.modules_buffers
        if bucket_size is None:
            bucket_size = self.broadcast_bucket_size

        self._distributed_broadcast_coalesced(bufs, bucket_size, authoritative_rank)

    def _passing_sync_batchnorm_handle(self, module):
        for layer in module.modules():
            if isinstance(layer, torch.nn.modules.SyncBatchNorm):
                if self.device_type == "cpu":
                    self._log_and_throw(
                        ValueError,
                        "SyncBatchNorm layers only work with GPU modules",
                    )

    def _check_comm_hook(self, hook):
        if not callable(hook):
            self._log_and_throw(TypeError, "Communication hook must be callable.")

        sig = inspect.signature(hook)
        if (
            sig.parameters["bucket"].annotation != inspect._empty
            and sig.parameters["bucket"].annotation != dist.GradBucket
        ):
            self._log_and_throw(
                ValueError,
                "Communication hook: bucket annotation should be dist.GradBucket.",
            )

        if (
            sig.return_annotation != inspect._empty
            and sig.return_annotation != torch.futures.Future[torch.Tensor]
        ):
            self._log_and_throw(
                ValueError,
                "Communication hook: return annotation should be torch.futures.Future[torch.Tensor].",
            )

        if hook.__name__ in [
            "bf16_compress_hook",
            "bf16_compress_wrapper_hook",
        ] and (
            (torch.version.cuda is None and torch.version.hip is None)
            or (
                torch.version.cuda is not None
                and int(torch.version.cuda.split(".")[0]) < 11
            )
            or not dist.is_available()
            or not dist.is_nccl_available()
            or torch.cuda.nccl.version() < (2, 10)
        ):
            self._log_and_throw(
                TypeError,
                "BF16 all reduce communication hook required CUDA 11+ and NCCL 2.10+.",
            )

    @property
    def _distributed_rank(self):
        return dist.get_rank(self.process_group)

    @staticmethod
    def _get_data_parallel_params(module, named_params=False):
        """
        Returns a generator of parameters managed by a given DDP unit.
        """
        for param in (
            module.parameters() if not named_params else module.named_parameters()
        ):
            if not hasattr(param, "_ddp_ignored"):
                yield param

    @staticmethod
    def _set_params_and_buffers_to_ignore_for_model(
        module, params_and_buffers_to_ignore
    ):
        """
        Sets parameters and buffers to be ignored by DDP. Expected format for
        parameters is the fully qualified name: {module_name}.{param_name}, and
        similarly, {module_name}.{buffer_name} for buffers. For example:
        params_to_ignore = []
        # NB: model here is vanilla PyTorch module, not yet wrapped with DDP.
        for module_name, module in model.named_modules():
            for param_name, param in module.named_parameters(recurse=False):
                if should_ignore(param):
                    # Create expected format
                    fqn = f"{module_name}.{param_name}"
                    params_to_ignore.append(fqn)
        torch.nn.parallel.DistributedDataParallel._set_params_and_buffers_to_ignore_for_model(
            model,
            params_to_ignore
        )
        """
        # This is a workaround to set parameters and buffers DDP should ignore
        # during synchronization. It will be removed when the API is finalized
        # as part of addressing https://github.com/pytorch/pytorch/issues/43690.
        module._ddp_params_and_buffers_to_ignore = params_and_buffers_to_ignore
        for name, param in module.named_parameters():
            if name in params_and_buffers_to_ignore:
                param._ddp_ignored = True
        for name, buffer in module.named_buffers():
            if name in params_and_buffers_to_ignore:
                buffer._ddp_ignored = True

    def _get_ddp_logging_data(self):
        r"""
        This interface can be called after DistributedDataParallel() is
        constructed. It returns a dictionary of logging data. It could help
        for debugging and analysis. The logging data includes DistributedDataParallel
        constructor input parameters, some internal states of DistributedDataParallel
        and performance metrics. Simply print the dictionary and see what
        these metrics are.
        This is a prototype interface and subject to change in the future.
        """
        assert self.logger is not None
        ddp_logging_data = self.logger._get_ddp_logging_data()
        return {**ddp_logging_data.strs_map, **ddp_logging_data.ints_map}

    def _set_ddp_runtime_logging_sample_rate(self, sample_rate):
        r"""
        This interface allows users to set sample_rate of collecting
        runtime stats. The runtime stats will be recorded for the
        first 10 iterations, after 10 iterations runtime stats will be
        recorded once every "sample_rate" training iterations. In
        default, runtime stats are recorded for the first 10 iterations,
        after 10 iterations runtime stats are recorded once every
        "kDDPRuntimeLoggingSampleRate=100" training iterations.
        This is a prototype interface and subject to change in the future.
        """
        if sample_rate < 1:
            self._log_and_throw(
                ValueError,
                "DDP runtime logging sample rate should be equal or greater than 1",
            )
        self.reducer._set_ddp_runtime_logging_sample_rate(sample_rate)

    def _set_static_graph(self):
        """
        It is recommended to set static graph in the DDP constructor, which will
        call this private API internally.
        """
        # If self.static_graph has been set, no need to set it again
        if self.static_graph:
            warnings.warn(
                "You've set static_graph to be True, no need to set it again."
            )
            return
        self.static_graph = True
        self._static_graph_delay_allreduce_enqueued = False
        self.reducer._set_static_graph()
        assert self.logger is not None
        self.logger._set_static_graph()
        if self.find_unused_parameters:
            warnings.warn(
                "You passed find_unused_parameters=true to DistributedDataParallel, "
                "`_set_static_graph` will detect unused parameters automatically, so "
                "you do not need to set find_unused_parameters=true, just be sure these "
                "unused parameters will not change during training loop while calling "
                "`_set_static_graph`."
            )

    def _remove_autograd_hooks(self):
        """
        Removes autograd hooks registered by the reducer on the model parameters.
        """
        self.reducer._remove_autograd_hooks()

    def _check_reducer_finalized(self):
        """
        Checks if the reducer has processed all buckets and finalized the backward
        appropriately.

        It is useful to call this method after calling .backward() in your training loop
        in order to avoid subsequent hard to debug errors down the road due to the
        reducer not finalizing backward.
        """
        self.reducer._check_reducer_finalized()<|MERGE_RESOLUTION|>--- conflicted
+++ resolved
@@ -1355,39 +1355,8 @@
             DistributedDataParallel._active_ddp_module = None
 
     def _run_ddp_forward(self, *inputs, **kwargs):
-<<<<<<< HEAD
-        if self.device_ids:
-            inputs, kwargs = _to_kwargs(
-                inputs,
-                kwargs,
-                self.device_ids[0],
-                self.use_side_stream_for_tensor_copies,
-            )
-            args, kwargs = inputs[0], kwargs[0]  # type: ignore[index]
-            # Cast inputs to reduced precision if needed.
-            if self.mixed_precision is not None:
-                args, kwargs = _cast_forward_inputs(
-                    self.mixed_precision.param_dtype,
-                    *args,
-                    **kwargs,
-                )
-            with self._inside_ddp_forward():
-                return self.module(*args, **kwargs)  # type: ignore[index]
-        else:
-            # Cast inputs to reduced precision if needed.
-            # TODO (rohan-varma) test this codepath.
-            if self.mixed_precision is not None:
-                inputs, kwargs = _cast_forward_inputs(
-                    self.mixed_precision.param_dtype,
-                    *inputs,
-                    **kwargs,
-                )
-            with self._inside_ddp_forward():
-                return self.module(*inputs, **kwargs)
-=======
         with self._inside_ddp_forward():
             return self.module(*inputs, **kwargs)  # type: ignore[index]
->>>>>>> 41866a2e
 
     def _clear_grad_buffer(self):
         # Making param.grad points to the grad buffers before backward is based on the
@@ -1553,7 +1522,10 @@
     def to_kwargs(self, inputs, kwargs, device_id):
         # Kept for BC
         return _to_kwargs(
-            inputs, kwargs, device_id, self.use_side_stream_for_tensor_copies
+            inputs,
+            kwargs,
+            torch.device(self.device_type, device_id),
+            self.use_side_stream_for_tensor_copies,
         )
 
     def gather(self, outputs, output_device):
