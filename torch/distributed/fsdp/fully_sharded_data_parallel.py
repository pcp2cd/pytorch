import contextlib
import copy
import functools
import math
import traceback
import warnings
from contextlib import contextmanager
from enum import auto, Enum
from typing import (
    Any,
    Callable,
    Dict,
    Generator,
    Iterable,
    Iterator,
    List,
    Optional,
    Tuple,
    Union,
)

import torch
import torch.distributed as dist
import torch.distributed.fsdp._traversal_utils as traversal_utils
import torch.nn as nn
from torch.distributed.algorithms._checkpoint.checkpoint_wrapper import (
    _CHECKPOINT_WRAPPED_MODULE,
    ActivationWrapper,
)
from torch.distributed.algorithms._comm_hooks import LOW_PRECISION_HOOKS
from torch.distributed.fsdp._common_utils import (
    _FSDPState,
    _get_param_to_fqns,
    FSDP_PREFIX,
    FSDP_WRAPPED_MODULE,
    TrainingState,
)
from torch.distributed.fsdp._dynamo_utils import _annotate_modules_for_dynamo
from torch.distributed.fsdp._init_utils import (
    _check_orig_params_flattened,
    _get_default_comm_hook,
    _init_buffer_state,
    _init_core_state,
    _init_device_handle,
    _init_ignored_module_states,
    _init_param_handle_from_module,
    _init_prefetching_state,
    _init_process_group_state,
    _init_runtime_state,
    _init_state_dict_state,
    HYBRID_SHARDING_STRATEGIES,
    ProcessGroupType,
)
from torch.distributed.fsdp._runtime_utils import (
    _get_fsdp_root_states,
    _is_fsdp_root,
    _lazy_init,
    _post_forward,
    _post_forward_reshard,
    _pre_forward,
    _pre_forward_unshard,
    _root_pre_forward,
)
from torch.distributed.fsdp._wrap_utils import _auto_wrap
from torch.distributed.fsdp.api import (
    BackwardPrefetch,
    CPUOffload,
    FullOptimStateDictConfig,
    FullStateDictConfig,
    LocalOptimStateDictConfig,
    LocalStateDictConfig,
    MixedPrecision,
    OptimStateDictConfig,
    ShardedOptimStateDictConfig,
    ShardedStateDictConfig,
    ShardingStrategy,
    StateDictConfig,
    StateDictSettings,
    StateDictType,
)
from torch.distributed.utils import _p_assert

from ._optim_utils import (
    _flatten_optim_state_dict,
    _get_param_id_to_param_from_optim_input,
    _get_param_key_to_param,
    _get_param_to_param_id_from_optim_input,
    _get_param_to_param_key,
    _optim_state_dict,
    _rekey_sharded_optim_state_dict,
)
from ._state_dict_utils import _register_all_state_dict_hooks
from ._unshard_param_utils import (
    _deregister_orig_params,
    _register_flat_param,
    _register_orig_params,
    _unshard_params,
    _unshard_params_recurse,
)
from .flat_param import FlatParameter
from .wrap import _FSDPPolicy


__all__ = [
    "FullyShardedDataParallel",
    "OptimStateKeyType",
]


FLAT_PARAM = "_flat_param"


class OptimStateKeyType(Enum):
    PARAM_NAME = auto()
    PARAM_ID = auto()


class FullyShardedDataParallel(nn.Module, _FSDPState):
    """
    A wrapper for sharding module parameters across data parallel workers. This
    is inspired by `Xu et al.`_ as well as the ZeRO Stage 3 from DeepSpeed_.
    FullyShardedDataParallel is commonly shortened to FSDP.

    .. _`Xu et al.`: https://arxiv.org/abs/2004.13336
    .. _DeepSpeed: https://www.deepspeed.ai/

    Example::

        >>> # xdoctest: +SKIP("undefined variables")
        >>> import torch
        >>> from torch.distributed.fsdp import FullyShardedDataParallel as FSDP
        >>> torch.cuda.set_device(device_id)
        >>> sharded_module = FSDP(my_module)
        >>> optim = torch.optim.Adam(sharded_module.parameters(), lr=0.0001)
        >>> x = sharded_module(x, y=3, z=torch.Tensor([1]))
        >>> loss = x.sum()
        >>> loss.backward()
        >>> optim.step()

    .. warning::
        The optimizer must be initialized *after* the module has been wrapped
        with FSDP since FSDP will shard and transform the module's parameters
        in a way that may not preserve the original parameter variables. Thus,
        the previously initialized optimizer may have stale references to the
        parameters.

    .. warning::
        If the destination CUDA device has ID ``dev_id``, either (1)
        ``module`` should already be placed on that device, (2) the device
        should be set using ``torch.cuda.set_device(dev_id)``, or (3)
        ``dev_id`` should be passed into the ``device_id`` constructor
        argument. This FSDP instance's compute device will be that destination
        device. For (1) and (3), the FSDP initialization always occurs on GPU.
        For (2), the FSDP initialization happens on ``module`` 's current
        device, which may be CPU.

    .. warning::
        FSDP currently does not support gradient accumulation outside
        ``no_sync()`` when using CPU offloading. Trying to do so yields
        incorrect results since FSDP will use the newly-reduced gradient
        instead of accumulating with any existing gradient.

    .. warning::
        Changing the original parameter variable names after construction will
        lead to undefined behavior.

    .. warning::
        Passing in the ``sync_module_states=True`` flag requires ``module`` to
        be on GPU or to use the ``device_id`` argument to specify a CUDA device
        that FSDP will move ``module`` to in the FSDP constructor. This is
        because ``sync_module_states=True`` requires GPU communication.

    .. warning::
        As of PyTorch 1.12, FSDP only offers limited support for shared parameters
        (for example, setting one ``Linear`` layer's weight to another's). In
        particular, modules that share parameters must be wrapped as part of the
        same FSDP unit. If enhanced shared parameter support is needed for your
        use case, please ping https://github.com/pytorch/pytorch/issues/77724

    .. note:
        Attempting to run the forward pass of a submodule that is contained in an
        FSDP instance is not supported and will result in errors. This is because the
        submodule's parameters will be sharded, but it itself is not an FSDP instance,
        so its forward pass will not all-gather the full parameters appropriately.
        This could potentially happen when attempting to run only the encoder of a
        encoder-decoder model, and the encoder is not wrapped in its own FSDP instance. To
        resolve this, please wrap the submodule in its own FSDP unit.

    .. note::
        FSDP moves input tensors to the ``forward`` method to the GPU compute
        device, so the user does not need to manually move them from CPU.

    .. warning::
        The user should not modify the parameters between forward and backward
        without using the :meth:`summon_full_params` context since the
        modifications may not persist. Moreover, for ``use_orig_params=False``,
        accessing the original parameters between forward and backward may
        raise an illegal memory access.

    .. warning::
        For ``use_orig_params=True``, ``ShardingStrategy.SHARD_GRAD_OP``
        exposes the unsharded parameters, not the sharded parameters, after
        forward since it does not free the unsharded ones, unlike
        ``ShardingStrategy.FULL_SHARD``. One caveat is that, since gradients
        are always sharded or ``None``, ``ShardingStrategy.SHARD_GRAD_OP`` will
        not expose the sharded gradients with the unsharded parameters after
        forward. If you want to inspect the gradients, try
        :meth:`summon_full_params` with ``with_grads=True``.

    .. warning::
        FSDP replaces managed modules' parameters with ``torch.Tensor`` views
        during forward and backward computation for autograd-related reasons.
        If your module's forward relies on saved references to the parameters
        instead of reacquiring the references each iteration, then it will not
        see FSDP's newly created views, and autograd will not work correctly.

    Args:
        module (nn.Module):
            This is the module to be wrapped with FSDP.
        process_group (Optional[Union[ProcessGroup, Tuple[ProcessGroup, ProcessGroup]]]):
            This is the process group used for collective communications and
            the one over which the model is sharded. For hybrid sharding strategies such as
            ``ShardingStrategy.HYBRID_SHARD`` users can
            pass in a tuple of process groups representing the groups to shard and replicate across,
            respectively.
        sharding_strategy (Optional[ShardingStrategy]):
            This configures the sharding strategy used by FSDP, which may trade
            off memory saving and communication overhead. See
            :class:`ShardingStrategy` for details. (Default: ``FULL_SHARD``)
        cpu_offload (Optional[CPUOffload]):
            This configures CPU offloading. If this is set to ``None``, then
            no CPU offloading happens. See :class:`CPUOffload` for details.
            (Default: ``None``)
        auto_wrap_policy (Optional[Union[Callable[[nn.Module, bool, int], bool], _FSDPPolicy]]):
            This is either ``None``, an ``_FSDPPolicy``, or a callable of
            a fixed signature. If it is ``None``, then ``module`` is wrapped
            with only a top-level FSDP instance without any nested wrapping. If
            it is an ``_FSDPPolicy``, then the wrapping follows the given
            policy. ``ModuleWrapPolicy`` in ``torch.distributed.fsdp.wrap.py``
            is an example. If it is a callable, then it should take in three
            arguments ``module: nn.Module``, ``recurse: bool``, and
            ``nonwrapped_numel: int`` and should return a ``bool`` specifying
            whether the passed-in ``module`` should be wrapped if
            ``recurse=False`` or if the traversal should continue down the
            subtree if ``recurse=True``. Additional custom arguments may be
            added to the callable. The ``size_based_auto_wrap_policy`` in
            ``torch.distributed.fsdp.wrap.py`` gives an example callable that
            wraps a module if the parameters in its subtree exceed 100M numel.
            A good practice is to print the model after wrapping and adjust as
            needed.

            Example::

                >>> def custom_auto_wrap_policy(
                >>>     module: nn.Module,
                >>>     recurse: bool,
                >>>     nonwrapped_numel: int,
                >>>     # Additional custom arguments
                >>>     min_num_params: int = int(1e8),
                >>> ) -> bool:
                >>>     return nonwrapped_numel >= min_num_params
                >>> # Configure a custom `min_num_params`
                >>> my_auto_wrap_policy = functools.partial(custom_auto_wrap_policy, min_num_params=int(1e5))

        backward_prefetch (Optional[BackwardPrefetch]):
            This configures explicit backward prefetching of all-gathers. See
            :class:`BackwardPrefetch` for details. (Default: ``BACKWARD_PRE``)
        mixed_precision (Optional[MixedPrecision]):
            This configures native mixed precision for FSDP. If this is set to
            ``None``, then no mixed precision is used. Otherwise, parameter,
            buffer, and gradient reduction dtypes can be set. See
            :class:`MixedPrecision` for details. (Default: ``None``)
        ignored_modules (Optional[Iterable[torch.nn.Module]]): Modules whose
            own parameters and child modules' parameters and buffers are
            ignored by this instance. None of the modules directly in
            ``ignored_modules`` should be :class:`FullyShardedDataParallel`
            instances, and any child modules that are already-constructed
            :class:`FullyShardedDataParallel` instances will not be ignored if
            they are nested under this instance. This argument may be used to
            avoid sharding specific parameters at module granularity when using an
            ``auto_wrap_policy`` or if parameters' sharding is not managed by
            FSDP. (Default: ``None``)
        param_init_fn (Optional[Callable[[nn.Module], None]]):
            A ``Callable[torch.nn.Module] -> None`` that
            specifies how modules that are currently on the meta device should
            be initialized onto an actual device. As of v1.12, FSDP detects
            modules with parameters or buffers on meta device via ``is_meta``
            and either applies ``param_init_fn`` if specified or calls
            ``nn.Module.reset_parameters()`` otherwise. For both cases, the
            implementation should *only* initialize the parameters/buffers of
            the module, not those of its submodules. This is to avoid
            re-initialization. In addition, FSDP also supports deferred
            initialization via torchdistX's (https://github.com/pytorch/torchdistX)
            ``deferred_init()`` API, where the deferred modules are initialized
            by calling ``param_init_fn`` if specified or torchdistX's default
            ``materialize_module()`` otherwise. If ``param_init_fn`` is
            specified, then it is applied to all meta-device modules, meaning
            that it should probably case on the module type. FSDP calls the
            initialization function before parameter flattening and sharding.

            Example::

                >>> # xdoctest: +SKIP("undefined variables")
                >>> module = MyModule(device="meta")
                >>> def my_init_fn(module: nn.Module):
                >>>     # E.g. initialize depending on the module type
                >>>     ...
                >>> fsdp_model = FSDP(module, param_init_fn=my_init_fn, auto_wrap_policy=size_based_auto_wrap_policy)
                >>> print(next(fsdp_model.parameters()).device) # current CUDA device
                >>> # With torchdistX
                >>> module = deferred_init.deferred_init(MyModule, device="cuda")
                >>> # Will initialize via deferred_init.materialize_module().
                >>> fsdp_model = FSDP(module, auto_wrap_policy=size_based_auto_wrap_policy)

        device_id (Optional[Union[int, torch.device]]): An ``int`` or ``torch.device``
            describing the CUDA device the FSDP module should be moved to determining where
            initialization such as sharding takes place. If this argument is not specified
            and ``module`` is on CPU, we issue a warning mentioning that this argument can
            be specified for faster initialization. If specified, resulting FSDP instances
            will reside on this device, including moving ignored modules' parameters if
            needed. Note that if ``device_id`` is specified but ``module`` is already on a
            different CUDA device, an error will be thrown. (Default: ``None``)
        sync_module_states (bool): If ``True``, each individually wrapped FSDP unit will broadcast
            module parameters from rank 0 to ensure they are the same across all ranks after
            initialization. This helps ensure model parameters are the same across ranks
            before starting training, but adds communication overhead to ``__init__``, as at least
            one broadcast is triggered per individually wrapped FSDP unit.
            This can also help load checkpoints taken by ``state_dict`` and to be loaded by
            ``load_state_dict`` in a memory efficient way. See documentation for
            :class:`FullStateDictConfig` for an example of this. (Default: ``False``)
        forward_prefetch (bool): If ``True``, then FSDP *explicitly* prefetches
            the next upcoming all-gather while executing in the forward pass.
            This may improve communication and computation overlap for CPU
            bound workloads. This should only be used for static graph models
            since the forward order is fixed based on the first iteration's
            execution. (Default: ``False``)
        limit_all_gathers (bool): If ``False``, then FSDP allows the CPU
            thread to schedule all-gathers without any extra synchronization.
            If ``True``, then FSDP explicitly synchronizes the CPU thread to
            prevent too many in-flight all-gathers. This ``bool`` only affects
            the sharded strategies that schedule all-gathers. Enabling this can
            help lower the number of CUDA malloc retries.
        use_orig_params (bool): Setting this to ``True`` has FSDP use
            ``module`` 's original parameters. FSDP exposes those original
            parameters to the user via :meth:`nn.Module.named_parameters`
            instead of FSDP's internal :class:`FlatParameter` s. This means
            that the optimizer step runs on the original parameters, enabling
            per-original-parameter hyperparameters. FSDP preserves the original
            parameter variables and manipulates their data between unsharded
            and sharded forms, where they are always views into the underlying
            unsharded or sharded :class:`FlatParameter`, respectively. With the
            current algorithm, the sharded form is always 1D, losing the
            original tensor structure. An original parameter may have all,
            some, or none of its data present for a given rank. In the none
            case, its data will be like a size-0 empty tensor. Users should not
            author programs relying on what data is present for a given
            original parameter in its sharded form. ``True`` is required to
            use ``torch.compile()``. Setting this to ``False`` exposes FSDP's
            internal :class:`FlatParameter` s to the user via
            :meth:`nn.Module.named_parameters`. (Default: ``False``)
        ignored_states (Optional[Iterable[torch.nn.Parameter]], Optional[Iterable[torch.nn.Module]]):
            Ignored parameters or modules that will not be managed by this FSDP
            instance, meaning that the parameters are not sharded and their
            gradients are not reduced across ranks. This argument unifies with
            the existing ``ignored_modules`` argument, and we may deprecate
            ``ignored_modules`` soon. For backward compatibility, we keep both
            ``ignored_states`` and `ignored_modules``, but FSDP only allows one
            of them to be specified as not ``None``.
    """

    def __init__(
        self,
        module: nn.Module,
        process_group: ProcessGroupType = None,
        sharding_strategy: Optional[ShardingStrategy] = None,
        cpu_offload: Optional[CPUOffload] = None,
        auto_wrap_policy: Optional[Union[Callable, _FSDPPolicy]] = None,
        backward_prefetch: Optional[BackwardPrefetch] = BackwardPrefetch.BACKWARD_PRE,
        mixed_precision: Optional[MixedPrecision] = None,
        ignored_modules: Optional[Iterable[torch.nn.Module]] = None,
        param_init_fn: Optional[Callable[[nn.Module], None]] = None,
        device_id: Optional[Union[int, torch.device]] = None,
        sync_module_states: bool = False,
        forward_prefetch: bool = False,
        limit_all_gathers: bool = False,
        use_orig_params: bool = False,
        ignored_states: Union[
            Optional[Iterable[torch.nn.Parameter]], Optional[Iterable[torch.nn.Module]]
        ] = None,
    ):
        torch._C._log_api_usage_once("torch.distributed.fsdp")
        super().__init__()
        _init_ignored_module_states(self, module, ignored_modules, ignored_states)
        _init_device_handle(self, module, self._ignored_params, device_id)

        # Add module annotations for Dynamo support (see function for details)
        _annotate_modules_for_dynamo(module, self._ignored_modules, use_orig_params)

        # Initializes self.process_group, along with rank and world size. This will
        # also set another attribute, _inter_node_pg, to control the process group
        # over which sharding occurs, if sharding_strategy is {HYBRID_SHARD, _HYBRID_SHARD_ZERO2}.
        # Note that this is done before auto_wrapping, so that child FSDP modules simply pick up
        # the same process group state as the root FSDP module.
        _init_process_group_state(
            self, process_group, sharding_strategy, auto_wrap_policy
        )
        if auto_wrap_policy is not None:
            fsdp_kwargs = {
                "process_group": process_group,
                "sharding_strategy": sharding_strategy,
                "cpu_offload": cpu_offload,
                "backward_prefetch": backward_prefetch,
                "mixed_precision": mixed_precision,
                "param_init_fn": param_init_fn,
                "device_id": device_id,
                "sync_module_states": sync_module_states,
                "forward_prefetch": forward_prefetch,
                "limit_all_gathers": limit_all_gathers,
                "use_orig_params": use_orig_params,
                "ignored_states": self._ignored_params,
            }
            if sharding_strategy in HYBRID_SHARDING_STRATEGIES:
                # Share root process groups with children to maintain
                # the invariant that all FSDP modules will have the same
                # process groups.
                fsdp_kwargs["process_group"] = (self.process_group, self._inter_node_pg)

            _auto_wrap(
                module,
                auto_wrap_policy,
                self._ignored_modules,
                self._ignored_params,
                fsdp_kwargs,
                FullyShardedDataParallel,
            )

        backward_prefetch_limit = 1
        forward_prefetch_limit = 1
        _init_core_state(
            self,
            sharding_strategy,
            mixed_precision,
            cpu_offload,
            limit_all_gathers,
            use_orig_params,
            backward_prefetch_limit,
            forward_prefetch_limit,
        )
        _init_runtime_state(self)
        _init_prefetching_state(self, backward_prefetch, forward_prefetch)
        _init_buffer_state(self, module)
        _init_param_handle_from_module(
            self,
            module,
            device_id,
            param_init_fn,
            sync_module_states,
        )
        self._fsdp_wrapped_module = module
        if not use_orig_params:
            _check_orig_params_flattened(self, self._ignored_params)
            _register_flat_param(self, self)

        # `_state_dict_type` controls the `state_dict()` behavior, which is
        # implemented using post-save and pre-load hooks
        _init_state_dict_state(self)
        _register_all_state_dict_hooks(self)

    @property
    def module(self) -> nn.Module:
        """
        Returns the wrapped module (like :class:`DistributedDataParallel`).
        """
        # FSDP's `.module` must refer to the innermost wrapped module when
        # composing with other module wrappers in order for state dict to work
        if isinstance(self._fsdp_wrapped_module, ActivationWrapper):
            return getattr(self._fsdp_wrapped_module, _CHECKPOINT_WRAPPED_MODULE)
        return self._fsdp_wrapped_module

    @property
    def _has_params(self) -> bool:
        """Returns whether this FSDP instance manages any parameters."""
        return hasattr(self, "_handle") and self._handle > 0

    @property
    def _flat_param(self) -> Optional[FlatParameter]:
        return self._handle.flat_param if self._handle else None

    def __getattr__(self, name: str) -> Any:
        """Forward missing attributes to the wrapped module."""
        try:
            return super().__getattr__(name)  # defer to nn.Module's logic
        except AttributeError:
            return getattr(self._fsdp_wrapped_module, name)

    def __getitem__(self, key: int) -> Any:
        """Forward indexing calls in case the module is an ``nn.Sequential``."""
        if hasattr(self, FSDP_WRAPPED_MODULE):
            return self._fsdp_wrapped_module.__getitem__(key)  # type: ignore[operator]
        return super().__getitem__(key)

    def check_is_root(self) -> bool:
        return _is_fsdp_root(self, self)

    @staticmethod
    def fsdp_modules(
        module: nn.Module,
        root_only: bool = False,
    ) -> List["FullyShardedDataParallel"]:
        """
        Returns all nested FSDP instances, possibly including ``module`` itself
        and only including FSDP root modules if ``root_only=True``.

        Args:
            module (torch.nn.Module): Root module, which may or may not be an
                ``FSDP`` module.
            root_only (bool): Whether to return only FSDP root modules.
                (Default: ``False``)

        Returns:
            List[FullyShardedDataParallel]: FSDP modules that are nested in
            the input ``module``.
        """
        if root_only:
            return _get_fsdp_root_states(module)
        return traversal_utils._get_fsdp_states(module)

    def apply(self, fn: Callable[[nn.Module], None]) -> "FullyShardedDataParallel":
        r"""Applies ``fn`` recursively to every submodule (as returned by ``.children()``)
        as well as self. Typical use includes initializing the parameters of a model
        (see also :ref:`nn-init-doc`).

        Compared to ``torch.nn.Module.apply``, this version additionally gathers
        the full parameters before applying ``fn``. It should not be called from
        within another ``summon_full_params`` context.

        Args:
            fn (:class:`Module` -> None): function to be applied to each submodule

        Returns:
            Module: self
        """
        uninitialized = self._is_root is None
        self._assert_state(TrainingState.IDLE)
        # Use `_unshard_params_recurse()` with `recurse=False` instead of
        # `_unshard_fsdp_state_params()` directly to perform lazy
        # initialization, which is needed to initialize `FlatParameter`
        # parameter attributes as required by the unshard logic
        with _unshard_params_recurse(
            self,
            self,
            recurse=False,
            writeback=True,
            rank0_only=False,
            offload_to_cpu=False,
            with_grads=False,
        ):
            ret = super().apply(fn)

        # Reset lazy init called in `_unshard_params_recurse()` since `apply()`
        # may have been called on FSDP instance that is not truly a root, in
        # which case it will be incorrectly marked as one.
        if uninitialized and self._is_root:
            for module in traversal_utils._get_fsdp_states(self):
                module._reset_lazy_init()

        return ret

    def _mixed_precision_enabled_for_buffers(self) -> bool:
        """
        Returns if the user explicitly enabled buffer mixed precision.

        NOTE: Unlike parameters and gradient reduction, buffer mixed precision
        is applied at the FSDP instance level, not the ``FlatParameter`` level,
        which may be different for the composable code path.
        """
        return self.mixed_precision.buffer_dtype is not None

    def _low_precision_hook_enabled(self) -> bool:
        """
        Whether a low precision hook is registered or not.
        """
        return (
            self._communication_hook is not None
            and self._communication_hook in LOW_PRECISION_HOOKS
        )

    def _reset_lazy_init(self) -> None:
        """
        Reset instance so :func:`_lazy_init` will run on the next forward.
        """
        self._is_root: Optional[bool] = None

    @staticmethod
    def set_state_dict_type(
        module: nn.Module,
        state_dict_type: StateDictType,
        state_dict_config: Optional[StateDictConfig] = None,
        optim_state_dict_config: Optional[OptimStateDictConfig] = None,
    ) -> StateDictSettings:
        """
        Set the ``state_dict_type`` and the corresponding (optional)
        configurations of all the descendant FSDP modules of the target module.
        The target module does not have to be a FSDP module. If the target
        module is a FSDP module, its ``state_dict_type`` will also be changed.

        .. note:: This API should be called for only the top-level (root)
            module.

        .. note:: This API enables users to transparently use the conventional
            ``state_dict`` API to take model checkpoints in cases where the
            root FSDP module is wrapped by another ``nn.Module``. For example,
            the following will ensure ``state_dict`` is called on all non-FSDP
            instances, while dispatching into `sharded_state_dict` implementation
            for FSDP:

        Example::

            >>> # xdoctest: +SKIP("undefined variables")
            >>> model = DDP(FSDP(...))
            >>> FSDP.set_state_dict_type(
            >>>     model,
            >>>     StateDictType.SHARDED_STATE_DICT,
            >>>     state_dict_config = ShardedStateDictConfig(offload_to_cpu=True),
            >>>     optim_state_dict_config = OptimStateDictConfig(offload_to_cpu=True),
            >>> )
            >>> param_state_dict = model.state_dict()
            >>> optim_state_dict = FSDP.optim_state_dict(model, optim)

        Args:
            module (torch.nn.Module): Root module.
            state_dict_type (StateDictType): the desired ``state_dict_type`` to set.
            state_dict_config (Optional[StateDictConfig]): the configuration for the
                target ``state_dict_type``.
        Returns:
            A StateDictSettings that include the previous state_dict type and
            configuration for the module.
        """
        _state_dict_type_to_config = {
            StateDictType.FULL_STATE_DICT: FullStateDictConfig,
            StateDictType.LOCAL_STATE_DICT: LocalStateDictConfig,
            StateDictType.SHARDED_STATE_DICT: ShardedStateDictConfig,
        }
        _optim_state_dict_type_to_config = {
            StateDictType.FULL_STATE_DICT: FullOptimStateDictConfig,
            StateDictType.LOCAL_STATE_DICT: LocalOptimStateDictConfig,
            StateDictType.SHARDED_STATE_DICT: ShardedOptimStateDictConfig,
        }

        # Use the default config if a state_dict config is not set.
        state_dict_config_type = _state_dict_type_to_config[state_dict_type]
        optim_state_dict_config_type = _optim_state_dict_type_to_config[state_dict_type]
        if state_dict_config is None:
            state_dict_config = state_dict_config_type()
        if optim_state_dict_config is None:
            optim_state_dict_config = optim_state_dict_config_type()
        if state_dict_config_type != type(state_dict_config):
            raise RuntimeError(
                f"Expected state_dict_config of type {state_dict_config_type} "
                f"but got {type(state_dict_config)}"
            )
        if optim_state_dict_config_type != type(optim_state_dict_config):
            raise RuntimeError(
                f"Expected optim_state_dict_config of type {optim_state_dict_config_type} "
                f"but got {type(optim_state_dict_config)}"
            )

        # Set the state_dict type and configurations.
        prev_state_dict_type = None
        prev_state_dict_config = None
        prev_optim_state_dict_config = None
        for submodule in traversal_utils._get_fsdp_states(module):
            if prev_state_dict_type is None:
                prev_state_dict_type = submodule._state_dict_type
            else:
                assert (
                    prev_state_dict_type == submodule._state_dict_type
                ), "All FSDP modules should have the same state_dict_type."
            if prev_state_dict_config is None:
                prev_state_dict_config = submodule._state_dict_config
            else:
                assert isinstance(
                    submodule._state_dict_config, type(prev_state_dict_config)
                ), "All FSDP modules must have the same type of state_dict_config."
            if prev_optim_state_dict_config is None:
                prev_optim_state_dict_config = submodule._optim_state_dict_config
            else:
                assert isinstance(
                    submodule._optim_state_dict_config,
                    type(prev_optim_state_dict_config),
                ), "All FSDP modules must have the same type of optim_state_dict_config."

            submodule._state_dict_type = state_dict_type
            submodule._state_dict_config = state_dict_config
            submodule._optim_state_dict_config = optim_state_dict_config

        return StateDictSettings(
            prev_state_dict_type, prev_state_dict_config, prev_optim_state_dict_config
        )

    @staticmethod
    def get_state_dict_type(module: nn.Module) -> StateDictSettings:
        """
        Get the state_dict_type and the corresponding configurations
        for the FSDP modules rooted at ``module``. The target module
        does not have to be an FSDP module.

        Returns:
            A ``StateDictSettings`` containing the state_dict_type and
            state_dict / optim_state_dict configs that are currently set.

        Raises:
            ``AssertionError`` if the ``StateDictSettings`` for different
            FSDP submodules differ.
        """
        state_dict_settings: Optional[StateDictSettings] = None
        for submodule in FullyShardedDataParallel.fsdp_modules(module):
            if state_dict_settings is None:
                state_dict_settings = StateDictSettings(
                    state_dict_type=submodule._state_dict_type,
                    state_dict_config=submodule._state_dict_config,
                    optim_state_dict_config=submodule._optim_state_dict_config,
                )
            else:
                submodule_settings = StateDictSettings(
                    submodule._state_dict_type,
                    submodule._state_dict_config,
                    submodule._optim_state_dict_config,
                )
                assert state_dict_settings == submodule_settings, (
                    "All FSDP modules must have the same state dict settings."
                    f"Got {submodule_settings} and {state_dict_settings}."
                )
        return state_dict_settings

    @staticmethod
    @contextlib.contextmanager
    def state_dict_type(
        module: nn.Module,
        state_dict_type: StateDictType,
        state_dict_config: Optional[StateDictConfig] = None,
        optim_state_dict_config: Optional[OptimStateDictConfig] = None,
    ) -> Generator:
        """
        A context manager to set the ``state_dict_type`` of all the descendant
        FSDP modules of the target module. This context manager has the same
        functions as :meth:`set_state_dict_type`. Read the document of
        :meth:`set_state_dict_type` for the detail.

        Example::

            >>> # xdoctest: +SKIP("undefined variables")
            >>> model = DDP(FSDP(...))
            >>> with FSDP.state_dict_type(
            >>>     model,
            >>>     StateDictType.SHARDED_STATE_DICT,
            >>> ):
            >>>     checkpoint = model.state_dict()

        Args:
            module (torch.nn.Module): Root module.
            state_dict_type (StateDictType): the desired ``state_dict_type`` to set.
            state_dict_config (Optional[StateDictConfig]): the model ``state_dict``
                configuration for the target ``state_dict_type``.
            optim_state_dict_config (Optional[OptimStateDictConfig]): the optimizer
               ``state_dict`` configuration for the target ``state_dict_type``.
        """
        prev_state_dict_settings = FullyShardedDataParallel.set_state_dict_type(
            module,
            state_dict_type,
            state_dict_config,
            optim_state_dict_config,
        )
        yield
        FullyShardedDataParallel.set_state_dict_type(
            module,
            prev_state_dict_settings.state_dict_type,
            prev_state_dict_settings.state_dict_config,
            prev_state_dict_settings.optim_state_dict_config,
        )

    def forward(self, *args: Any, **kwargs: Any) -> Any:
        """
        Runs the forward pass for the wrapped module, inserting FSDP-specific
        pre- and post-forward sharding logic.
        """
        with torch.autograd.profiler.record_function(
            "FullyShardedDataParallel.forward"
        ):
            args, kwargs = _root_pre_forward(self, self, args, kwargs)
            unused = None
            unshard_fn = functools.partial(_pre_forward_unshard, self, self._handles)
            reshard_fn = functools.partial(_post_forward_reshard, self, self._handles)
            args, kwargs = _pre_forward(
<<<<<<< HEAD
                self,
                self._handle,
                _pre_forward_unshard,
                self._fsdp_wrapped_module,
                args,
                kwargs,
=======
                self, self._handles, unshard_fn, self._fsdp_wrapped_module, args, kwargs
>>>>>>> fd3a2919
            )
            handle = self._handle
            if handle:
                _p_assert(
                    handle.flat_param.device == self.compute_device,
                    "Expected `FlatParameter` to be on the compute device "
                    f"{self.compute_device} but got {handle.flat_param.device}",
                )
            output = self._fsdp_wrapped_module(*args, **kwargs)
<<<<<<< HEAD
            return _post_forward(
                self, self._handle, _post_forward_reshard, self, unused, output
            )
=======
            return _post_forward(self, self._handles, reshard_fn, self, unused, output)
>>>>>>> fd3a2919

    @staticmethod
    @contextlib.contextmanager
    def summon_full_params(
        module: nn.Module,
        recurse: bool = True,
        writeback: bool = True,
        rank0_only: bool = False,
        offload_to_cpu: bool = False,
        with_grads: bool = False,
    ) -> Generator:
        r"""A context manager to expose full params for FSDP instances.
        Can be useful *after* forward/backward for a model to get
        the params for additional processing or checking. It can take a non-FSDP
        module and will summon full params for all contained FSDP modules as
        well as their children, depending on the ``recurse`` argument.

        .. note:: This can be used on inner FSDPs.
        .. note:: This can *not* be used within a forward or backward pass. Nor
            can forward and backward be started from within this context.
        .. note:: Parameters will revert to their local shards after the context
            manager exits, storage behavior is the same as forward.
        .. note:: The full parameters can be modified, but only the portion
            corresponding to the local param shard will persist after the
            context manager exits (unless ``writeback=False``, in which case
            changes will be discarded). In the case where FSDP does not shard
            the parameters, currently only when ``world_size == 1``, or ``NO_SHARD``
            config, the modification is persisted regardless of ``writeback``.
        .. note:: This method works on modules which are not FSDP themselves but
            may contain multiple independent FSDP units. In that case, the given
            arguments will apply to all contained FSDP units.

        .. warning:: Note that ``rank0_only=True`` in conjunction with
            ``writeback=True`` is not currently supported and will raise an
            error. This is because model parameter shapes would be different
            across ranks within the context, and writing to them can lead to
            inconsistency across ranks when the context is exited.

        .. warning:: Note that ``offload_to_cpu`` and ``rank0_only=False`` will
            result in full parameters being redundantly copied to CPU memory for
            GPUs that reside on the same machine, which may incur the risk of
            CPU OOM. It is recommended to use ``offload_to_cpu`` with
            ``rank0_only=True``.

        Args:
            recurse (bool, Optional): recursively summon all params for nested
                FSDP instances (default: True).
            writeback (bool, Optional): if ``False``, modifications to params are
                discarded after the context manager exits;
                disabling this can be slightly more efficient (default: True)
            rank0_only (bool, Optional): if ``True``, full parameters are
                materialized on only global rank 0. This means that within the
                context, only rank 0 will have full parameters and the other
                ranks will have sharded parameters. Note that setting
                ``rank0_only=True`` with ``writeback=True`` is not supported,
                as model parameter shapes will be different across ranks
                within the context, and writing to them can lead to
                inconsistency across ranks when the context is exited.
            offload_to_cpu (bool, Optional): If ``True``, full parameters are
                offloaded to CPU. Note that this offloading currently only
                occurs if the parameter is sharded (which is only not the case
                for world_size = 1 or ``NO_SHARD`` config). It is recommended
                to use ``offload_to_cpu`` with ``rank0_only=True`` to avoid
                redundant copies of model parameters being offloaded to the same CPU memory.
            with_grads (bool, Optional): If ``True``, gradients are also
                unsharded with the parameters. Currently, this is only
                supported when passing ``use_orig_params=True`` to the FSDP
                constructor and ``offload_to_cpu=False`` to this method.
                (Default: ``False``)
        """
        with _unshard_params(
            module, recurse, writeback, rank0_only, offload_to_cpu, with_grads
        ):
            yield

    @contextlib.contextmanager
    def _deregister_orig_params_ctx(self):
        """
        This deregisters the original parameters and exposes the
        :class:`FlatParameter` s. If a :class:`FlatParameter` is sharded, then
        this refreshes the sharded views before exiting. This method should
        only be called when using the original parameters.
        """
        _p_assert(
            self._use_orig_params,
            "`_deregister_orig_params_ctx()` should only be called when "
            "`_use_orig_params=True`",
        )
        for fsdp_module in traversal_utils._get_fsdp_states(self):
            _deregister_orig_params(fsdp_module, fsdp_module)
        try:
            yield
        finally:
            for fsdp_module in traversal_utils._get_fsdp_states(self):
                _register_orig_params(fsdp_module, fsdp_module)

    def _apply(self, *args, **kwargs):
        """
        When using the original parameters, this deregisters the original
        parameters and exposes the :class:`FlatParameter` s before calling
        ``_apply()``.
        """
        # When using the original parameters: Since (1) the `FlatParameter`s
        # own the storage and (2) `_apply()` is the subroutine underlying the
        # most common storage-changing ops like `to()` and `cuda()`, we
        # override `_apply()` to have the storage change directly performed on
        # the `FlatParameter`s instead of applying to the original parameters
        # and then writing back to the `FlatParameter`s.
        context = (
            self._deregister_orig_params_ctx()
            if self._use_orig_params
            else contextlib.nullcontext()
        )
        with context:
            return super()._apply(*args, **kwargs)

    def named_buffers(
        self,
<<<<<<< HEAD
        prefix: str = "",
        recurse: bool = True,
        remove_duplicate: bool = True,
=======
        *args,
        **kwargs,
>>>>>>> fd3a2919
    ) -> Iterator[Tuple[str, torch.Tensor]]:
        """
        Overrides :meth:`named_buffers()` to intercept buffer names and
        remove all occurrences of the FSDP-specific flattened buffer prefix
        when inside the :meth:`summon_full_params` context manager.
        """
        should_clean_name = self.training_state == TrainingState.SUMMON_FULL_PARAMS
<<<<<<< HEAD
        for buffer_name, buffer in super().named_buffers(
            prefix=prefix, recurse=recurse, remove_duplicate=remove_duplicate
        ):
=======
        for buffer_name, buffer in super().named_buffers(*args, **kwargs):
>>>>>>> fd3a2919
            if should_clean_name:
                # Remove any instances of the FSDP-specific prefix; there can
                # be multiple in the case of nested FSDP modules
                buffer_name = buffer_name.replace(FSDP_PREFIX, "")
            yield (buffer_name, buffer)

    def named_parameters(
        self,
        *args,
        **kwargs,
    ) -> Iterator[Tuple[str, torch.nn.Parameter]]:
        """
        Overrides :meth:`named_parameters()` to intercept parameter names and
        remove all occurrences of the FSDP-specific flattened parameter prefix
        when inside the :meth:`summon_full_params` context manager.
        """
        should_clean_name = self.training_state == TrainingState.SUMMON_FULL_PARAMS
        for param_name, param in super().named_parameters(*args, **kwargs):
            if should_clean_name:
                # Remove any instances of the FSDP-specific prefix; there can
                # be multiple in the case of nested FSDP modules
                param_name = param_name.replace(FSDP_PREFIX, "")
            yield (param_name, param)

    def _assert_state(self, state: Union[TrainingState, List[TrainingState]]) -> None:
        """Assert we are in the given state."""
        # Since assert can be turned off and this error checking
        # is really important, we use explicit error checking
        # and raise a ValueError if needed.
        if isinstance(state, TrainingState):
            state = [state]
        if self.training_state not in state:
            msg = (
                f"expected to be in states {state} but current state "
                f"is {self.training_state}"
            )
            # In case we are failing in the context of autograd hook, asserting
            # may not generate useful msg. So, let's print it to be sure.
            if self.rank == 0:
                print(f"Asserting FSDP instance is: {self}")
                print(f"ERROR: {msg}")
                traceback.print_stack()
            raise ValueError(msg)

    @contextmanager
    def no_sync(self) -> Generator:
        """
        A context manager to disable gradient synchronizations across FSDP
        instances. Within this context, gradients will be accumulated in module
        variables, which will later be synchronized in the first
        forward-backward pass after exiting the context. This should only be
        used on the root FSDP instance and will recursively apply to all
        children FSDP instances.

        .. note:: This likely results in higher memory usage because FSDP will
            accumulate the full model gradients (instead of gradient shards)
            until the eventual sync.

        .. note:: When used with CPU offloading, the gradients will not be
            offloaded to CPU when inside the context manager. Instead, they
            will only be offloaded right after the eventual sync.
        """
        _lazy_init(self, self)
        if not self._is_root:
            raise RuntimeError(
                "`no_sync()` on inner FSDP instances is not supported. Please call `no_sync()` on root FSDP module."
            )
        self._assert_state(TrainingState.IDLE)
        old_flags = []
        for m in self.modules():
            if isinstance(m, FullyShardedDataParallel):
                old_flags.append((m, m._sync_gradients))
                m._sync_gradients = False
        try:
            yield
        finally:
            for m, old_flag in old_flags:
                assert not m._sync_gradients, (
                    "`_sync_gradients` was incorrectly set to "
                    "`True` while in the `no_sync()` context manager"
                )
                m._sync_gradients = old_flag

    @torch.no_grad()
    def clip_grad_norm_(
        self, max_norm: Union[float, int], norm_type: Union[float, int] = 2.0
    ) -> torch.Tensor:
        """
        Clips the gradient norm of all parameters. The norm is computed over
        all parameters' gradients as viewed as a single vector, and the
        gradients are modified in-place.

        Args:
            max_norm (float or int): max norm of the gradients
            norm_type (float or int): type of the used p-norm. Can be ``'inf'``
                for infinity norm.

        Returns:
            Total norm of the parameters (viewed as a single vector).

        .. note:: If every FSDP instance uses ``NO_SHARD``, meaning that no
            gradients are sharded across ranks, then you may directly use
            :func:`torch.nn.utils.clip_grad_norm_`.

        .. note:: If at least some FSDP instance uses a sharded strategy (i.e.
            one other than ``NO_SHARD``), then you should use this method
            instead of :func:`torch.nn.utils.clip_grad_norm_` since this method
            handles the fact that gradients are sharded across ranks.

        .. note:: The total norm returned will have the "largest" dtype across
            all parameters/gradients as defined by PyTorch's type promotion
            semantics. For example, if *all* parameters/gradients use a low
            precision dtype, then the returned norm's dtype will be that low
            precision dtype, but if there exists at least one parameter/
            gradient using FP32, then the returned norm's dtype will be FP32.

        .. warning:: This needs to be called on all ranks since it uses
            collective communications.
        """
        _lazy_init(self, self)
        if not self._is_root:
            raise RuntimeError(
                "`clip_grad_norm_()` should only be called on the root FSDP instance"
            )
        self._assert_state(TrainingState.IDLE)
        # If every FSDP instance uses `NO_SHARD`, then we can directly use
        # the normal `nn.utils` one targeting local gradients
        all_no_shard = all(
            not handle.uses_sharded_strategy for handle in self._all_handles
        )
        if all_no_shard:
            return torch.nn.utils.clip_grad_norm_(
                self.parameters(), max_norm, norm_type
            )
        # Otherwise, there exists some FSDP instance using a sharded strategy,
        # where sharded and non-sharded parameters must be handled separately
        max_norm = float(max_norm)
        norm_type = float(norm_type)
        sharded_params = set()
        nonsharded_params = set()  # `NO_SHARD` or not FSDP-managed
        grads: List[torch.Tensor] = []
        for handle in self._all_handles:
            target_set = (
                sharded_params if handle.uses_sharded_strategy else nonsharded_params
            )
            if handle._use_orig_params:
                for param in handle.flat_param._params:
                    target_set.add(param)
                    if param.grad is not None:
                        grads.append(param.grad)
            else:
                target_set.add(handle.flat_param)
                if handle.flat_param.grad is not None:
                    grads.append(handle.flat_param.grad)
        for param in self.parameters():
            not_fsdp_managed = (
                param not in sharded_params and param not in nonsharded_params
            )
            if not_fsdp_managed:
                nonsharded_params.add(param)
                if param.grad is not None:
                    grads.append(param.grad)
        # Compute local norms (forced to be in FP32)
        local_sharded_norm = _get_grad_norm(sharded_params, norm_type).to(
            self.compute_device
        )
        local_nonsharded_norm = _get_grad_norm(nonsharded_params, norm_type).to(
            self.compute_device
        )
        # Reconstruct the total gradient norm depending on the norm type
        if norm_type == math.inf:
            total_norm = torch.maximum(local_sharded_norm, local_nonsharded_norm)
            dist.all_reduce(
                total_norm, op=torch.distributed.ReduceOp.MAX, group=self.process_group
            )
        else:
            total_norm = local_sharded_norm**norm_type
            dist.all_reduce(total_norm, group=self.process_group)
            # All-reducing the local non-sharded norm would count it an extra
            # world-size-many times
            total_norm += local_nonsharded_norm**norm_type
            total_norm = total_norm ** (1.0 / norm_type)
        if self.cpu_offload.offload_params:
            total_norm = total_norm.cpu()

        clip_coef = max_norm / (total_norm + 1e-6)
        # Multiplying by the clamped coefficient is meaningless when it is
        # equal to 1, but it avoids the host-device sync that would result from
        # `if clip_coef < 1`
        clip_coef_clamped = torch.clamp(clip_coef, max=1.0)
        for grad in grads:
            grad.detach().mul_(clip_coef_clamped.to(grad.device, grad.dtype))
        # Use the "largest" dtype by type promotion semantics to use the same
        # dtype as if we did not force local norm computation to be in FP32
        if len(grads) == 0:
            # If this rank has no gradients, then we must default to FP32
            # unless we use additional communication, which we prefer to avoid
            # since `clip_grad_norm_()` is called in the training loop
            warnings.warn(
                f"Called FSDP.clip_grad_norm_() on rank {self.rank} with no "
                "gradients -- returning the total norm in the default dtype "
                f"{total_norm.dtype}"
            )  # warn since this is generally unexpected
            return total_norm
        total_norm_dtype = functools.reduce(
            lambda dtype1, dtype2: torch.promote_types(dtype1, dtype2),
            [grad.dtype for grad in grads],
        )
        return total_norm.to(total_norm_dtype)

    @staticmethod
    def _warn_optim_input(optim_input):
        if optim_input is not None:
            warnings.warn(
                "The `optim_input` argument is deprecated and will be removed after PyTorch 1.13. You may remove it "
                "from your code without changing its functionality."
            )

    @staticmethod
    def _is_using_optim_input(optim_input, optim) -> bool:
        if optim_input is None and optim is None:
            # Use the default behavior of `optim_input``
            return True
        if optim_input is not None:
            # Use the `optim_input` code path
            return True
        # Use the `optim` code path
        return False

    @staticmethod
    def _warn_legacy_optim_state_dict(curr: str, new: str):
        warnings.warn(
            f"``FullyShardedDataParallel.{curr}``is being deprecated and is "
            f"replaced by ``FullyShardedDataParallel.{new}``. "
            f"``FullyShardedDataParallel.{curr}`` may be removed after PyTorch 2.2."
        )

    @staticmethod
    def _optim_state_dict_impl(
        model: torch.nn.Module,
        optim: torch.optim.Optimizer,
        optim_state_dict: Dict[str, Any],
        optim_input: Optional[
            Union[
                List[Dict[str, Any]],
                Iterable[torch.nn.Parameter],
            ]
        ] = None,
        rank0_only: bool = True,
        full_state_dict: bool = True,
        group: Optional[dist.ProcessGroup] = None,
    ) -> Dict[str, Any]:
        """
        The internal API that is used by all the optim_state_dict implementations.
        Given model, optim, the original optim_state_dict, this API removes the
        FSDP internal information and internal sharding from the optim_state_dict.
        """
        if full_state_dict:
            FullyShardedDataParallel._warn_optim_input(optim_input)
            using_optim_input = FullyShardedDataParallel._is_using_optim_input(
                optim_input,
                optim,
            )
        else:
            using_optim_input = False
            assert optim_input is None and not rank0_only

        use_orig_params = FullyShardedDataParallel.fsdp_modules(model)[
            0
        ]._use_orig_params
        assert all(
            use_orig_params == m._use_orig_params
            for m in FullyShardedDataParallel.fsdp_modules(model)
        ), "Not all FSDP modules have the same _use_orig_params value"

        return _optim_state_dict(
            model=model,
            optim=optim,
            optim_state_dict=optim_state_dict,
            optim_input=optim_input,
            rank0_only=rank0_only,
            shard_state=not full_state_dict,
            group=group,
            using_optim_input=using_optim_input,
            use_orig_params=use_orig_params,
        )

    @staticmethod
    def _optim_state_dict_to_load_impl(
        optim_state_dict: Dict[str, Any],
        model: torch.nn.Module,
        optim_input: Optional[
            Union[
                List[Dict[str, Any]],
                Iterable[torch.nn.Parameter],
            ]
        ] = None,
        optim: Optional[torch.optim.Optimizer] = None,
        full_state_dict: bool = True,
        rank0_only: bool = False,
        is_named_optimizer: bool = False,
        group: Optional[dist.ProcessGroup] = None,
    ) -> Dict[str, Any]:
        """
        The internal API that is used by all the load optim_state_dict implementations.
        Given model, optim, and the saved optim_state_dict, this API adds the FSDP
        internal information and internal sharding to the optim_state_dict.
        """
        if full_state_dict:
            FullyShardedDataParallel._warn_optim_input(optim_input)
            using_optim_input = FullyShardedDataParallel._is_using_optim_input(
                optim_input,
                optim,
            )
        else:
            using_optim_input = False
            assert optim_input is None and not rank0_only

        use_orig_params = FullyShardedDataParallel.fsdp_modules(model)[
            0
        ]._use_orig_params
        assert all(
            use_orig_params == m._use_orig_params
            for m in FullyShardedDataParallel.fsdp_modules(model)
        ), "Not all FSDP modules have the same _use_orig_params value"

        if rank0_only and dist.get_rank(group) > 0:
            optim_state_dict = {}
        sharded_osd = _flatten_optim_state_dict(
            optim_state_dict,
            model=model,
            use_orig_params=use_orig_params,
            optim=(optim if is_named_optimizer else None),
            rank0_only=rank0_only,
            group=group,
        )
        return _rekey_sharded_optim_state_dict(
            sharded_osd,
            model=model,
            optim=optim,
            optim_input=optim_input,
            using_optim_input=using_optim_input,
            is_named_optimizer=is_named_optimizer,
        )

    @staticmethod
    def full_optim_state_dict(
        model: torch.nn.Module,
        optim: torch.optim.Optimizer,
        optim_input: Optional[
            Union[
                List[Dict[str, Any]],
                Iterable[torch.nn.Parameter],
            ]
        ] = None,
        rank0_only: bool = True,
        group: Optional[dist.ProcessGroup] = None,
    ) -> Dict[str, Any]:
        """
        Consolidates the full optimizer state on rank 0 and returns it
        as a :class:`dict` following the convention of
        :meth:`torch.optim.Optimizer.state_dict`, i.e. with keys ``"state"``
        and ``"param_groups"``. The flattened parameters in ``FSDP`` modules
        contained in ``model`` are mapped back to their unflattened parameters.

        .. warning:: This needs to be called on all ranks since it uses
            collective communications. However, if ``rank0_only=True``, then
            the state dict is only populated on rank 0, and all other ranks
            return an empty :class:`dict`.

        .. warning:: Unlike ``torch.optim.Optimizer.state_dict()``, this method
            uses full parameter names as keys instead of parameter IDs.

        .. note:: Like in :meth:`torch.optim.Optimizer.state_dict`, the tensors
            contained in the optimizer state dict are not cloned, so there may
            be aliasing surprises. For best practices, consider saving the
            returned optimizer state dict immediately, e.g. using
            ``torch.save()``.

        Args:
            model (torch.nn.Module): Root module (which may or may not be a
                :class:`FullyShardedDataParallel` instance) whose parameters
                were passed into the optimizer ``optim``.
            optim (torch.optim.Optimizer): Optimizer for ``model`` 's
                parameters.
            optim_input (Optional[Union[List[Dict[str, Any]], Iterable[torch.nn.Parameter]]]):
                Input passed into the optimizer ``optim`` representing either a
                :class:`list` of parameter groups or an iterable of parameters;
                if ``None``, then this method assumes the input was
                ``model.parameters()``. This argument is deprecated, and there
                is no need to pass it in anymore. (Default: ``None``)
            rank0_only (bool): If ``True``, saves the populated :class:`dict`
                only on rank 0; if ``False``, saves it on all ranks. (Default:
                ``True``)
            group (dist.ProcessGroup): Model's process group or ``None`` if using
                the default process group. (Default: ``None``)

        Returns:
            Dict[str, Any]: A :class:`dict` containing the optimizer state for
            ``model`` 's original unflattened parameters and including keys
            "state" and "param_groups" following the convention of
            :meth:`torch.optim.Optimizer.state_dict`. If ``rank0_only=True``,
            then nonzero ranks return an empty :class:`dict`.
        """
        FullyShardedDataParallel._warn_legacy_optim_state_dict(
            "full_optim_state_dict", "optim_state_dict"
        )
        return FullyShardedDataParallel._optim_state_dict_impl(
            model=model,
            optim=optim,
            optim_state_dict=optim.state_dict(),
            optim_input=optim_input,
            rank0_only=rank0_only,
            group=group,
            full_state_dict=True,
        )

    @staticmethod
    def sharded_optim_state_dict(
        model: torch.nn.Module,
        optim: torch.optim.Optimizer,
        group: Optional[dist.ProcessGroup] = None,
    ) -> Dict[str, Any]:
        """
        The API is similar to :meth:`full_optim_state_dict` but this API chunks
        all non-zero-dimension states to :class:`ShardedTensor` to save memory.
        This API should only be used when the model ``state_dict`` is derived
        with the context manager ``with state_dict_type(SHARDED_STATE_DICT):``.

        For the detailed usage, refer to :meth:`full_optim_state_dict`.

        .. warning:: The returned state dict contains ``ShardedTensor`` and
            cannot be directly used by the regular ``optim.load_state_dict``.
        """
        FullyShardedDataParallel._warn_legacy_optim_state_dict(
            "sharded_optim_state_dict", "optim_state_dict"
        )
        return FullyShardedDataParallel._optim_state_dict_impl(
            model=model,
            optim=optim,
            optim_state_dict=optim.state_dict(),
            optim_input=None,
            rank0_only=False,
            full_state_dict=False,
            group=group,
        )

    @staticmethod
    def shard_full_optim_state_dict(
        full_optim_state_dict: Dict[str, Any],
        model: torch.nn.Module,
        optim_input: Optional[
            Union[
                List[Dict[str, Any]],
                Iterable[torch.nn.Parameter],
            ]
        ] = None,
        optim: Optional[torch.optim.Optimizer] = None,
    ) -> Dict[str, Any]:
        """
        Shards the full optimizer state dict ``full_optim_state_dict`` by
        remapping the state to flattened parameters instead of unflattened
        parameters and restricting to only this rank's part of the optimizer
        state. The first argument should be the return value of
        :meth:`full_optim_state_dict`.

        Example::

            >>> # xdoctest: +SKIP("undefined variables")
            >>> from torch.distributed.fsdp import FullyShardedDataParallel as FSDP
            >>> model, optim = ...
            >>> full_osd = FSDP.full_optim_state_dict(model, optim)
            >>> torch.save(full_osd, PATH)
            >>> # Define new model with possibly different world size
            >>> new_model, new_optim = ...
            >>> full_osd = torch.load(PATH)
            >>> sharded_osd = FSDP.shard_full_optim_state_dict(full_osd, new_model)
            >>> new_optim.load_state_dict(sharded_osd)

        .. note:: Both :meth:`shard_full_optim_state_dict` and
            :meth:`scatter_full_optim_state_dict` may be used to get the
            sharded optimizer state dict to load. Assuming that the full
            optimizer state dict resides in CPU memory, the former requires
            each rank to have the full dict in CPU memory, where each rank
            individually shards the dict without any communication, while the
            latter requires only rank 0 to have the full dict in CPU memory,
            where rank 0 moves each shard to GPU memory (for NCCL) and
            communicates it to ranks appropriately. Hence, the former has
            higher aggregate CPU memory cost, while the latter has higher
            communication cost.

        Args:
            full_optim_state_dict (Dict[str, Any]): Optimizer state dict
                corresponding to the unflattened parameters and holding the
                full non-sharded optimizer state.
            model (torch.nn.Module): Root module (which may or may not be a
                :class:`FullyShardedDataParallel` instance) whose parameters
                correspond to the optimizer state in ``full_optim_state_dict``.
            optim_input (Optional[Union[List[Dict[str, Any]], Iterable[torch.nn.Parameter]]]):
                Input passed into the optimizer representing either a
                :class:`list` of parameter groups or an iterable of parameters;
                if ``None``, then this method assumes the input was
                ``model.parameters()``. This argument is deprecated, and there
                is no need to pass it in anymore. (Default: ``None``)
            optim (Optional[torch.optim.Optimizer]): Optimizer that will load
                the state dict returned by this method. This is the preferred
                argument to use over ``optim_input``. (Default: ``None``)

        Returns:
            Dict[str, Any]: The full optimizer state dict now remapped to
            flattened parameters instead of unflattened parameters and
            restricted to only include this rank's part of the optimizer state.
        """
        FullyShardedDataParallel._warn_legacy_optim_state_dict(
            "shard_full_optim_state_dict", "optim_state_dict_to_load"
        )
        return FullyShardedDataParallel._optim_state_dict_to_load_impl(
            optim_state_dict=full_optim_state_dict,
            model=model,
            optim_input=optim_input,
            optim=optim,
            full_state_dict=True,
            is_named_optimizer=False,
        )

    @staticmethod
    def flatten_sharded_optim_state_dict(
        sharded_optim_state_dict: Dict[str, Any],
        model: torch.nn.Module,
        optim: torch.optim.Optimizer,
    ) -> Dict[str, Any]:
        """
        The API is similar to :meth:`shard_full_optim_state_dict`. The only
        difference is that the input ``sharded_optim_state_dict`` should be
        returned from :meth:`sharded_optim_state_dict`. Therefore, there will
        be all-gather calls on each rank to gather ``ShardedTensor`` s.

        Args:
            sharded_optim_state_dict (Dict[str, Any]): Optimizer state dict
                corresponding to the unflattened parameters and holding the
                sharded optimizer state.
            model (torch.nn.Module):
                Refer to :meth:`shard_full_optim_state_dict`.
            optim (torch.optim.Optimizer): Optimizer for ``model`` 's
                parameters.

        Returns:
            Refer to :meth:`shard_full_optim_state_dict`.
        """
        FullyShardedDataParallel._warn_legacy_optim_state_dict(
            "flatten_sharded_optim_state_dict", "optim_state_dict_to_load"
        )
        return FullyShardedDataParallel._optim_state_dict_to_load_impl(
            optim_state_dict=sharded_optim_state_dict,
            model=model,
            optim_input=None,
            optim=optim,
            full_state_dict=False,
            is_named_optimizer=False,
        )

    @staticmethod
    def scatter_full_optim_state_dict(
        full_optim_state_dict: Optional[Dict[str, Any]],
        model: torch.nn.Module,
        optim_input: Optional[
            Union[
                List[Dict[str, Any]],
                Iterable[torch.nn.Parameter],
            ]
        ] = None,
        optim: Optional[torch.optim.Optimizer] = None,
        group: Optional[Any] = None,
    ) -> Dict[str, Any]:
        """
        Scatters the full optimizer state dict from rank 0 to all other ranks,
        returning the sharded optimizer state dict on each rank. The return
        value is the same as :meth:`shard_full_optim_state_dict`, and on rank
        0, the first argument should be the return value of
        :meth:`full_optim_state_dict`.

        Example::

            >>> # xdoctest: +SKIP("undefined variables")
            >>> from torch.distributed.fsdp import FullyShardedDataParallel as FSDP
            >>> model, optim = ...
            >>> full_osd = FSDP.full_optim_state_dict(model, optim)  # only non-empty on rank 0
            >>> # Define new model with possibly different world size
            >>> new_model, new_optim, new_group = ...
            >>> sharded_osd = FSDP.scatter_full_optim_state_dict(full_osd, new_model, group=new_group)
            >>> new_optim.load_state_dict(sharded_osd)

        .. note:: Both :meth:`shard_full_optim_state_dict` and
            :meth:`scatter_full_optim_state_dict` may be used to get the
            sharded optimizer state dict to load. Assuming that the full
            optimizer state dict resides in CPU memory, the former requires
            each rank to have the full dict in CPU memory, where each rank
            individually shards the dict without any communication, while the
            latter requires only rank 0 to have the full dict in CPU memory,
            where rank 0 moves each shard to GPU memory (for NCCL) and
            communicates it to ranks appropriately. Hence, the former has
            higher aggregate CPU memory cost, while the latter has higher
            communication cost.

        Args:
            full_optim_state_dict (Optional[Dict[str, Any]]): Optimizer state
                dict corresponding to the unflattened parameters and holding
                the full non-sharded optimizer state if on rank 0; the argument
                is ignored on nonzero ranks.
            model (torch.nn.Module): Root module (which may or may not be a
                :class:`FullyShardedDataParallel` instance) whose parameters
                correspond to the optimizer state in ``full_optim_state_dict``.
            optim_input (Optional[Union[List[Dict[str, Any]], Iterable[torch.nn.Parameter]]]):
                Input passed into the optimizer representing either a
                :class:`list` of parameter groups or an iterable of parameters;
                if ``None``, then this method assumes the input was
                ``model.parameters()``. This argument is deprecated, and there
                is no need to pass it in anymore. (Default: ``None``)
            optim (Optional[torch.optim.Optimizer]): Optimizer that will load
                the state dict returned by this method. This is the preferred
                argument to use over ``optim_input``. (Default: ``None``)
            group (dist.ProcessGroup): Model's process group or ``None`` if
                using the default process group. (Default: ``None``)

        Returns:
            Dict[str, Any]: The full optimizer state dict now remapped to
            flattened parameters instead of unflattened parameters and
            restricted to only include this rank's part of the optimizer state.
        """
        FullyShardedDataParallel._warn_legacy_optim_state_dict(
            "scatter_full_optim_state_dict", "optim_state_dict_to_load"
        )
        return FullyShardedDataParallel._optim_state_dict_to_load_impl(
            optim_state_dict=full_optim_state_dict,
            model=model,
            optim_input=optim_input,
            optim=optim,
            full_state_dict=True,
            rank0_only=True,
            is_named_optimizer=False,
            group=group,
        )

    @staticmethod
    def rekey_optim_state_dict(
        optim_state_dict: Dict[str, Any],
        optim_state_key_type: OptimStateKeyType,
        model: torch.nn.Module,
        optim_input: Optional[
            Union[
                List[Dict[str, Any]],
                Iterable[torch.nn.Parameter],
            ]
        ] = None,
        optim: Optional[torch.optim.Optimizer] = None,
    ) -> Dict[str, Any]:
        """
        Re-keys the optimizer state dict ``optim_state_dict`` to use the key
        type ``optim_state_key_type``. This can be used to achieve
        compatibility between optimizer state dicts from models with FSDP
        instances and ones without.

        To re-key an FSDP full optimizer state dict (i.e. from
        :meth:`full_optim_state_dict`) to use parameter IDs and be loadable to
        a non-wrapped model::

            >>> # xdoctest: +SKIP("undefined variables")
            >>> wrapped_model, wrapped_optim = ...
            >>> full_osd = FSDP.full_optim_state_dict(wrapped_model, wrapped_optim)
            >>> nonwrapped_model, nonwrapped_optim = ...
            >>> rekeyed_osd = FSDP.rekey_optim_state_dict(full_osd, OptimStateKeyType.PARAM_ID, nonwrapped_model)
            >>> nonwrapped_optim.load_state_dict(rekeyed_osd)

        To re-key a normal optimizer state dict from a non-wrapped model to be
        loadable to a wrapped model::

            >>> # xdoctest: +SKIP("undefined variables")
            >>> nonwrapped_model, nonwrapped_optim = ...
            >>> osd = nonwrapped_optim.state_dict()
            >>> rekeyed_osd = FSDP.rekey_optim_state_dict(osd, OptimStateKeyType.PARAM_NAME, nonwrapped_model)
            >>> wrapped_model, wrapped_optim = ...
            >>> sharded_osd = FSDP.shard_full_optim_state_dict(rekeyed_osd, wrapped_model)
            >>> wrapped_optim.load_state_dict(sharded_osd)

        Returns:
            Dict[str, Any]: The optimizer state dict re-keyed using the
            parameter keys specified by ``optim_state_key_type``.
        """
        FullyShardedDataParallel._warn_optim_input(optim_input)
        using_optim_input = FullyShardedDataParallel._is_using_optim_input(
            optim_input,
            optim,
        )
        assert optim_state_key_type in (
            OptimStateKeyType.PARAM_NAME,
            OptimStateKeyType.PARAM_ID,
        )
        osd = optim_state_dict  # alias
        # Validate that the existing parameter keys are uniformly typed
        uses_param_name_mask = [type(param_key) is str for param_key in osd["state"]]
        uses_param_id_mask = [type(param_key) is int for param_key in osd["state"]]
        if (any(uses_param_name_mask) and not all(uses_param_name_mask)) or (
            any(uses_param_id_mask) and not all(uses_param_id_mask)
        ):
            error_msg = f"Invalid parameter keys: {osd['state'].keys()}"
            raise ValueError(error_msg)
        # Return directly if the existing key type matches the target key type
        if (
            optim_state_key_type == OptimStateKeyType.PARAM_NAME
            and all(uses_param_name_mask)
        ) or (
            optim_state_key_type == OptimStateKeyType.PARAM_ID
            and all(uses_param_id_mask)
        ):
            return osd
        # Otherwise, actually perform the re-keying
        new_osd = {}
        if optim_state_key_type == OptimStateKeyType.PARAM_NAME:  # ID -> name
            param_id_to_param = (
                _get_param_id_to_param_from_optim_input(model, optim_input)
                if using_optim_input
                else _get_param_key_to_param(optim)
            )
            param_to_param_name = _get_param_to_fqn(model)
            param_id_to_param_name: List[str] = [
                param_to_param_name[param] for param in param_id_to_param.values()
            ]
            new_osd["state"] = {
                param_id_to_param_name[param_id]: param_state
                for param_id, param_state in osd["state"].items()
            }
            new_osd["param_groups"] = copy.deepcopy(osd["param_groups"])
            for param_group in new_osd["param_groups"]:
                param_group["params"] = sorted(
                    [
                        param_id_to_param_name[param_id]
                        for param_id in param_group["params"]
                    ]
                )
            return new_osd
        elif optim_state_key_type == OptimStateKeyType.PARAM_ID:  # name -> ID
            param_name_to_param = _get_fqn_to_param(model)
            param_to_param_id = (
                _get_param_to_param_id_from_optim_input(model, optim_input)
                if using_optim_input
                else _get_param_to_param_key(optim)
            )
            # Because not all model parameters may be passed as the optimizer
            # input, we may need to drop some parameters from this mapping
            param_name_to_param_id = {
                param_name: param_to_param_id[param]
                for param_name, param in param_name_to_param.items()
                if param in param_to_param_id
            }
            new_osd["state"] = {
                param_name_to_param_id[param_name]: param_state
                for param_name, param_state in osd["state"].items()
            }
            new_osd["param_groups"] = copy.deepcopy(osd["param_groups"])
            for param_group in new_osd["param_groups"]:
                param_group["params"] = sorted(
                    [
                        param_name_to_param_id[param_name]
                        for param_name in param_group["params"]
                    ]
                )
            return new_osd
        return new_osd  # should never reach here

    @staticmethod
    def optim_state_dict(
        model: torch.nn.Module,
        optim: torch.optim.Optimizer,
        optim_state_dict: Optional[Dict[str, Any]] = None,
        group: Optional[dist.ProcessGroup] = None,
    ) -> Dict[str, Any]:
        """
        Transforms the state_dict of ``optim`` for the ``model`` that is sharded
        by FSDP to one of the three types: 1) full optimizer state_dict, 2)
        sharded optimizer state_dict, 3) local optimizer state_dict.

        For full optimizer state_dict, all states are unflattened and not sharded.
        Rank0 only and CPU only can be specified via :meth:`state_dict_type` to
        avoid OOM.

        For sharded optimizer state_dict, all states are unflattend but sharded.
        CPU only can be specified via :meth:`state_dict_type` to further save
        memory.

        For local state_dict, no transformation will be performed. But a state
        will be converted from nn.Tensor to ShardedTensor to represent its sharding
        nature (this is not supported yet).

        Example::

            >>> # xdoctest: +SKIP("undefined variables")
            >>> from torch.distributed.fsdp import FullyShardedDataParallel as FSDP
            >>> from torch.distributed.fsdp import StateDictType
            >>> from torch.distributed.fsdp import FullStateDictConfig
            >>> from torch.distributed.fsdp import FullOptimStateDictConfig
            >>> # Save a checkpoint
            >>> model, optim = ...
            >>> FSDP.set_state_dict_type(
            >>>     model,
            >>>     StateDictType.FULL_STATE_DICT,
            >>>     FullStateDictConfig(rank0_only=False),
            >>>     FullOptimStateDictConfig(rank0_only=False),
            >>> )
            >>> state_dict = model.state_dict()
            >>> optim_state_dict = FSDP.optim_state_dict(model, optim)
            >>> save_a_checkpoint(state_dict, optim_state_dict)
            >>> # Load a checkpoint
            >>> model, optim = ...
            >>> state_dict, optim_state_dict = load_a_checkpoint()
            >>> FSDP.set_state_dict_type(
            >>>     model,
            >>>     StateDictType.FULL_STATE_DICT,
            >>>     FullStateDictConfig(rank0_only=False),
            >>>     FullOptimStateDictConfig(rank0_only=False),
            >>> )
            >>> model.load_state_dict(state_dict)
            >>> optim_state_dict = FSDP.optim_state_dict_to_load(
            >>>     optim_state_dict, model, optim
            >>> )
            >>> optim.load_state_dict(optim_state_dict)

        Args:
            model (torch.nn.Module): Root module (which may or may not be a
                :class:`FullyShardedDataParallel` instance) whose parameters
                were passed into the optimizer ``optim``.
            optim (torch.optim.Optimizer): Optimizer for ``model`` 's
                parameters.
            optim_state_dict (Dict[str, Any]): the target optimizer state_dict to
                transform. If the value is None, optim.state_dict() will be used. (
                Default: ``None``)
            group (dist.ProcessGroup): Model's process group across which parameters
                are sharded or ``None`` if using the default process group. (
                Default: ``None``)

        Returns:
            Dict[str, Any]: A :class:`dict` containing the optimizer state for
            ``model``. The sharding of the optimizer state is based on
            ``state_dict_type``.
        """
        state_dict_settings = FullyShardedDataParallel.get_state_dict_type(model)
        if optim_state_dict is None:
            optim_state_dict = optim.state_dict()
        return FullyShardedDataParallel._optim_state_dict_impl(
            model=model,
            optim=optim,
            optim_state_dict=optim_state_dict,
            optim_input=None,
            rank0_only=getattr(
                state_dict_settings.optim_state_dict_config, "rank0_only", False
            ),
            full_state_dict=state_dict_settings.state_dict_type
            == StateDictType.FULL_STATE_DICT,
            group=group,
        )

    @staticmethod
    def optim_state_dict_to_load(
        model: torch.nn.Module,
        optim: torch.optim.Optimizer,
        optim_state_dict: Dict[str, Any],
        is_named_optimizer: bool = False,
        load_directly: bool = False,
        group: Optional[dist.ProcessGroup] = None,
    ) -> Dict[str, Any]:
        """
        Given a ``optim_state_dict`` that is transformed through
        :meth:`optim_state_dict`, converts it to the flattened optimizer
        state_dict that can be loaded to ``optim`` which is the optimizer for
        ``model``.  ``model`` must be sharded by FullyShardedDataParallel.

            >>> # xdoctest: +SKIP("undefined variables")
            >>> from torch.distributed.fsdp import FullyShardedDataParallel as FSDP
            >>> from torch.distributed.fsdp import StateDictType
            >>> from torch.distributed.fsdp import FullStateDictConfig
            >>> from torch.distributed.fsdp import FullOptimStateDictConfig
            >>> # Save a checkpoint
            >>> model, optim = ...
            >>> FSDP.set_state_dict_type(
            >>>     model,
            >>>     StateDictType.FULL_STATE_DICT,
            >>>     FullStateDictConfig(rank0_only=False),
            >>>     FullOptimStateDictConfig(rank0_only=False),
            >>> )
            >>> state_dict = model.state_dict()
            >>> original_osd = optim.state_dict()
            >>> optim_state_dict = FSDP.optim_state_dict(
            >>>     model,
            >>>     optim,
            >>>     optim_state_dict=original_osd
            >>> )
            >>> save_a_checkpoint(state_dict, optim_state_dict)
            >>> # Load a checkpoint
            >>> model, optim = ...
            >>> state_dict, optim_state_dict = load_a_checkpoint()
            >>> FSDP.set_state_dict_type(
            >>>     model,
            >>>     StateDictType.FULL_STATE_DICT,
            >>>     FullStateDictConfig(rank0_only=False),
            >>>     FullOptimStateDictConfig(rank0_only=False),
            >>> )
            >>> model.load_state_dict(state_dict)
            >>> optim_state_dict = FSDP.optim_state_dict_to_load(
            >>>     optim_state_dict, model, optim
            >>> )
            >>> optim.load_state_dict(optim_state_dict)

        Args:
            model (torch.nn.Module): Root module (which may or may not be a
                :class:`FullyShardedDataParallel` instance) whose parameters
                were passed into the optimizer ``optim``.
            optim (torch.optim.Optimizer): Optimizer for ``model`` 's
                parameters.
            optim_state_dict (Dict[str, Any]): The optimizer states to be loaded.
            is_named_optimizer (bool): Is this optimizer a NamedOptimizer or
                KeyedOptimizer. Only set to True if ``optim`` is TorchRec's
                KeyedOptimizer or torch.distributed's NamedOptimizer.
            load_directly (bool): If this is set to True, this API will also
                call optim.load_state_dict(result) before returning the result.
                Otherwise, users are responsible to call ``optim.load_state_dict()``
                (Default: ``False``)
            group (dist.ProcessGroup): Model's process group across which parameters
                are sharded or ``None`` if using the default process group. (
                Default: ``None``)
        """
        state_dict_settings = FullyShardedDataParallel.get_state_dict_type(model)
        result = FullyShardedDataParallel._optim_state_dict_to_load_impl(
            optim_state_dict=optim_state_dict,
            model=model,
            optim_input=None,
            optim=optim,
            full_state_dict=(
                state_dict_settings.state_dict_type == StateDictType.FULL_STATE_DICT
            ),
            rank0_only=getattr(
                state_dict_settings.optim_state_dict_config, "rank0_only", False
            ),
            is_named_optimizer=is_named_optimizer,
            group=group,
        )
        if load_directly:
            optim.load_state_dict(result)
        return result

    def register_comm_hook(self, state: object, hook: callable):
        """
        Registers a communication hook which is an enhancement that provides a
        flexible hook to users where they can specify how FSDP aggregates gradients
        across multiple workers.
        This hook can be used to implement several algorithms like
        `GossipGrad <https://arxiv.org/abs/1803.05880>`_ and gradient compression
        which involve different communication strategies for
        parameter syncs while training with :class:`FullyShardedDataParallel`.

        .. warning ::
            FSDP communication hook should be registered before running an initial forward pass
            and only once.

        Args:
            state (object): Passed to the hook to maintain any state information during the training process.
                            Examples include error feedback in gradient compression,
                            peers to communicate with next in `GossipGrad <https://arxiv.org/abs/1803.05880>`_, etc.
                            It is locally stored by each worker
                            and shared by all the gradient tensors on the worker.
            hook (Callable): Callable, which has one of the following signatures:
                            1) ``hook: Callable[torch.Tensor] -> None``:
                            This function takes in a Python tensor, which represents
                            the full, flattened, unsharded gradient with respect to all variables
                            corresponding to the model this FSDP unit is wrapping
                            (that are not wrapped by other FSDP sub-units).
                            It then performs all necessary processing and returns ``None``;
                            2) ``hook: Callable[torch.Tensor, torch.Tensor] -> None``:
                            This function takes in two Python tensors, the first one represents
                            the full, flattened, unsharded gradient with respect to all variables
                            corresponding to the model this FSDP unit is wrapping
                            (that are not wrapped by other FSDP sub-units). The latter
                            represents a pre-sized tensor to store a chunk of a sharded gradient after
                            reduction.
                            In both cases, callable performs all necessary processing and returns ``None``.
                            Callables with signature 1 are expected to handle gradient communication for a `NO_SHARD` case.
                            Callables with signature 2 are expected to handle gradient communication for sharded cases.

        """
        if not self.check_is_root():
            raise AssertionError(
                "register_comm_hook can only be called on a root instance."
            )
        for submodule in traversal_utils._get_fsdp_states(self):
            assert (
                not submodule._hook_registered
            ), "communication hook can be only registered once"
            submodule._hook_registered = True
            assert submodule._communication_hook == _get_default_comm_hook(
                self.sharding_strategy
            ), f"communication hook should be default, but it is {submodule._communication_hook.__name__} instead"
            submodule._communication_hook_state = state
            submodule._communication_hook = hook


def _get_grad_norm(
    params: Iterable[nn.Parameter],
    norm_type: float,
) -> torch.Tensor:
    """
    Returns the gradient norm of parameters ``param`` s, where the gradients
    are viewed as a single vector. The returned norm is in FP32 even if
    parameters/gradients are in a low precision. This is because the downstream
    use of this return value is a reduction across ranks.
    """
    params_with_grad = [param for param in params if param.grad is not None]
    if len(params_with_grad) == 0:
        return torch.tensor(0.0)
    grads = [param.grad for param in params_with_grad]
    grad_dtypes = {grad.dtype for grad in grads}
    if len(grad_dtypes) != 1:
        raise ValueError(
            f"Requires uniform dtype across all gradients but got {grad_dtypes}"
        )
    # Compute the gradient norm in FP32, where we treat the gradients as a
    # single vector
    grad_norm = torch.linalg.vector_norm(
        torch.stack(
            [
                torch.linalg.vector_norm(grad.detach(), norm_type, dtype=torch.float32)
                for grad in grads
            ],
        ),
        norm_type,
        dtype=torch.float32,
    )
    return grad_norm


def _get_param_to_fqn(
    model: torch.nn.Module,
) -> Dict[torch.nn.Parameter, str]:
    """
    Constructs a mapping from parameters to their parameter names. ``model``
    should not contain any :class:`FullyShardedDataParallel` instances, which
    means that none of the parameters should be ``FlatParameter`` s. As a
    result, compared to :meth:`_get_param_to_fqns`, the mapped
    values may be flattened from singleton :class:`list` s to the contained
    names themselves.

    Args:
        model (torch.nn.Module): Root module, which should not contain any
            :class:`FullyShardedDataParallel` instances.
    """
    param_to_param_names = _get_param_to_fqns(model)
    for param_names in param_to_param_names.values():
        assert len(param_names) > 0, (
            "`_get_param_to_fqns()` " "should not construct empty lists"
        )
        if len(param_names) > 1:
            raise RuntimeError(
                "Each parameter should only map to one parameter name but got "
                f"{len(param_names)}: {param_names}"
            )
    param_to_param_name = {
        param: param_names[0] for param, param_names in param_to_param_names.items()
    }
    return param_to_param_name


def _get_fqn_to_param(
    model: torch.nn.Module,
) -> Dict[str, torch.nn.Parameter]:
    """Constructs the inverse mapping of :meth:`_get_param_to_fqn`."""
    param_to_param_name = _get_param_to_fqn(model)
    return dict(zip(param_to_param_name.values(), param_to_param_name.keys()))<|MERGE_RESOLUTION|>--- conflicted
+++ resolved
@@ -792,16 +792,7 @@
             unshard_fn = functools.partial(_pre_forward_unshard, self, self._handles)
             reshard_fn = functools.partial(_post_forward_reshard, self, self._handles)
             args, kwargs = _pre_forward(
-<<<<<<< HEAD
-                self,
-                self._handle,
-                _pre_forward_unshard,
-                self._fsdp_wrapped_module,
-                args,
-                kwargs,
-=======
                 self, self._handles, unshard_fn, self._fsdp_wrapped_module, args, kwargs
->>>>>>> fd3a2919
             )
             handle = self._handle
             if handle:
@@ -811,13 +802,7 @@
                     f"{self.compute_device} but got {handle.flat_param.device}",
                 )
             output = self._fsdp_wrapped_module(*args, **kwargs)
-<<<<<<< HEAD
-            return _post_forward(
-                self, self._handle, _post_forward_reshard, self, unused, output
-            )
-=======
             return _post_forward(self, self._handles, reshard_fn, self, unused, output)
->>>>>>> fd3a2919
 
     @staticmethod
     @contextlib.contextmanager
@@ -936,14 +921,8 @@
 
     def named_buffers(
         self,
-<<<<<<< HEAD
-        prefix: str = "",
-        recurse: bool = True,
-        remove_duplicate: bool = True,
-=======
         *args,
         **kwargs,
->>>>>>> fd3a2919
     ) -> Iterator[Tuple[str, torch.Tensor]]:
         """
         Overrides :meth:`named_buffers()` to intercept buffer names and
@@ -951,13 +930,7 @@
         when inside the :meth:`summon_full_params` context manager.
         """
         should_clean_name = self.training_state == TrainingState.SUMMON_FULL_PARAMS
-<<<<<<< HEAD
-        for buffer_name, buffer in super().named_buffers(
-            prefix=prefix, recurse=recurse, remove_duplicate=remove_duplicate
-        ):
-=======
         for buffer_name, buffer in super().named_buffers(*args, **kwargs):
->>>>>>> fd3a2919
             if should_clean_name:
                 # Remove any instances of the FSDP-specific prefix; there can
                 # be multiple in the case of nested FSDP modules
