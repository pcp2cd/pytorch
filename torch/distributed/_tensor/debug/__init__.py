--- conflicted
+++ resolved
@@ -4,11 +4,8 @@
 def get_sharding_prop_cache_info():
     """
     Get the cache info for the sharding propagation cache, used for debugging purpose only.
-<<<<<<< HEAD
-=======
     This would return a named tuple showing hits, misses, maxsize and cursize of the sharding
     propagator cache.
->>>>>>> e68b3ad1
     """
     return (
         DTensor._propagator.propagate_op_sharding.cache_info()  # type:ignore[attr-defined]
