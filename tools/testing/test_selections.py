import os
import subprocess

from typing import Dict, List, Tuple

from tools.stats.import_test_stats import get_disabled_tests, get_slow_tests

LARGE_TEST = 45 * 60

TestJob = Tuple[str, int, int, float]


class ShardJob:
    def __init__(self, test_times: Dict[str, float]):
        self.test_times = test_times
        self.test_jobs: List[TestJob] = []

    def get_total_time(self) -> float:
        return sum(x[3] for x in self.test_jobs)

    def convert_to_tuple(self) -> Tuple[float, List[TestJob]]:
        return (self.get_total_time(), self.test_jobs)


def calculate_shards(
    num_shards: int,
    tests: List[str],
<<<<<<< HEAD
    test_times: Dict[str, float],
) -> List[Tuple[float, List[TestJob]]]:
    known_tests = [x for x in tests if x in test_times]
    unknown_tests = [x for x in tests if x not in known_tests]

    test_jobs: List[TestJob] = []
    for test in known_tests:
        test_time = test_times[test]
        if test_time > LARGE_TEST:
            test_shards = int(test_time // LARGE_TEST + 1)
            for i in range(test_shards):
                test_jobs.append((test, i, test_shards, test_time / test_shards))
        else:
            test_jobs.append((test, 0, 1, test_time))

    test_jobs = sorted(test_jobs, key=lambda x: x[3], reverse=True)

    sharded_jobs: List[ShardJob] = [ShardJob(test_times) for _ in range(num_shards)]

    for test_job in test_jobs:
        min_sharded_job = sorted(sharded_jobs, key=lambda j: j.get_total_time())[0]
        min_sharded_job.test_jobs.append(test_job)
=======
    test_file_times: Dict[str, float],
    must_serial: Optional[Callable[[str], bool]] = None,
) -> List[Tuple[float, List[str]]]:
    must_serial = must_serial or (lambda x: True)

    known_tests = [x for x in tests if x in test_file_times]
    unknown_tests: List[str] = [x for x in tests if x not in known_tests]

    sorted_tests = sorted(known_tests, key=lambda j: test_file_times[j], reverse=True)

    sharded_jobs: List[ShardJob] = [
        ShardJob(test_file_times) for _ in range(num_shards)
    ]
    for test in sorted_tests:
        if must_serial(test):
            min_sharded_job = min(sharded_jobs, key=lambda j: j.get_total_time())
            min_sharded_job.serial.append(test)
        else:
            min_sharded_job = min(sharded_jobs, key=lambda j: j.get_total_time())
            min_sharded_job.parallel.append(test)
>>>>>>> 59aacc40

    # Round robin the unknown jobs starting with the smallest shard
    index = min(range(num_shards), key=lambda i: sharded_jobs[i].get_total_time())
    for test in unknown_tests:
        sharded_jobs[index].test_jobs.append((test, 0, 1, 0.0))
        index = (index + 1) % num_shards
    return [job.convert_to_tuple() for job in sharded_jobs]


def _query_changed_test_files() -> List[str]:
    default_branch = f"origin/{os.environ.get('GIT_DEFAULT_BRANCH', 'master')}"
    cmd = ["git", "diff", "--name-only", default_branch, "HEAD"]
    proc = subprocess.run(cmd, stdout=subprocess.PIPE, stderr=subprocess.PIPE)

    if proc.returncode != 0:
        raise RuntimeError("Unable to get changed files")

    lines = proc.stdout.decode().strip().split("\n")
    lines = [line.strip() for line in lines]
    return lines


def get_reordered_tests(tests: List[TestJob]) -> List[TestJob]:
    """Get the reordered test filename list based on github PR history or git changed file."""
    prioritized_tests: List[str] = []
    if len(prioritized_tests) == 0:
        try:
            changed_files = _query_changed_test_files()
        except Exception:
            # If unable to get changed files from git, quit without doing any sorting
            return tests

        prefix = f"test{os.path.sep}"
        prioritized_tests = [
            f for f in changed_files if f.startswith(prefix) and f.endswith(".py")
        ]
        prioritized_tests = [f[len(prefix) :] for f in prioritized_tests]
        prioritized_tests = [f[: -len(".py")] for f in prioritized_tests]
        print("Prioritized test from test file changes.")

    bring_to_front = []
    the_rest = []

    for test in tests:
        if test[0] in prioritized_tests:
            bring_to_front.append(test)
        else:
            the_rest.append(test)
    if len(tests) == len(bring_to_front) + len(the_rest):
        print(
            f"reordering tests for PR:\n"
            f"prioritized: {bring_to_front}\nthe rest: {the_rest}\n"
        )
        return bring_to_front + the_rest
    else:
        print(
            f"Something went wrong in CI reordering, expecting total of {len(tests)}:\n"
            f"but found prioritized: {len(bring_to_front)}\nthe rest: {len(the_rest)}\n"
        )
        return tests


def get_test_case_configs(dirpath: str) -> None:
    get_slow_tests(dirpath=dirpath)
    get_disabled_tests(dirpath=dirpath)<|MERGE_RESOLUTION|>--- conflicted
+++ resolved
@@ -25,7 +25,6 @@
 def calculate_shards(
     num_shards: int,
     tests: List[str],
-<<<<<<< HEAD
     test_times: Dict[str, float],
 ) -> List[Tuple[float, List[TestJob]]]:
     known_tests = [x for x in tests if x in test_times]
@@ -48,28 +47,6 @@
     for test_job in test_jobs:
         min_sharded_job = sorted(sharded_jobs, key=lambda j: j.get_total_time())[0]
         min_sharded_job.test_jobs.append(test_job)
-=======
-    test_file_times: Dict[str, float],
-    must_serial: Optional[Callable[[str], bool]] = None,
-) -> List[Tuple[float, List[str]]]:
-    must_serial = must_serial or (lambda x: True)
-
-    known_tests = [x for x in tests if x in test_file_times]
-    unknown_tests: List[str] = [x for x in tests if x not in known_tests]
-
-    sorted_tests = sorted(known_tests, key=lambda j: test_file_times[j], reverse=True)
-
-    sharded_jobs: List[ShardJob] = [
-        ShardJob(test_file_times) for _ in range(num_shards)
-    ]
-    for test in sorted_tests:
-        if must_serial(test):
-            min_sharded_job = min(sharded_jobs, key=lambda j: j.get_total_time())
-            min_sharded_job.serial.append(test)
-        else:
-            min_sharded_job = min(sharded_jobs, key=lambda j: j.get_total_time())
-            min_sharded_job.parallel.append(test)
->>>>>>> 59aacc40
 
     # Round robin the unknown jobs starting with the smallest shard
     index = min(range(num_shards), key=lambda i: sharded_jobs[i].get_total_time())
