# Owner(s): ["module: nn"]

from itertools import chain, product
from inspect import signature, isgenerator
from copy import deepcopy
import tempfile
from operator import methodcaller

import torch

from torch._subclasses.meta_utils import assert_metadata_eq
from torch.testing._internal.common_cuda import with_tf32_off
from torch.testing._internal.common_device_type import (
    instantiate_device_type_tests, onlyCPU, onlyCUDA, toleranceOverride, tol, skipMeta)
from torch.testing._internal.common_modules import module_db, modules, ModuleErrorEnum, TrainEvalMode
from torch.testing._internal.common_utils import (
    TestCase, run_tests, freeze_rng_state, mock_wrapper, get_tensors_from, gradcheck,
    gradgradcheck)
from unittest.mock import patch, call


class TestModule(TestCase):
    _do_cuda_memory_leak_check = True
    _do_cuda_non_default_stream = True
    precision = 1e-5
    rel_tol = 1e-5

    def _assert_module_parameters_and_buffer_are(self, module, device, dtype):
        # Check device placement and dtype for created parameters and buffers.
        # Only verify floating point dtypes since that's what the kwarg or methods
        # such as `float()` applies to.
        if not isinstance(device, torch.device):
            device = torch.device(device)

        def _check_module(items, name, device=device, dtype=dtype):
            for item_name, item in items:
                self.assertEqual(
                    item.device, device,
                    f'{name} {item_name} is on device {item.device} instead of the expected device {device}')
                if item.dtype.is_floating_point:
                    self.assertEqual(
                        item.dtype, dtype,
                        f'{name} {item_name} is of dtype {item.dtype} instead of the expected dtype {dtype}')
        _check_module(module.named_parameters(), "Parameter")
        _check_module(module.named_buffers(), "Buffer")

    @modules(module_db)
    def test_forward(self, device, dtype, module_info, training):
        module_cls = module_info.module_cls
        module_inputs = module_info.module_inputs_func(module_info, device=device, dtype=dtype,
                                                       requires_grad=False, training=training)
        dtype_to_method_caller = {
            torch.float32: methodcaller("float"),
            torch.float64: methodcaller("double"),
        }
        for module_input in module_inputs:
            if module_input.forward_input is None:
                continue

            with freeze_rng_state():
                # === Instantiate the module. ===
                args, kwargs = module_input.constructor_input.args, module_input.constructor_input.kwargs
                m = module_cls(*args, **kwargs)
                m.to(device).to(dtype)
                m.train(training)

                # === Do forward pass. ===
                args, kwargs = module_input.forward_input.args, module_input.forward_input.kwargs
                outputs = m(*args, **kwargs)

                # === Compare outputs to a reference if one is specified. ===
                # TODO: Handle precision
                reference_fn = module_input.reference_fn
                if reference_fn is not None:
                    ref_outputs = reference_fn(m, *args, **kwargs)
                    self.assertEqual(outputs, ref_outputs)

                # === Use the method call and verify the parameters and buffers ===
                if dtype in dtype_to_method_caller:
                    dtype_to_method_caller[dtype](m)
                    m(*args, **kwargs)
                    self._assert_module_parameters_and_buffer_are(m, device, dtype)

    # Tests passing factory kwargs (e.g. device / dtype) during module instantiation.
    # They should be applied to any created parameters and buffers.
    @modules(module_db)
    def test_factory_kwargs(self, device, dtype, module_info, training):
        module_cls = module_info.module_cls
        module_inputs = module_info.module_inputs_func(module_info, device=device, dtype=dtype,
                                                       requires_grad=False, training=training)
        for module_input in module_inputs:
            args, kwargs = module_input.constructor_input.args, module_input.constructor_input.kwargs

            # Check if this module creates parameters or registers buffers.
            # The mock magic here passes through to the real Parameter / register_buffer
            # logic and is only used to check call inputs.
            module_creates_params_or_buffers = False
            parameter_new = mock_wrapper(torch.nn.Parameter.__new__)
            with patch.object(torch.nn.Parameter, '__new__', parameter_new):
                register_buffer = mock_wrapper(torch.nn.Module.register_buffer)
                with patch.object(torch.nn.Module, 'register_buffer', register_buffer):
                    m = module_cls(*args, **kwargs)
                    m.train(training)

                    # Check if a parameter or buffer was created with a tensor not passed to the constructor.
                    constructor_tensors = get_tensors_from(args, kwargs)
                    for mock in [parameter_new.mock, register_buffer.mock]:
                        for call_args, call_kwargs in mock.call_args_list:
                            call_tensors = get_tensors_from(call_args, call_kwargs)
                            if len(call_tensors) > 0 and not constructor_tensors.intersection(call_tensors):
                                module_creates_params_or_buffers = True
                                break

            if not module_creates_params_or_buffers:
                continue

            # Instantiate module with the factory kwargs.
            kwargs.update({
                'device': device,
                'dtype': dtype,
            })

            if issubclass(module_info.module_cls, torch.nn.modules.lazy.LazyModuleMixin):
                # Ensure device and dtype are passed to all UninitializedParameters and UninitializedBuffers.
                uninit_param_new = mock_wrapper(torch.nn.UninitializedParameter.__new__)
                with patch.object(torch.nn.UninitializedParameter, '__new__', uninit_param_new):
                    uninit_buffer_new = mock_wrapper(torch.nn.UninitializedBuffer.__new__)
                    with patch.object(torch.nn.UninitializedBuffer, '__new__', uninit_buffer_new):
                        m = module_cls(*args, **kwargs)
                        m.train(training)
                        uninit_param_new.mock.assert_has_calls(
                            [call(device=device, dtype=dtype) for _ in uninit_param_new.mock.mock_calls])
                        uninit_buffer_new.mock.assert_has_calls(
                            [call(device=device, dtype=dtype) for _ in uninit_buffer_new.mock.mock_calls])
            else:
                # Check device placement and dtype for created parameters and buffers.
                # Only verify floating point dtypes since that's what the kwarg applies to.
                m = module_cls(*args, **kwargs)
                m.train(training)
                self._assert_module_parameters_and_buffer_are(m, device, dtype)

    @onlyCUDA
    @modules(module_db)
    def test_multiple_device_transfer(self, device, dtype, module_info, training):
        module_cls = module_info.module_cls
        module_inputs_device = module_info.module_inputs_func(module_info, device=device, dtype=dtype,
                                                              requires_grad=False, training=training)
        module_inputs_cpu = module_info.module_inputs_func(module_info, device="cpu", dtype=dtype,
                                                           requires_grad=False, training=training)
        for module_input_device, module_input_cpu in zip(module_inputs_device, module_inputs_cpu):
            if module_input_device.forward_input is None:
                continue

            with freeze_rng_state():
                # === Instantiate the module. ===
                args, kwargs = module_input_device.constructor_input.args, module_input_device.constructor_input.kwargs
                m = module_cls(*args, **kwargs)
                m.to(device).to(dtype)
                m.train(training)

                # === Do forward pass on GPU ===
                input_device_args = module_input_device.forward_input.args
                input_device_kwargs = module_input_device.forward_input.kwargs
                m(*input_device_args, **input_device_kwargs)
                self._assert_module_parameters_and_buffer_are(m, device, dtype)

                # === Move to CPU ===
                input_cpu_args = module_input_cpu.forward_input.args
                input_cpu_kwargs = module_input_cpu.forward_input.kwargs
                m.cpu()
                m(*input_cpu_args, **input_cpu_kwargs)
                self._assert_module_parameters_and_buffer_are(m, "cpu", dtype)

                # === Move back to GPU and forward pass ===
                m.cuda()
                m(*input_device_args, **input_device_kwargs)
                self._assert_module_parameters_and_buffer_are(m, device, dtype)

                if torch.cuda.device_count() >= 2:
                    # === test cross-GPU transfer works
                    def _to_device1(objs):
                        if isinstance(objs, (tuple, list)):
                            return type(objs)(_to_device1(item) for item in objs)
                        elif isinstance(objs, dict):
                            return {name: _to_device1(item) for name, item in objs.items()}
                        elif isinstance(objs, torch.Tensor):
                            return objs.cuda(1)
                        else:
                            return objs
                    input_device_1_args = _to_device1(input_device_args)
                    input_device_1_kwargs = _to_device1(input_device_kwargs)

                    m.cuda(1)
                    with torch.cuda.device(1):
                        m(*input_device_1_args, **input_device_1_kwargs)
                    self._assert_module_parameters_and_buffer_are(m, torch.device("cuda:1"), dtype)

    @modules(module_db)
    def test_repr(self, device, dtype, module_info, training):
        # Test module can be represented with repr and str without errors.
        module_cls = module_info.module_cls
        module_inputs = module_info.module_inputs_func(module_info, device=device, dtype=dtype,
                                                       requires_grad=False, training=training)
        for module_input in module_inputs:
            args, kwargs = module_input.constructor_input.args, module_input.constructor_input.kwargs
            m = module_cls(*args, **kwargs)
            m.to(device).to(dtype)
            m.train(training)

            # Check that these methods do not raise errors
            m.__repr__()
            str(m)

    @modules(module_db)
    def test_pickle(self, device, dtype, module_info, training):
        # Test that module can be pickled and unpickled.
        module_cls = module_info.module_cls
        module_inputs = module_info.module_inputs_func(module_info, device=device, dtype=dtype,
                                                       requires_grad=False, training=training)
        for module_input in module_inputs:
            if module_input.forward_input is None:
                continue

            args, kwargs = module_input.constructor_input.args, module_input.constructor_input.kwargs

            with freeze_rng_state():
                # === Instantiate the module. ===
                args, kwargs = module_input.constructor_input.args, module_input.constructor_input.kwargs
                m = module_cls(*args, **kwargs)
                m.to(device).to(dtype)
                m.train(training)

                # === Do forward pass. ===
                args, kwargs = module_input.forward_input.args, module_input.forward_input.kwargs
                output = m(*args, **kwargs)

                # === Check unpickled module gives the same output. ===
                with tempfile.TemporaryFile() as f:
                    torch.save(m, f)
                    f.seek(0)
                    m_copy = torch.load(f)
                    output_from_copy = m_copy(*args, **kwargs)
                    self.assertEqual(output, output_from_copy)

    @skipMeta
    @modules([module_info for module_info in module_db
              if 'inplace' in signature(module_info.module_cls).parameters])
    def test_check_inplace(self, device, dtype, module_info, training):
        # Check if the inplace variant of the module gives the same result as the out of place
        # variant.
        module_cls = module_info.module_cls
        module_inputs = module_info.module_inputs_func(module_info, device=device, dtype=dtype,
                                                       requires_grad=True, training=training)
        for module_input in module_inputs:
            if module_input.forward_input is None:
                continue

            # === Instantiate the module. ===
            args, kwargs = module_input.constructor_input.args, module_input.constructor_input.kwargs
            m_op = module_cls(*args, **kwargs, inplace=False)
            m_op.to(device).to(dtype)
            m_op.train(training)
            m_inplace = module_cls(*args, **kwargs, inplace=True)
            m_inplace.to(device).to(dtype)
            m_inplace.train(training)

            # === Inplace modules only supports inplace operations on the first argument ===
            input_args, input_kwargs = module_input.forward_input.args, module_input.forward_input.kwargs

            # ===  Do not allow the first input to be in input_kwargs ===
            forward_sig = signature(m_op).parameters
            self.assertGreaterEqual(len(forward_sig), 1)
            first_param_name = next(iter(forward_sig.items()))
            self.assertNotIn(first_param_name, input_kwargs)

            # === Out of place operation does not write to original tensor ===
            self.assertGreaterEqual(len(input_args), 1)
            input_version = input_args[0]._version
            with freeze_rng_state():
                output_op = m_op(*input_args, **input_kwargs)
            self.assertEqual(input_args[0]._version, input_version)

            # === Check that the inplace operation gives the same result ===
            input_arg_copy = deepcopy(input_args)
            input_arg_clone = tuple(i.clone() for i in input_arg_copy)
            input_clone_version = input_arg_clone[0]._version
            with freeze_rng_state():
                output_ip = m_inplace(*input_arg_clone, **input_kwargs)
            self.assertGreater(input_arg_clone[0]._version, input_clone_version)
            self.assertEqual(output_op, output_ip)

            # === Check that the gradients are the same ===
            grad = output_op.data.clone().normal_()
            output_op.backward(grad)
            output_ip.backward(grad)
            self.assertEqual(input_args[0].grad, input_arg_copy[0].grad)

    def _traverse_obj(self, obj, func):
        if isinstance(obj, (tuple, list)):
            return type(obj)(self._traverse_obj(o, func) for o in obj)
        elif isgenerator(obj):
            return tuple(self._traverse_obj(o, func) for o in obj)
        elif isinstance(obj, dict):
            return {name: self._traverse_obj(o, func) for name, o in obj.items()}
        elif isinstance(obj, (torch.Tensor, torch.nn.Parameter)):
            return func(obj)

    def _retain_grad(self, obj):
        # gradients needs to be retained to check for grad. This is useful when
        # non-leafs are present in the graph.
        def inner_retain_grad(obj):
            if obj.requires_grad:
                obj.retain_grad()
        self._traverse_obj(obj, inner_retain_grad)

    def _get_grads(self, obj):
        def inner_get_grad(obj):
            if obj.requires_grad:
                return obj.grad
        return self._traverse_obj(obj, inner_get_grad)

    def _zero_grad(self, obj):
        def inner_zero_grad(obj):
            if obj.grad is not None:
                obj.grad = None
        self._traverse_obj(obj, inner_zero_grad)

    @modules(module_db)
    def test_non_contiguous_tensors(self, device, dtype, module_info, training):
        # Check modules work with non-contiguous tensors

        module_cls = module_info.module_cls
        module_inputs = module_info.module_inputs_func(module_info, device=device, dtype=dtype,
                                                       requires_grad=True, training=training)

        def _make_non_contiguous(obj):
            def inner_make_non_contiguous(obj):
                # Scalar tensors can not be made non-contiguous
                if not isinstance(obj, torch.Tensor) or obj.dim() == 0:
                    return obj

                out = torch.repeat_interleave(obj, 2, dim=-1)
                out = out[..., ::2].detach()
                out.requires_grad = obj.requires_grad
                return out
            return self._traverse_obj(obj, inner_make_non_contiguous)

        def _can_be_noncontiguous(obj):
            if isinstance(obj, (tuple, list)):
                return any(_can_be_noncontiguous(o) for o in obj)
            elif isinstance(obj, dict):
                return any(_can_be_noncontiguous(o) for o in obj.values())
            # scalar tensors can not be non-contiguous
            if not isinstance(obj, torch.Tensor) or obj.dim() == 0:
                return False
            return True

        for module_input in module_inputs:
            if module_input.forward_input is None:
                continue

            input_args, input_kwargs = module_input.forward_input.args, module_input.forward_input.kwargs
            if not (_can_be_noncontiguous(input_args) or _can_be_noncontiguous(input_kwargs)):
                continue

            # === Instantiate the module. ===
            args, kwargs = module_input.constructor_input.args, module_input.constructor_input.kwargs
            m = module_cls(*args, **kwargs)
            m.to(device).to(dtype)
            m.train(training)

            self._retain_grad((input_args, input_kwargs))

            # === Forward with default input
            with freeze_rng_state():
                default_output = m(*input_args, **input_kwargs)
                if isinstance(default_output, torch.Tensor):
                    grad_output = default_output.clone().detach_().normal_()
                    default_output.backward(grad_output, retain_graph=True)
                else:
                    grad_output = tuple(self._traverse_obj(o, lambda o: o.clone().detach_().normal_() if o.requires_grad else None)
                                        for o in default_output)
                    flattened_default_output, _ = torch.utils._pytree.tree_flatten(default_output)
                    flattened_grad_output, _ = torch.utils._pytree.tree_flatten(grad_output)
                    for o, g_o in zip(flattened_default_output, flattened_grad_output):
                        if (o.requires_grad):
                            o.backward(g_o, retain_graph=True)

            default_input_args_grad, default_input_kwargs_grad = deepcopy(self._get_grads((input_args, input_kwargs)))
            default_param_grad = deepcopy([p.grad for p in m.parameters()])

            # === Construct non-contiguous tensors ===
            nc_input_args, nc_input_kwargs = _make_non_contiguous((input_args, input_kwargs))
            nc_grad_output = _make_non_contiguous(grad_output)

            # === Compare results with non-contiguous and contiguous tensors ===
            inputs = [(input_args, input_kwargs), (nc_input_args, nc_input_kwargs)]
            grads = [grad_output, nc_grad_output]

            for (in_args, in_kwargs), g_out in product(inputs, grads):
                g_out_copy = deepcopy(g_out)
                self._zero_grad((in_args, in_kwargs))
                self._zero_grad(m.parameters())

                with freeze_rng_state():
                    out = m(*in_args, **in_kwargs)
                    if isinstance(out, torch.Tensor):
                        out.backward(g_out_copy, retain_graph=True)
                    else:
                        flattened_out, _ = torch.utils._pytree.tree_flatten(out)
                        flattened_g_out_copy, _ = torch.utils._pytree.tree_flatten(g_out_copy)
                        for o, g_o in zip(flattened_out, flattened_g_out_copy):
                            if o.requires_grad:
                                o.backward(g_o, retain_graph=True)

                input_args_grad, input_kwargs_grad = self._get_grads((in_args, in_kwargs))
                self.assertEqual(out, default_output)
                self.assertEqual(input_args_grad, default_input_args_grad, atol=1e-4, rtol=0)
                self.assertEqual(input_kwargs_grad, default_input_kwargs_grad, atol=1e-4, rtol=0)

                param_grad = [p.grad for p in m.parameters()]
                self.assertEqual(param_grad, default_param_grad)

    def _test_gradients_helper(self, device, dtype, module_info, training, check):
        # Check gradients
        module_cls = module_info.module_cls
        module_inputs = module_info.module_inputs_func(module_info, device=device, dtype=dtype,
                                                       requires_grad=True, training=training)
        # === Set nondet tol for gradcheck to user-defined value if on CUDA and cudNN is enabled
        gradcheck_nondet_tol = 0.0
        if (torch.device(device).type == 'cuda' and torch.backends.cudnn.enabled):
            gradcheck_nondet_tol = module_info.gradcheck_nondet_tol

        for module_input in module_inputs:
            if module_input.forward_input is None:
                continue

            # === Instantiate the module. ===
            args, kwargs = module_input.constructor_input.args, module_input.constructor_input.kwargs
            m = module_cls(*args, **kwargs)
            m.to(device).to(dtype)
            m.train(training)

            params = tuple(m.parameters())

            # === Lazy modules need to see an input to initialize params before gradcheck is run. ===
            input_args, input_kwargs = module_input.forward_input.args, module_input.forward_input.kwargs
            if issubclass(module_info.module_cls, torch.nn.modules.lazy.LazyModuleMixin):
                with torch.no_grad():
                    m(*input_args, **input_kwargs)

            # === Perform gradient check on the input_args ===
            other_kwargs = {}
            kwarg_tensors = []
            for name, obj in input_kwargs.items():
                if isinstance(obj, torch.Tensor):
                    kwarg_tensors.append((name, obj))
                else:
                    other_kwargs[name] = obj

            def fn_to_gradcheck(*flat_input_and_params):
                input_and_params = torch.utils._pytree.tree_unflatten(flat_input_and_params, flat_spec)
                new_input_args = input_and_params[:len(input_args)]
                kwarg_args = input_and_params[-len(kwarg_tensors):]
                new_kwargs = {name: obj for (name, _), obj in zip(kwarg_tensors, kwarg_args)}

                with freeze_rng_state():
                    output = m(*new_input_args, **new_kwargs, **other_kwargs)
                    output_flattened, _ = torch.utils._pytree.tree_flatten(output)
                    return output_flattened

            # check total derivative
            grad_input = input_args + params + tuple(obj for (_, obj) in kwarg_tensors)
            flat_input, flat_spec = torch.utils._pytree.tree_flatten(grad_input)

            self.assertTrue(check(fn_to_gradcheck, flat_input, nondet_tol=gradcheck_nondet_tol))

            # check partial derivatives
            old_params_requires_grad = [p.requires_grad for p in params]
            for p in params:
                p.requires_grad = False

            old_kwargs_requires_grad = [obj.requires_grad for (_, obj) in kwarg_tensors]
            for (_, obj) in kwarg_tensors:
                obj.requires_grad = False

            for p, old in zip(params, old_params_requires_grad):
                p.requires_grad = old
                grad_input = input_args + params + tuple(obj for (_, obj) in kwarg_tensors)
                flat_input, flat_spec = torch.utils._pytree.tree_flatten(grad_input)
                self.assertTrue(check(fn_to_gradcheck, flat_input, nondet_tol=gradcheck_nondet_tol))
                p.requires_grad = False

            for (_, obj), old in zip(kwarg_tensors, old_kwargs_requires_grad):
                obj.requires_grad = old
                grad_input = input_args + params + tuple(obj for (_, obj) in kwarg_tensors)
                flat_input, flat_spec = torch.utils._pytree.tree_flatten(grad_input)
                self.assertTrue(check(fn_to_gradcheck, flat_input, nondet_tol=gradcheck_nondet_tol))
                obj.requires_grad = False

    @modules(module_db, allowed_dtypes=[torch.double])
    def test_grad(self, device, dtype, module_info, training):
        self._test_gradients_helper(device, dtype, module_info, training, gradcheck)

    @modules([m for m in module_db if m.supports_gradgrad],
             allowed_dtypes=[torch.double])
    def test_gradgrad(self, device, dtype, module_info, training):
        self._test_gradients_helper(device, dtype, module_info, training, gradgradcheck)

    @onlyCUDA
    @with_tf32_off  # Turn off TF32 to compute at full precision https://github.com/pytorch/pytorch/issues/86798
    @toleranceOverride({torch.float32: tol(5e-2, 0),
                        torch.float64: tol(4e-4, 0)})
    @modules(module_db)
    def test_cpu_gpu_parity(self, device, dtype, module_info, training):
        # TODO: RNN / GRU / LSTM don't support backwards on eval mode for cuDNN; skip this in a
        # nicer way for eval mode only.
        # See https://github.com/pytorch/pytorch/issues/79161
        rnn_modules = {torch.nn.RNN, torch.nn.GRU, torch.nn.LSTM}
        if (module_info.module_cls in rnn_modules
                and not training
                and 'cuda' in device
                and torch.backends.cudnn.enabled):
            return

        # Test cpu and gpu results are the same
        module_cls = module_info.module_cls
        module_inputs_cpu = module_info.module_inputs_func(module_info, device="cpu", dtype=dtype,
                                                           requires_grad=True, training=training)

        def _to_device(obj):
            if isinstance(obj, torch.Tensor):
                res = obj.detach().to(device=device)
                res.requires_grad = obj.requires_grad
                return res
            elif isinstance(obj, tuple):
                return tuple(_to_device(o) for o in obj)
            elif isinstance(obj, dict):
                return {key: _to_device(o) for key, o in obj.items()}
            else:
                return deepcopy(obj)

        for module_input in module_inputs_cpu:
            # === Move input from cpu to device ===
            cpu_forward_args = module_input.forward_input.args
            cpu_forward_kwargs = module_input.forward_input.kwargs

            gpu_forward_args, gpu_forward_kwargs = _to_device((cpu_forward_args, cpu_forward_kwargs))

            self._retain_grad((cpu_forward_args, cpu_forward_kwargs, gpu_forward_args, gpu_forward_kwargs))

            # === Construct module on cpu and gpu ===
            args, kwargs = module_input.constructor_input.args, module_input.constructor_input.kwargs

            cpu_module = module_cls(*args, **kwargs).to(dtype).to("cpu")
            cpu_module.train(training)
            gpu_module = module_cls(*args, **kwargs).to(dtype).to(device)
            gpu_module.train(training)

            # === Lazy modules need to see an input to initialize params ===
            if issubclass(module_cls, torch.nn.modules.lazy.LazyModuleMixin):
                with torch.no_grad():
                    cpu_module(*cpu_forward_args, **cpu_forward_kwargs)
                    gpu_module(*gpu_forward_args, **gpu_forward_kwargs)

            for cpu_p, gpu_p in zip(cpu_module.parameters(), gpu_module.parameters()):
                gpu_p.data.copy_(cpu_p)

            # === Compare forward output between cpu and gpu ===
            cpu_outputs = cpu_module(*cpu_forward_args, **cpu_forward_kwargs)
            gpu_outputs = gpu_module(*gpu_forward_args, **gpu_forward_kwargs)

            self.assertEqual(cpu_outputs, gpu_outputs)

            # === Run backwards on CPU and GPU and compare results ===
            def check_backward(cpu_output, gpu_output):
                cpu_grad_output = cpu_output.clone().normal_()
                gpu_grad_output = cpu_grad_output.type_as(gpu_output)

                cpu_output.backward(cpu_grad_output, retain_graph=True)
                gpu_output.backward(gpu_grad_output, retain_graph=True)

                cpu_grad_input = self._get_grads(cpu_forward_args)
                gpu_grad_input = self._get_grads(gpu_forward_args)
                self.assertEqual(cpu_grad_input, gpu_grad_input)

                for cpu_p, gpu_p in zip(cpu_module.parameters(), gpu_module.parameters()):
                    self.assertEqual(cpu_p.grad, gpu_p.grad)

                cpu_grad_kwarg_input = self._get_grads(cpu_forward_kwargs)
                gpu_grad_kwarg_input = self._get_grads(gpu_forward_kwargs)
                self.assertEqual(cpu_grad_kwarg_input, gpu_grad_kwarg_input)

            for _ in range(5):
                if isinstance(cpu_outputs, torch.Tensor):
                    check_backward(cpu_outputs, gpu_outputs)
                else:
                    flatten_cpu_outputs, _ = torch.utils._pytree.tree_flatten(cpu_outputs)
                    flatten_gpu_outputs, _ = torch.utils._pytree.tree_flatten(gpu_outputs)
                    for cpu_output, gpu_output in zip(flatten_cpu_outputs, flatten_gpu_outputs):
                        if cpu_output.requires_grad:
                            check_backward(cpu_output, gpu_output)

    @with_tf32_off
    @modules(module_db)
    def test_memory_format(self, device, dtype, module_info, training):
        is_sm86or80 = device.startswith("cuda") and (torch.cuda.get_device_capability(0) == (8, 6)
                                                     or torch.cuda.get_device_capability(0) == (8, 0))
        # TODO tighten it to a specific module
        atol, rtol = (3e-3, 7e-3) if is_sm86or80 else (None, None)
        module_cls = module_info.module_cls
        module_inputs = module_info.module_inputs_func(module_info, device=device, dtype=dtype,
                                                       requires_grad=False, training=training)
        module_memformat_affects_out = module_info.module_memformat_affects_out

        def _get_mem_formats(channels_last=False, channels_last_3d=False):
            if channels_last:
                return ([torch.contiguous_format, torch.channels_last],
                        [torch.preserve_format, torch.contiguous_format, torch.channels_last])
            elif channels_last_3d:
                return ([torch.contiguous_format, torch.channels_last_3d],
                        [torch.preserve_format, torch.contiguous_format, torch.channels_last_3d])
            else:
                return ([torch.contiguous_format],
                        [torch.preserve_format, torch.contiguous_format])

        # Check that at least one Tensor input has dim == n
        def _check_dims(obj, n):
            if isinstance(obj, torch.Tensor):
                return obj.dim() == n
            elif isinstance(obj, (tuple, list)):
                return any(_check_dims(o, n) for o in obj)
            else:
                return False

        # Called after _check_dims, when we know that >= 1 tensor can be converted to mem_format
        def _to_mem_format(mem_format, obj):
            def inner_to_mem_format(obj):
                d = obj.dim()
                if ((mem_format == torch.channels_last and d != 4)
                   or (mem_format == torch.channels_last_3d and d != 5)):
                    return obj
                return obj.to(memory_format=mem_format)

            return self._traverse_obj(obj, inner_to_mem_format)

        def _check_out_mem_format(output, input_mem_format, module_mem_format):
            def inner_check_out_mem_format(output):
                d = output.dim()
                if (d == 4 and ((input_mem_format == torch.channels_last)
                                or (module_mem_format == torch.channels_last and module_memformat_affects_out))):
                    self.assertTrue(output.is_contiguous(memory_format=torch.channels_last))
                elif (d == 5 and ((input_mem_format == torch.channels_last_3d)
                                  or (module_mem_format == torch.channels_last_3d and module_memformat_affects_out))):
                    self.assertTrue(output.is_contiguous(memory_format=torch.channels_last_3d))
                else:
                    self.assertTrue(output.is_contiguous())
            return self._traverse_obj(output, inner_check_out_mem_format)

        for module_input in module_inputs:
            if module_input.forward_input is None:
                continue

            supports_channels_last = _check_dims(module_input.forward_input.args, 4)
            supports_channels_last_3d = _check_dims(module_input.forward_input.args, 5)
            input_mem_formats, module_mem_formats = _get_mem_formats(supports_channels_last, supports_channels_last_3d)

            with freeze_rng_state():
                # === Instantiate the module. ===
                args, kwargs = module_input.constructor_input.args, module_input.constructor_input.kwargs

                m = module_cls(*args, **kwargs)
                m.to(device).to(dtype)
                m.train(training)

                # === Get output in (contiguous, contiguous) configuration. ===
                args, kwargs = module_input.forward_input.args, module_input.forward_input.kwargs
                desired_outputs = m(*args, **kwargs)

                for input_mem_format in input_mem_formats:
                    # === Change memformat of input. ===
                    module_input.forward_input.args = _to_mem_format(input_mem_format,
                                                                     module_input.forward_input.args)
                    module_input.forward_input.kwargs = _to_mem_format(input_mem_format,
                                                                       module_input.forward_input.kwargs)

                    for module_mem_format in module_mem_formats:
                        # === Change memformat of module ===
                        m.to(memory_format=module_mem_format)

                        # === Do forward pass. ===
                        args, kwargs = module_input.forward_input.args, module_input.forward_input.kwargs
                        outputs = m(*args, **kwargs)

                        # === Compare outputs to (contiguous, contiguous) output. ===
                        if input_mem_format != torch.contiguous_format or module_mem_formats != torch.contiguous_format:
                            self.assertEqual(outputs, desired_outputs, rtol=rtol, atol=atol)

                        # === Check mem format of output. ===
                        _check_out_mem_format(outputs, input_mem_format, module_mem_format)

    # Test whether train and eval modes differ for each module. Use to verify
    # that the ModuleInfo entry flag is correct.
    @modules(module_db, train_eval_mode=TrainEvalMode.train_only)
    def test_if_train_and_eval_modes_differ(self, device, dtype, module_info, training):
        module_cls = module_info.module_cls
        module_inputs = module_info.module_inputs_func(module_info, device=device, dtype=dtype,
                                                       requires_grad=False, training=training)

        # Run forward inputs through to see if the training flag is accessed during forward.
        for module_input in module_inputs:
            if module_input.forward_input is None:
                continue

            # === Instantiate the module. ===
            args, kwargs = module_input.constructor_input.args, module_input.constructor_input.kwargs
            m = module_cls(*args, **kwargs)
            m.to(device).to(dtype)
            m.train(training)

            # Remove training attribute and see if forward still works.
            delattr(m, 'training')

            # === Do forward pass. ===
            try:
                args, kwargs = module_input.forward_input.args, module_input.forward_input.kwargs
                m(*args, **kwargs)
            except AttributeError as e:
                if "'training'" in str(e):
                    self.assertTrue(module_info.train_and_eval_differ,
                                    f"The ModuleInfo entry for {module_info.name} has "
                                    "train_and_eval_differ=False, but the training mode was found to "
                                    "affect the forward pass. Consider setting train_and_eval_differ=True "
                                    "for this ModuleInfo entry.")
                else:
                    raise e


    @onlyCPU
    @modules(module_db)
    def test_device_ctx_init(self, device, dtype, module_info, training):
        module_cls = module_info.module_cls
        module_inputs = module_info.module_inputs_func(module_info, device=device, dtype=dtype,
                                                       requires_grad=False, training=training)
        with torch.device('meta'):
            module_inputs_meta = module_info.module_inputs_func(module_info, device=None, dtype=dtype,
                                                                requires_grad=False, training=training)

        for module_input, module_input_meta in zip(module_inputs, module_inputs_meta):
            c_args, c_kwargs = module_input.constructor_input.args, module_input.constructor_input.kwargs
            fw_args, fw_kwargs = module_input.forward_input.args, module_input.forward_input.kwargs

            c_args_meta, c_kwargs_meta = module_input_meta.constructor_input.args, module_input_meta.constructor_input.kwargs
            fw_args_meta, fw_kwargs_meta = module_input_meta.forward_input.args, module_input_meta.forward_input.kwargs

            m_cpu = module_cls(*c_args, **c_kwargs)

            with torch.device('meta'):
                m = module_cls(*c_args_meta, **c_kwargs_meta)

            for (p_meta, p_cpu) in chain(zip(m.parameters(), m_cpu.parameters()),
                                         zip(m.buffers(), m_cpu.buffers())):
                if torch.nn.parameter.is_lazy(p_meta):
                    continue
                self.assertTrue(p_meta.is_meta)
                assert_metadata_eq(self.assertEqual, p_meta, p_cpu)


<<<<<<< HEAD
    @modules(module_db)
    def test_reset_parameters(self, device, dtype, module_info, training):
        def _reset_seed():
            torch.manual_seed(5)

        def _has_parameters_buffers(module):
            if isinstance(m, torch.nn.modules.lazy.LazyModuleMixin):
                return False
            if (len(list(m.parameters(recurse=False))) == 0 and
                    len(list(m.buffers(recurse=False))) == 0):
                return False
            return True

        def _check_children_submodules(c):
            for p in chain(c.parameters(), c.buffers()):
                self.assertTrue(torch.all(p == -1).item())

        module_cls = module_info.module_cls
        module_inputs = module_info.module_inputs_func(module_info, device=device, dtype=dtype,
                                                       requires_grad=False, training=training)

        for module_input in module_inputs:
            module_input = module_inputs[0]
            c_args, c_kwargs = module_input.constructor_input.args, module_input.constructor_input.kwargs

            # === Instantiate the module on device. ===
            _reset_seed()
            with torch.device(device):
                m = module_cls(*c_args, **c_kwargs)

            # === Skip test if no parameters/buffers. ===
            if not _has_parameters_buffers(m):
                # iterate over all module_inputs in case some params/buffers are gated by kwargs
                continue

            ref_m = deepcopy(m)
            # === Fill all params and buffers with -1. ===
            with torch.no_grad():
                preset_value = -1
                for p in chain(m.parameters(), m.buffers()):
                    p.fill_(preset_value)

            # === Call reset_parameters. ===
            _reset_seed()
            m.reset_parameters()

            # === Ensure parameters/buffers owned by root have been reset. ===
            for p, p_ref in chain(zip(m.parameters(recurse=False), ref_m.parameters(recurse=False)),
                                  zip(m.buffers(recurse=False), ref_m.buffers(recurse=False))):
                self.assertEqual(p, p_ref)

            # === Ensure parameters/buffers owned by children submodules have not been reset. ===
            for child in m.children():
                child.apply(lambda c: _check_children_submodules(c))
=======
    @modules([module for module in module_db if module.module_error_inputs_func is not None])
    def test_errors(self, device, dtype, module_info, training):
        module_cls = module_info.module_cls
        error_inputs = module_info.module_error_inputs_func(module_info, device=device, dtype=dtype,
                                                            requires_grad=False, training=training)
        for error_input in error_inputs:
            module_input = error_input.module_error_input
            c_args, c_kwargs = module_input.constructor_input.args, module_input.constructor_input.kwargs
            if error_input.error_on == ModuleErrorEnum.CONSTRUCTION_ERROR:
                with self.assertRaisesRegex(error_input.error_type, error_input.error_regex):
                    m = module_cls(*c_args, **c_kwargs)
            elif error_input.error_on == ModuleErrorEnum.FORWARD_ERROR:
                m = module_cls(*c_args, **c_kwargs)
                fw_args, fw_kwargs = module_input.forward_input.args, module_input.forward_input.kwargs
                with self.assertRaisesRegex(error_input.error_type, error_input.error_regex):
                    m(*fw_args, **fw_kwargs)
            else:
                raise NotImplementedError(f"Unknown error type {error_input.error_on}")
>>>>>>> 60237ccb


instantiate_device_type_tests(TestModule, globals(), allow_mps=True)

if __name__ == '__main__':
    run_tests()<|MERGE_RESOLUTION|>--- conflicted
+++ resolved
@@ -766,62 +766,6 @@
                 assert_metadata_eq(self.assertEqual, p_meta, p_cpu)
 
 
-<<<<<<< HEAD
-    @modules(module_db)
-    def test_reset_parameters(self, device, dtype, module_info, training):
-        def _reset_seed():
-            torch.manual_seed(5)
-
-        def _has_parameters_buffers(module):
-            if isinstance(m, torch.nn.modules.lazy.LazyModuleMixin):
-                return False
-            if (len(list(m.parameters(recurse=False))) == 0 and
-                    len(list(m.buffers(recurse=False))) == 0):
-                return False
-            return True
-
-        def _check_children_submodules(c):
-            for p in chain(c.parameters(), c.buffers()):
-                self.assertTrue(torch.all(p == -1).item())
-
-        module_cls = module_info.module_cls
-        module_inputs = module_info.module_inputs_func(module_info, device=device, dtype=dtype,
-                                                       requires_grad=False, training=training)
-
-        for module_input in module_inputs:
-            module_input = module_inputs[0]
-            c_args, c_kwargs = module_input.constructor_input.args, module_input.constructor_input.kwargs
-
-            # === Instantiate the module on device. ===
-            _reset_seed()
-            with torch.device(device):
-                m = module_cls(*c_args, **c_kwargs)
-
-            # === Skip test if no parameters/buffers. ===
-            if not _has_parameters_buffers(m):
-                # iterate over all module_inputs in case some params/buffers are gated by kwargs
-                continue
-
-            ref_m = deepcopy(m)
-            # === Fill all params and buffers with -1. ===
-            with torch.no_grad():
-                preset_value = -1
-                for p in chain(m.parameters(), m.buffers()):
-                    p.fill_(preset_value)
-
-            # === Call reset_parameters. ===
-            _reset_seed()
-            m.reset_parameters()
-
-            # === Ensure parameters/buffers owned by root have been reset. ===
-            for p, p_ref in chain(zip(m.parameters(recurse=False), ref_m.parameters(recurse=False)),
-                                  zip(m.buffers(recurse=False), ref_m.buffers(recurse=False))):
-                self.assertEqual(p, p_ref)
-
-            # === Ensure parameters/buffers owned by children submodules have not been reset. ===
-            for child in m.children():
-                child.apply(lambda c: _check_children_submodules(c))
-=======
     @modules([module for module in module_db if module.module_error_inputs_func is not None])
     def test_errors(self, device, dtype, module_info, training):
         module_cls = module_info.module_cls
@@ -840,7 +784,62 @@
                     m(*fw_args, **fw_kwargs)
             else:
                 raise NotImplementedError(f"Unknown error type {error_input.error_on}")
->>>>>>> 60237ccb
+
+
+    @modules(module_db)
+    def test_reset_parameters(self, device, dtype, module_info, training):
+        def _reset_seed():
+            torch.manual_seed(5)
+
+        def _has_parameters_buffers(module):
+            if isinstance(m, torch.nn.modules.lazy.LazyModuleMixin):
+                return False
+            if (len(list(m.parameters(recurse=False))) == 0 and
+                    len(list(m.buffers(recurse=False))) == 0):
+                return False
+            return True
+
+        def _check_children_submodules(c):
+            for p in chain(c.parameters(), c.buffers()):
+                self.assertTrue(torch.all(p == -1).item())
+
+        module_cls = module_info.module_cls
+        module_inputs = module_info.module_inputs_func(module_info, device=device, dtype=dtype,
+                                                       requires_grad=False, training=training)
+
+        for module_input in module_inputs:
+            module_input = module_inputs[0]
+            c_args, c_kwargs = module_input.constructor_input.args, module_input.constructor_input.kwargs
+
+            # === Instantiate the module on device. ===
+            _reset_seed()
+            with torch.device(device):
+                m = module_cls(*c_args, **c_kwargs)
+
+            # === Skip test if no parameters/buffers. ===
+            if not _has_parameters_buffers(m):
+                # iterate over all module_inputs in case some params/buffers are gated by kwargs
+                continue
+
+            ref_m = deepcopy(m)
+            # === Fill all params and buffers with -1. ===
+            with torch.no_grad():
+                preset_value = -1
+                for p in chain(m.parameters(), m.buffers()):
+                    p.fill_(preset_value)
+
+            # === Call reset_parameters. ===
+            _reset_seed()
+            m.reset_parameters()
+
+            # === Ensure parameters/buffers owned by root have been reset. ===
+            for p, p_ref in chain(zip(m.parameters(recurse=False), ref_m.parameters(recurse=False)),
+                                  zip(m.buffers(recurse=False), ref_m.buffers(recurse=False))):
+                self.assertEqual(p, p_ref)
+
+            # === Ensure parameters/buffers owned by children submodules have not been reset. ===
+            for child in m.children():
+                child.apply(lambda c: _check_children_submodules(c))
 
 
 instantiate_device_type_tests(TestModule, globals(), allow_mps=True)
