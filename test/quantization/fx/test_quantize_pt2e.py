# Owner(s): ["oncall: quantization"]
import torch
import torch.nn as nn
import torch._dynamo as torchdynamo
from torch.testing._internal.common_quantization import (
    QuantizationTestCase,
    skip_if_no_torchvision,
    skipIfNoQNNPACK,
    skipIfNoX86,
)
from torch.testing._internal.common_quantization import NodeSpec as ns
from torch.testing._internal.common_quantized import (
    override_quantized_engine,
)
from torch.ao.quantization import (
    get_default_qconfig,
    QConfigMapping,
    observer,
)
from torch.ao.quantization.backend_config import (
    get_qnnpack_backend_config,
)
from torch.ao.quantization.backend_config._qnnpack_pt2e import get_qnnpack_pt2e_backend_config
from torch.ao.quantization.backend_config._x86_inductor_pt2e import get_x86_inductor_pt2e_backend_config
from torch.ao.quantization.backend_config.x86 import get_x86_backend_config
from torch.ao.quantization.quantize_fx import prepare_fx, convert_to_reference_fx, convert_fx
from torch.ao.quantization._pt2e.quantizer import Quantizer
from torch.ao.quantization._pt2e.quantizer import QNNPackQuantizer
from torch.ao.quantization._quantize_pt2e import prepare_pt2e, convert_pt2e, prepare_pt2e_quantizer
from torch.ao.ns.fx.utils import (
    compute_sqnr,
)
import copy
import itertools
from torch._inductor.compile_fx import compile_fx


@skipIfNoQNNPACK
class TestQuantizePT2E(QuantizationTestCase):
    def test_qconfig_none(self):
        class M(torch.nn.Module):
            def __init__(self):
                super().__init__()
                self.conv1 = nn.Conv2d(1, 1, 1)
                self.conv2 = nn.Conv2d(1, 1, 1)

            def forward(self, x):
                x = self.conv1(x)
                x = self.conv2(x)
                return x

        with override_quantized_engine("qnnpack"):
            m = M().eval()
            example_inputs = (torch.randn(1, 1, 1, 1),)
            # program capture
            m, guards = torchdynamo.export(
                m,
                *copy.deepcopy(example_inputs),
                aten_graph=True,
                tracing_mode="real",
            )

            qconfig = get_default_qconfig("qnnpack")
            qconfig_mapping = QConfigMapping().set_global(qconfig) \
                                              .set_module_name("conv2", None)
            backend_config = get_qnnpack_pt2e_backend_config()
            m = prepare_pt2e(m, qconfig_mapping, example_inputs, backend_config)
            m(*example_inputs)
            m = convert_pt2e(m)
            m(*example_inputs)

            # first conv is quantized, second conv is not quantized
            node_occurrence = {
                # two for input of the first conv, one for output for the first conv
                ns.call_function(torch.ops.quantized_decomposed.quantize_per_tensor): 3,
                ns.call_function(torch.ops.quantized_decomposed.dequantize_per_tensor): 3,
            }
            node_list = [
                ns.call_function(torch.ops.quantized_decomposed.dequantize_per_tensor),
                ns.call_function(torch.ops.quantized_decomposed.dequantize_per_tensor),
                ns.call_function(torch.ops.aten.convolution.default),
                ns.call_function(torch.ops.quantized_decomposed.dequantize_per_tensor),
                ns.call_function(torch.ops.aten.convolution.default),
            ]
            self.checkGraphModuleNodes(
                m, expected_node_list=node_list, expected_node_occurrence=node_occurrence)

    def test_qconfig_module_type(self):
        class M(torch.nn.Module):
            def __init__(self):
                super().__init__()
                self.conv = nn.Conv2d(1, 1, 1)
                self.linear = nn.Linear(9, 3)

            def forward(self, x):
                x = self.conv(x)
                x = x.reshape((1, -1))
                x = self.linear(x)
                return x

        with override_quantized_engine("qnnpack"):
            m = M().eval()
            example_inputs = (torch.randn(1, 1, 3, 3),)

            # program capture
            m, guards = torchdynamo.export(
                m,
                *copy.deepcopy(example_inputs),
                aten_graph=True,
                tracing_mode="real",
            )

            qconfig = get_default_qconfig("qnnpack")
            qconfig_mapping = QConfigMapping().set_object_type(torch.nn.Conv2d, qconfig)
            backend_config = get_qnnpack_pt2e_backend_config()
            m = prepare_pt2e(m, qconfig_mapping, example_inputs, backend_config)
            m(*example_inputs)
            m = convert_pt2e(m)
            m(*example_inputs)
            # conv is quantized, linear is not quantized
            node_occurrence = {
                # two for input and weight of the conv, one for output for the conv
                ns.call_function(torch.ops.quantized_decomposed.quantize_per_tensor): 3,
                ns.call_function(torch.ops.quantized_decomposed.dequantize_per_tensor): 3,
            }
            node_list = [
                ns.call_function(torch.ops.quantized_decomposed.dequantize_per_tensor),
                ns.call_function(torch.ops.quantized_decomposed.dequantize_per_tensor),
                ns.call_function(torch.ops.aten.convolution.default),
                ns.call_function(torch.ops.quantized_decomposed.dequantize_per_tensor),
                ns.call_function(torch.ops.aten.addmm.default),
            ]
            self.checkGraphModuleNodes(m, expected_node_list=node_list)

    def test_simple_quantizer(self):
        class M(torch.nn.Module):
            def __init__(self):
                super().__init__()
                self.conv = torch.nn.Conv2d(3, 3, 3)

            def forward(self, x):
                return self.conv(x)

        class BackendAQuantizer(Quantizer):
            def annotate(self, model: torch.fx.GraphModule) -> torch.fx.GraphModule:
                _DEFAULT_TARGET_DTYPE_INFO = {
                    "input_act_obs_or_fq_ctr": observer.PlaceholderObserver.with_args(dtype=torch.float),
                    "output_act_obs_or_fq_ctr": observer.PlaceholderObserver.with_args(dtype=torch.float),
                }
                for node in model.graph.nodes:
                    node.meta["target_dtype_info"] = copy.deepcopy(_DEFAULT_TARGET_DTYPE_INFO)
                for node in model.graph.nodes:
                    if node.op == "call_function" and node.target == torch.ops.aten.convolution.default:
                        node.meta["target_dtype_info"] = {
                            "input_act_obs_or_fq_ctr": observer.default_observer,
                            "weight_obs_or_fq_ctr": observer.default_weight_observer,
                            "bias_obs_or_fq_ctr": observer.PlaceholderObserver.with_args(dtype=torch.float),
                            "output_act_obs_or_fq_ctr": observer.default_observer,
                            "weight_index": 1,
                            "bias_index": 2,
                        }

            def validate(self, model: torch.fx.GraphModule) -> None:
                pass

        m = M().eval()
        example_inputs = (torch.randn(1, 3, 5, 5),)

        # program capture
        m, guards = torchdynamo.export(
            m,
            *copy.deepcopy(example_inputs),
            aten_graph=True,
            tracing_mode="real",
        )
        m = prepare_pt2e_quantizer(m, BackendAQuantizer())
        m(*example_inputs)
        m = convert_pt2e(m)
        node_occurrence = {
            # two for input of the first conv, one for output for the first conv
            ns.call_function(torch.ops.quantized_decomposed.quantize_per_tensor): 3,
            ns.call_function(torch.ops.quantized_decomposed.dequantize_per_tensor): 3,
        }
        node_list = [
            ns.call_function(torch.ops.quantized_decomposed.dequantize_per_tensor),
            ns.call_function(torch.ops.quantized_decomposed.dequantize_per_tensor),
            ns.call_function(torch.ops.aten.convolution.default),
            ns.call_function(torch.ops.quantized_decomposed.quantize_per_tensor),
        ]
        self.checkGraphModuleNodes(
            m, expected_node_list=node_list, expected_node_occurrence=node_occurrence)

    def test_qnnpack_quantizer_conv(self):
        class M(torch.nn.Module):
            def __init__(self):
                super().__init__()
                self.conv = torch.nn.Conv2d(3, 3, 3)

            def forward(self, x):
                return self.conv(x)

        import torch.ao.quantization._pt2e.quantizer.qnnpack_quantizer as qq
        quantizer = QNNPackQuantizer()
        operator_spec = qq.get_default_per_channel_symmetric_qnnpack_operator_spec()
        quantizer.set_global(operator_spec)
        m = M().eval()
        example_inputs = (torch.randn(1, 3, 5, 5),)

        # program capture
        m, guards = torchdynamo.export(
            m,
            *copy.deepcopy(example_inputs),
            aten_graph=True,
            tracing_mode="real",
        )

        m = prepare_pt2e_quantizer(m, quantizer)
        m(*example_inputs)
        m = convert_pt2e(m)
        node_occurrence = {
            # input and output are using quantize_per_tensor and weight is using quantize_per_channel
            ns.call_function(torch.ops.quantized_decomposed.quantize_per_tensor): 2,
            ns.call_function(torch.ops.quantized_decomposed.dequantize_per_tensor): 2,
            ns.call_function(torch.ops.quantized_decomposed.quantize_per_channel): 1,
            ns.call_function(torch.ops.quantized_decomposed.dequantize_per_channel): 1,
        }
        node_list = [
            ns.call_function(torch.ops.quantized_decomposed.dequantize_per_tensor),
            ns.call_function(torch.ops.quantized_decomposed.dequantize_per_channel),
            ns.call_function(torch.ops.aten.convolution.default),
            ns.call_function(torch.ops.quantized_decomposed.quantize_per_tensor),
        ]
        self.checkGraphModuleNodes(
            m, expected_node_list=node_list, expected_node_occurrence=node_occurrence)

<<<<<<< HEAD
    @xfailIfPython311
=======
    def test_qnnpack_quantizer_obs_sharing_ops(self):
        class M(torch.nn.Module):
            def __init__(self):
                super().__init__()
                self.conv = torch.nn.Conv2d(3, 3, 3)
                self.hardtanh = torch.nn.Hardtanh()
                self.adaptive_avg_pool2d = torch.nn.AdaptiveAvgPool2d((1, 1))

            def forward(self, x):
                x = self.conv(x)
                x = self.adaptive_avg_pool2d(x)
                x = self.hardtanh(x)
                x = torch.mean(x)
                return x

        import torch.ao.quantization._pt2e.quantizer.qnnpack_quantizer as qq
        quantizer = QNNPackQuantizer()
        operator_spec = qq.get_default_per_channel_symmetric_qnnpack_operator_spec()
        quantizer.set_global(operator_spec)
        m = M().eval()
        example_inputs = (torch.randn(1, 3, 5, 5),)

        # program capture
        m, guards = torchdynamo.export(
            m,
            *copy.deepcopy(example_inputs),
            aten_graph=True,
            tracing_mode="real",
        )

        m = prepare_pt2e_quantizer(m, quantizer)
        print("after prepare:", m)
        m(*example_inputs)
        m = convert_pt2e(m)
        print("m:", m)
        node_occurrence = {
            # input and output are using quantize_per_tensor and weight is using quantize_per_channel
            ns.call_function(torch.ops.quantized_decomposed.quantize_per_tensor): 5,
            ns.call_function(torch.ops.quantized_decomposed.dequantize_per_tensor): 5,
            ns.call_function(torch.ops.quantized_decomposed.quantize_per_channel): 1,
            ns.call_function(torch.ops.quantized_decomposed.dequantize_per_channel): 1,
        }
        node_list = [
            ns.call_function(torch.ops.quantized_decomposed.dequantize_per_tensor),
            ns.call_function(torch.ops.quantized_decomposed.dequantize_per_channel),
            ns.call_function(torch.ops.aten.convolution.default),
            ns.call_function(torch.ops.quantized_decomposed.quantize_per_tensor),

            ns.call_function(torch.ops.quantized_decomposed.dequantize_per_tensor),
            ns.call_function(torch.ops.aten.mean.dim),
            ns.call_function(torch.ops.quantized_decomposed.quantize_per_tensor),

            ns.call_function(torch.ops.quantized_decomposed.dequantize_per_tensor),
            ns.call_function(torch.ops.aten.hardtanh.default),
            ns.call_function(torch.ops.quantized_decomposed.quantize_per_tensor),
            ns.call_function(torch.ops.quantized_decomposed.dequantize_per_tensor),
            ns.call_function(torch.ops.aten.mean.default),
            ns.call_function(torch.ops.quantized_decomposed.quantize_per_tensor),
            ns.call_function(torch.ops.quantized_decomposed.dequantize_per_tensor),
        ]
        self.checkGraphModuleNodes(
            m, expected_node_list=node_list, expected_node_occurrence=node_occurrence)

>>>>>>> 105ef68f
    def test_rearrange_weight_observer_for_decomposed_linear(self):
        """
        Check whether weight observer is correctly rearranged for decomposed linear.
        before:
            weight - t - observer \
              input - observer - addmm/mm
        after:
            weight - observer - t \
              input - observer - addmm/mm
        """
        class M(torch.nn.Module):
            def __init__(self, with_bias, use_relu):
                super().__init__()
                self.linear = nn.Linear(4, 4, bias=with_bias)
                self.relu = nn.ReLU()
                self.use_relu = use_relu

            def forward(self, x):
                x = self.linear(x)
                return self.relu(x) if self.use_relu else x

        with_bias_list = [True, False]
        use_relu_list = [True, False]
        cases = itertools.product(with_bias_list, use_relu_list)
        for with_bias, use_relu in cases:
            m = M(with_bias, use_relu).eval()
            example_inputs = (torch.randn(1, 4),)

            # program capture
            m, guards = torchdynamo.export(
                m,
                *copy.deepcopy(example_inputs),
                aten_graph=True,
                tracing_mode="real",
            )

            qconfig = get_default_qconfig('qnnpack')
            qconfig_mapping = QConfigMapping().set_global(qconfig)
            backend_config = get_qnnpack_pt2e_backend_config()
            m = prepare_pt2e(m, qconfig_mapping, example_inputs, backend_config)

            # 1. Check graph nodes:
            # - args[0] of t should be the weight observer
            # - args[-1] of addmm/mm should be t
            error_msg = 'Weight observer is not correctly rearranged for decomposed linear'
            for node in m.graph.nodes:
                if node.target == torch.ops.aten.t.default:
                    target = node.args[0].target
                    self.assertTrue(isinstance(getattr(m, target), observer.ObserverBase), error_msg)
                elif node.target in (torch.ops.aten.addmm.default, torch.ops.aten.mm.default):
                    target = node.args[-1].target
                    self.assertTrue(target == torch.ops.aten.t.default, error_msg)

            # 2. Check m.code to ensure `m.recompile()` is called.
            # If weight observer is rearranged in graph but `m.recompile()` is not called,
            # m.code would be wrong.
            code_before_recompile = m.code
            m.recompile()
            code_after_recompile = m.code
            self.assertTrue(code_before_recompile == code_after_recompile, error_msg)

    def test_transposed_conv_bn_fusion(self):
        class M(torch.nn.Module):
            def __init__(self):
                super().__init__()
                self.conv_trans = torch.nn.ConvTranspose2d(10, 20, 3)
                # channels for batchnorm is the same as the out_channels for convtranspose
                self.bn = torch.nn.BatchNorm2d(20)

            def forward(self, x):
                return self.bn(self.conv_trans(x))

        with override_quantized_engine("qnnpack"):
            m = M().eval()
            example_inputs = (torch.randn(10, 10, 10, 10),)
            # program capture
            m, guards = torchdynamo.export(
                m,
                *copy.deepcopy(example_inputs),
                aten_graph=True,
                tracing_mode="real",
            )

            node_occurrence = {
                ns.call_function(torch.ops.aten.convolution.default): 1,
                ns.call_function(torch.ops.aten._native_batch_norm_legit_no_training.default): 1,
            }
            self.checkGraphModuleNodes(m, expected_node_occurrence=node_occurrence)

            qconfig = get_default_qconfig("qnnpack")
            qconfig_mapping = QConfigMapping().set_global(qconfig)
            backend_config = get_qnnpack_pt2e_backend_config()
            m = prepare_pt2e(m, qconfig_mapping, example_inputs, backend_config)
            # make sure it runs
            m(*example_inputs)

            # make sure bn is fused into conv
            node_occurrence = {
                ns.call_function(torch.ops.aten.convolution.default): 1,
                ns.call_function(torch.ops.aten._native_batch_norm_legit_no_training.default): 0,
            }
            self.checkGraphModuleNodes(m, expected_node_occurrence=node_occurrence)

@skipIfNoQNNPACK
class TestQuantizePT2EX86Inductor(QuantizationTestCase):
    @skipIfNoX86
    def test_inductor_backend_config_conv(self):
        class M(torch.nn.Module):
            def __init__(self, use_relu: bool = False, inplace_relu: bool = False):
                super().__init__()
                self.use_relu = use_relu
                self.conv1 = nn.Conv2d(3, 6, (2, 2), stride=(1, 1), padding=(1, 1))
                self.relu = nn.ReLU(inplace=inplace_relu)

            def forward(self, x):
                x = self.conv1(x)
                return self.relu(x) if self.use_relu else x

        use_relu_list = [True, False]
        inplace_relu_list = [True, False]
        with override_quantized_engine("x86"):
            with torch.no_grad():
                for use_relu, inplace_relu in itertools.product(use_relu_list, inplace_relu_list):
                    m = M(use_relu=use_relu, inplace_relu=inplace_relu).eval()
                    example_inputs = (torch.randn(2, 3, 4, 4),)
                    # program capture
                    # **TODO** Add testcase for tracing_mode="symbolic" after fix issue:
                    # https://github.com/pytorch/pytorch/issues/96274
                    export_module, guards = torchdynamo.export(
                        m,
                        *copy.deepcopy(example_inputs),
                        aten_graph=True,
                        tracing_mode="real",
                    )

                    qconfig = get_default_qconfig("x86")
                    qconfig_mapping = QConfigMapping().set_global(qconfig)
                    backend_config = get_x86_inductor_pt2e_backend_config()
                    prepare_module = prepare_pt2e(export_module, qconfig_mapping, example_inputs, backend_config)
                    prepare_module(*example_inputs)
                    convert_module = convert_pt2e(prepare_module)
                    convert_module(*example_inputs)

                    # Fake quant should only be inserted at start and end
                    node_occurrence = {
                        # one for input and weight of the conv, one for output for the conv
                        ns.call_function(torch.ops.quantized_decomposed.quantize_per_tensor): 2,
                        ns.call_function(torch.ops.quantized_decomposed.quantize_per_channel): 1,
                        ns.call_function(torch.ops.quantized_decomposed.dequantize_per_channel): 1,
                        ns.call_function(torch.ops.quantized_decomposed.dequantize_per_tensor): 2,
                    }
                    if use_relu:
                        node_list = [
                            ns.call_function(torch.ops.quantized_decomposed.quantize_per_tensor),
                            ns.call_function(torch.ops.quantized_decomposed.dequantize_per_tensor),
                            ns.call_function(torch.ops.aten.convolution.default),
                            ns.call_function(torch.ops.aten.relu_.default if inplace_relu else torch.ops.aten.relu.default),
                            ns.call_function(torch.ops.quantized_decomposed.quantize_per_tensor),
                            ns.call_function(torch.ops.quantized_decomposed.dequantize_per_tensor),
                        ]
                    else:
                        node_list = [
                            ns.call_function(torch.ops.quantized_decomposed.quantize_per_tensor),
                            ns.call_function(torch.ops.quantized_decomposed.dequantize_per_tensor),
                            ns.call_function(torch.ops.aten.convolution.default),
                            ns.call_function(torch.ops.quantized_decomposed.quantize_per_tensor),
                            ns.call_function(torch.ops.quantized_decomposed.dequantize_per_tensor),
                        ]
                    self.checkGraphModuleNodes(convert_module,
                                               expected_node_occurrence=node_occurrence,
                                               expected_node_list=node_list)

                    # Step1: Ref result in 1.X fx path
                    backend_config_1_x = get_x86_backend_config()
                    m_copy = copy.deepcopy(m)
                    m_prepare_fx = prepare_fx(m_copy, qconfig_mapping, example_inputs, backend_config=backend_config_1_x)
                    after_prepare_result_fx = m_prepare_fx(*example_inputs)
                    m_convert_fx = convert_fx(m_prepare_fx, backend_config=backend_config_1_x)
                    ref_result = m_convert_fx(*example_inputs)

                    # Step2: Start to lowering into Inductor
                    run = compile_fx(convert_module, example_inputs)
                    # Inductor first run
                    inductor_res = run(*example_inputs)
                    # Inductor second run
                    inductor_res = run(*example_inputs)
                    self.assertEqual(ref_result, inductor_res, atol=5e-2, rtol=5e-2)

class TestQuantizePT2EModels(QuantizationTestCase):
    @skip_if_no_torchvision
    @skipIfNoQNNPACK
    def test_resnet18(self):
        import torchvision
        with override_quantized_engine("qnnpack"):
            example_inputs = (torch.randn(1, 3, 224, 224),)
            m = torchvision.models.resnet18().eval()
            m_copy = copy.deepcopy(m)
            # program capture
            m, guards = torchdynamo.export(
                m,
                *copy.deepcopy(example_inputs),
                aten_graph=True,
                tracing_mode="real",
            )

            backend_config = get_qnnpack_pt2e_backend_config()
            # TODO: define qconfig_mapping specifically for executorch
            qconfig = get_default_qconfig("qnnpack")
            qconfig_mapping = QConfigMapping().set_global(qconfig)
            before_fusion_result = m(*example_inputs)

            m = prepare_pt2e(m, qconfig_mapping, example_inputs, backend_config)

            # checking that we inserted observers correctly for maxpool operator (input and
            # output share observer instance)
            self.assertEqual(id(m.activation_post_process_3), id(m.activation_post_process_2))
            after_prepare_result = m(*example_inputs)
            m = convert_pt2e(m)

            after_quant_result = m(*example_inputs)

            # comparing with existing fx graph mode quantization reference flow
            backend_config = get_qnnpack_backend_config()
            m_fx = prepare_fx(m_copy, qconfig_mapping, example_inputs, backend_config=backend_config)
            after_prepare_result_fx = m_fx(*example_inputs)
            m_fx = convert_to_reference_fx(m_fx, backend_config=backend_config)

            after_quant_result_fx = m_fx(*example_inputs)

            # the result matches exactly after prepare
            self.assertEqual(after_prepare_result, after_prepare_result_fx)
            self.assertEqual(compute_sqnr(after_prepare_result, after_prepare_result_fx), torch.tensor(float("inf")))
            # there are slight differences after convert due to different implementations
            # of quant/dequant
            self.assertTrue(torch.max(after_quant_result - after_quant_result_fx) < 1e-1)
<<<<<<< HEAD
=======
            self.assertTrue(compute_sqnr(after_quant_result, after_quant_result_fx) > 35)


    @skip_if_no_torchvision
    @skipIfNoQNNPACK
    def test_resnet18_with_quantizer_api(self):
        import torchvision
        with override_quantized_engine("qnnpack"):
            example_inputs = (torch.randn(1, 3, 224, 224),)
            m = torchvision.models.resnet18().eval()
            m_copy = copy.deepcopy(m)
            # program capture
            m, guards = torchdynamo.export(
                m,
                *copy.deepcopy(example_inputs),
                aten_graph=True,
                tracing_mode="real",
            )

            before_fusion_result = m(*example_inputs)
            import torch.ao.quantization._pt2e.quantizer.qnnpack_quantizer as qq
            quantizer = QNNPackQuantizer()
            operator_spec = qq.get_default_per_channel_symmetric_qnnpack_operator_spec()
            quantizer.set_global(operator_spec)
            m = prepare_pt2e_quantizer(m, quantizer)
            # checking that we inserted observers correctly for maxpool operator (input and
            # output share observer instance)
            self.assertEqual(id(m.activation_post_process_3), id(m.activation_post_process_2))
            after_prepare_result = m(*example_inputs)
            m = convert_pt2e(m)

            after_quant_result = m(*example_inputs)

            # comparing with existing fx graph mode quantization reference flow
            qconfig = default_per_channel_symmetric_qnnpack_qconfig
            qconfig_mapping = QConfigMapping().set_global(qconfig)
            backend_config = get_qnnpack_backend_config()
            m_fx = prepare_fx(m_copy, qconfig_mapping, example_inputs, backend_config=backend_config)
            after_prepare_result_fx = m_fx(*example_inputs)
            m_fx = convert_to_reference_fx(m_fx, backend_config=backend_config)

            after_quant_result_fx = m_fx(*example_inputs)

            # the result matches exactly after prepare
            # Note: this currently will always be true since we are inserting observers
            # the check becomes useful when we add qat examples
            # but we can still manully inspect the printed observers to make sure
            # it matches
            self.assertEqual(after_prepare_result, after_prepare_result_fx)
            self.assertEqual(compute_sqnr(after_prepare_result, after_prepare_result_fx), torch.tensor(float("inf")))
            # there are slight differences after convert due to different implementations
            # of quant/dequant
            self.assertTrue(torch.max(after_quant_result - after_quant_result_fx) < 1e-1)
>>>>>>> 105ef68f
            self.assertTrue(compute_sqnr(after_quant_result, after_quant_result_fx) > 35)<|MERGE_RESOLUTION|>--- conflicted
+++ resolved
@@ -17,6 +17,7 @@
     QConfigMapping,
     observer,
 )
+from torch.ao.quantization.qconfig import default_per_channel_symmetric_qnnpack_qconfig
 from torch.ao.quantization.backend_config import (
     get_qnnpack_backend_config,
 )
@@ -233,9 +234,6 @@
         self.checkGraphModuleNodes(
             m, expected_node_list=node_list, expected_node_occurrence=node_occurrence)
 
-<<<<<<< HEAD
-    @xfailIfPython311
-=======
     def test_qnnpack_quantizer_obs_sharing_ops(self):
         class M(torch.nn.Module):
             def __init__(self):
@@ -299,7 +297,6 @@
         self.checkGraphModuleNodes(
             m, expected_node_list=node_list, expected_node_occurrence=node_occurrence)
 
->>>>>>> 105ef68f
     def test_rearrange_weight_observer_for_decomposed_linear(self):
         """
         Check whether weight observer is correctly rearranged for decomposed linear.
@@ -535,8 +532,6 @@
             # there are slight differences after convert due to different implementations
             # of quant/dequant
             self.assertTrue(torch.max(after_quant_result - after_quant_result_fx) < 1e-1)
-<<<<<<< HEAD
-=======
             self.assertTrue(compute_sqnr(after_quant_result, after_quant_result_fx) > 35)
 
 
@@ -590,5 +585,4 @@
             # there are slight differences after convert due to different implementations
             # of quant/dequant
             self.assertTrue(torch.max(after_quant_result - after_quant_result_fx) < 1e-1)
->>>>>>> 105ef68f
             self.assertTrue(compute_sqnr(after_quant_result, after_quant_result_fx) > 35)