--- conflicted
+++ resolved
@@ -1674,13 +1674,8 @@
         # number of quantize_per_tensor op for type
         num_quant_by_op_type = {'conv': 2, 'common': 1, 'interpolate': 3}
         # number of ops for each type
-<<<<<<< HEAD
         num_op_by_op_type = {'conv': 2, 'common': 27, 'interpolate': 3}
-        num_quantize_per_tensor = 1 # for output
-=======
-        num_op_by_op_type = {'conv': 2, 'common': 24, 'interpolate': 3}
         num_quantize_per_tensor = 1  # for output
->>>>>>> 5d5dc4a8
         for op_type, num_op in num_op_by_op_type.items():
             num_quantize_per_tensor += num_op * num_quant_by_op_type[op_type]
         FileCheck().check_count("aten::quantize_per_tensor(", num_quantize_per_tensor, exactly=True) \
