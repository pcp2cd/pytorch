--- conflicted
+++ resolved
@@ -932,26 +932,6 @@
 
         self.common(fn, ((torch.rand((10, 3, 352, 352), dtype=torch.float16),)))
 
-<<<<<<< HEAD
-    def test_multilayer_cumsum(self):
-        def fn(a):
-            return torch.cumsum(a.view(-1), 0)
-
-        self.common(fn, (torch.rand(10, 3, 352, 352),))
-
-    def test_multilayer_cumsum_low_prec(self):
-        if self.device == "cpu":
-            raise unittest.SkipTest("ir.Scan nyi on CPU")
-
-        def fn(a):
-            return torch.cumsum(a.view(-1), 0)
-
-        self.common(
-            fn,
-            (torch.rand((10, 3, 352, 352), dtype=torch.float16),),
-            reference_in_float=True,
-        )
-=======
     def test_multilayer_prime_size(self):
 
         def fn(a):
@@ -961,7 +941,25 @@
         sample = torch.full((3999971,), torch.iinfo(torch.int64).min, dtype=torch.int64)
         sample[-1] = 0
         self.common(fn, (sample,))
->>>>>>> a25e3507
+
+    def test_multilayer_cumsum(self):
+        def fn(a):
+            return torch.cumsum(a.view(-1), 0)
+
+        self.common(fn, (torch.rand(10, 3, 352, 352),))
+
+    def test_multilayer_cumsum_low_prec(self):
+        if self.device == "cpu":
+            raise unittest.SkipTest("ir.Scan nyi on CPU")
+
+        def fn(a):
+            return torch.cumsum(a.view(-1), 0)
+
+        self.common(
+            fn,
+            (torch.rand((10, 3, 352, 352), dtype=torch.float16),),
+            reference_in_float=True,
+        )
 
     def test_expanded_reduction(self):
         if self.device == "cpu":
