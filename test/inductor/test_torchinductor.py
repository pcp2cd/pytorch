--- conflicted
+++ resolved
@@ -34,13 +34,8 @@
     import torch._inductor.config
     from functorch.compile import config as functorch_config
     from torch._decomp import get_decompositions
-<<<<<<< HEAD
     from torch._inductor import config, metrics
-    from torch._inductor.compile_fx import compile_fx
-=======
-    from torch._inductor import config
     from torch._inductor.compile_fx import compile_fx, complex_memory_overlap
->>>>>>> 8ecdf308
     from torch._inductor.ir import IndexingDiv, ModularIndexing
     from torch._inductor.sizevars import SizeVarAllocator
     from torch._inductor.utils import has_torchvision_roi_align, has_triton, timed
@@ -3966,7 +3961,27 @@
         def test_timed_cpu_only(self):
             timed(lambda: torch.randn(10), ())
 
-<<<<<<< HEAD
+        def test_complex_memory_overlap(self):
+            dense = torch.zeros(64, 32)
+            self.assertFalse(complex_memory_overlap(dense))
+            self.assertFalse(complex_memory_overlap(dense.t()))
+
+            strided = dense.split(4, dim=1)
+            self.assertFalse(complex_memory_overlap(strided[0]))
+            self.assertFalse(complex_memory_overlap(strided[0].t()))
+
+            unsqueezed = dense.unsqueeze(1)
+            self.assertFalse(complex_memory_overlap(unsqueezed))
+            self.assertFalse(complex_memory_overlap(unsqueezed.permute(1, 2, 0)))
+
+            expanded = unsqueezed.expand(-1, 2, -1)
+            self.assertTrue(complex_memory_overlap(expanded))
+            self.assertTrue(complex_memory_overlap(expanded.permute(1, 2, 0)))
+
+            gathered = dense.index_select(0, torch.IntTensor([1, 0, 1]))
+            self.assertFalse(complex_memory_overlap(gathered))
+            self.assertFalse(complex_memory_overlap(gathered.t()))
+
         @patch("torch.cuda.is_available", lambda: False)
         def test_vec_kernel_cpu_only(self):
             def fn(x1, x2):
@@ -4028,28 +4043,6 @@
                 compiled = compile_fx_inner(traced, ([x1, x2]))
                 assert same(fn(x1, x2)[0], compiled([x1, x2])[0], equal_nan=True)
                 assert metrics.generated_cpp_vec_kernel_count == 1
-=======
-        def test_complex_memory_overlap(self):
-            dense = torch.zeros(64, 32)
-            self.assertFalse(complex_memory_overlap(dense))
-            self.assertFalse(complex_memory_overlap(dense.t()))
-
-            strided = dense.split(4, dim=1)
-            self.assertFalse(complex_memory_overlap(strided[0]))
-            self.assertFalse(complex_memory_overlap(strided[0].t()))
-
-            unsqueezed = dense.unsqueeze(1)
-            self.assertFalse(complex_memory_overlap(unsqueezed))
-            self.assertFalse(complex_memory_overlap(unsqueezed.permute(1, 2, 0)))
-
-            expanded = unsqueezed.expand(-1, 2, -1)
-            self.assertTrue(complex_memory_overlap(expanded))
-            self.assertTrue(complex_memory_overlap(expanded.permute(1, 2, 0)))
-
-            gathered = dense.index_select(0, torch.IntTensor([1, 0, 1]))
-            self.assertFalse(complex_memory_overlap(gathered))
-            self.assertFalse(complex_memory_overlap(gathered.t()))
->>>>>>> 8ecdf308
 
 
 if HAS_CUDA:
