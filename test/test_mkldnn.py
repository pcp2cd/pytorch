--- conflicted
+++ resolved
@@ -382,40 +382,20 @@
         self._test_conv_deconv_nhwc_base(torch.nn.Conv3d, torch.contiguous_format, dtype=torch.float32)
         self._test_conv_deconv_nhwc_base(torch.nn.Conv3d, torch.channels_last_3d, dtype=torch.float32)
 
-<<<<<<< HEAD
     def test_conv2d_nhwc_lower_precision(self):
-        # when has_bf16_support() or has_fp16_support() returns false,
-        # bf16/fp16 CPU conv will fall back to thnn impl
-        if torch.ops.mkldnn._is_mkldnn_bf16_supported():
-            self._test_conv2d_nhwc_base(torch.nn.Conv2d, torch.contiguous_format, dtype=torch.bfloat16)
-            self._test_conv2d_nhwc_base(torch.nn.Conv2d, torch.channels_last, dtype=torch.bfloat16)
-        if torch.ops.mkldnn._is_mkldnn_fp16_supported():
-            self._test_conv2d_nhwc_base(torch.nn.Conv2d, torch.contiguous_format, dtype=torch.half)
-            self._test_conv2d_nhwc_base(torch.nn.Conv2d, torch.channels_last, dtype=torch.half)
-
-    def test_conv_transpose2d_nhwc(self):
-        self._test_conv2d_nhwc_base(torch.nn.ConvTranspose2d, torch.contiguous_format, dtype=torch.float32)
-        self._test_conv2d_nhwc_base(torch.nn.ConvTranspose2d, torch.channels_last, dtype=torch.float32)
-
-    def test_conv_transpose2d_nhwc_lower_precision(self):
-        # when has_bf16_support() or has_fp16_support() returns false,
-        # bf16/fp16 CPU conv will fall back to thnn impl
-        if torch.ops.mkldnn._is_mkldnn_bf16_supported():
-            self._test_conv2d_nhwc_base(torch.nn.ConvTranspose2d, torch.contiguous_format, dtype=torch.bfloat16)
-            self._test_conv2d_nhwc_base(torch.nn.ConvTranspose2d, torch.channels_last, dtype=torch.bfloat16)
-        if torch.ops.mkldnn._is_mkldnn_fp16_supported():
-            self._test_conv2d_nhwc_base(torch.nn.ConvTranspose2d, torch.contiguous_format, dtype=torch.half)
-            self._test_conv2d_nhwc_base(torch.nn.ConvTranspose2d, torch.channels_last, dtype=torch.half)
-=======
-    @unittest.skipIf(IS_WINDOWS, "Limit support for bf16 path")
-    def test_conv_nhwc_bf16(self):
-        # when torch.ops.mkldnn._is_mkldnn_bf16_supported() returns false, bf16 CPU conv will fall back to thnn impl
+        # when torch.ops.mkldnn._is_mkldnn_bf16_supported() or torch.ops.mkldnn._is_mkldnn_fp16_supported()
+        # returns false, bf16/fp16 CPU conv will fall back to thnn impl
         if torch.ops.mkldnn._is_mkldnn_bf16_supported():
             self._test_conv_deconv_nhwc_base(torch.nn.Conv2d, torch.contiguous_format, dtype=torch.bfloat16)
             self._test_conv_deconv_nhwc_base(torch.nn.Conv2d, torch.channels_last, dtype=torch.bfloat16)
             self._test_conv_deconv_nhwc_base(torch.nn.Conv3d, torch.contiguous_format, dtype=torch.bfloat16)
             self._test_conv_deconv_nhwc_base(torch.nn.Conv3d, torch.channels_last_3d, dtype=torch.bfloat16)
-        # test fall back to thnn impl
+        if torch.ops.mkldnn._is_mkldnn_fp16_supported():
+            self._test_conv_deconv_nhwc_base(torch.nn.Conv2d, torch.contiguous_format, dtype=torch.half)
+            self._test_conv_deconv_nhwc_base(torch.nn.Conv2d, torch.channels_last, dtype=torch.half)
+            self._test_conv_deconv_nhwc_base(torch.nn.Conv3d, torch.contiguous_format, dtype=torch.half)
+            self._test_conv_deconv_nhwc_base(torch.nn.Conv3d, torch.channels_last_3d, dtype=torch.half)
+        # test fall back
         with torch.backends.mkldnn.flags(enabled=False):
             self._test_conv_deconv_nhwc_base(torch.nn.Conv2d, torch.contiguous_format, dtype=torch.bfloat16, prec=1e-2)
             self._test_conv_deconv_nhwc_base(torch.nn.Conv2d, torch.channels_last, dtype=torch.bfloat16, prec=1e-2)
@@ -428,21 +408,25 @@
         self._test_conv_deconv_nhwc_base(torch.nn.ConvTranspose3d, torch.contiguous_format, dtype=torch.float32)
         self._test_conv_deconv_nhwc_base(torch.nn.ConvTranspose3d, torch.channels_last_3d, dtype=torch.float32)
 
-    @unittest.skipIf(IS_WINDOWS, "Limit support for bf16 path")
-    def test_conv_transpose_nhwc_bf16(self):
-        # when torch.ops.mkldnn._is_mkldnn_bf16_supported() returns false, bf16 CPU conv will fall back to thnn impl
+    def test_conv_transpose2d_nhwc_lower_precision(self):
+        # when torch.ops.mkldnn._is_mkldnn_bf16_supported() or torch.ops.mkldnn._is_mkldnn_fp16_supported()
+        # returns false, bf16/fp16 CPU conv will fall back to thnn impl
         if torch.ops.mkldnn._is_mkldnn_bf16_supported():
             self._test_conv_deconv_nhwc_base(torch.nn.ConvTranspose2d, torch.contiguous_format, dtype=torch.bfloat16)
             self._test_conv_deconv_nhwc_base(torch.nn.ConvTranspose2d, torch.channels_last, dtype=torch.bfloat16)
             self._test_conv_deconv_nhwc_base(torch.nn.ConvTranspose3d, torch.contiguous_format, dtype=torch.bfloat16)
             self._test_conv_deconv_nhwc_base(torch.nn.ConvTranspose3d, torch.channels_last_3d, dtype=torch.bfloat16)
-        # test fall back to thnn impl
+        if torch.ops.mkldnn._is_mkldnn_fp16_supported():
+            self._test_conv_deconv_nhwc_base(torch.nn.ConvTranspose2d, torch.contiguous_format, dtype=torch.half)
+            self._test_conv_deconv_nhwc_base(torch.nn.ConvTranspose2d, torch.channels_last, dtype=torch.half)
+            self._test_conv_deconv_nhwc_base(torch.nn.ConvTranspose3d, torch.contiguous_format, dtype=torch.half)
+            self._test_conv_deconv_nhwc_base(torch.nn.ConvTranspose3d, torch.channels_last_3d, dtype=torch.half)
+        # test fall back
         with torch.backends.mkldnn.flags(enabled=False):
             self._test_conv_deconv_nhwc_base(torch.nn.ConvTranspose2d, torch.contiguous_format, dtype=torch.bfloat16, prec=2e-2)
             self._test_conv_deconv_nhwc_base(torch.nn.ConvTranspose2d, torch.channels_last, dtype=torch.bfloat16, prec=2e-2)
             self._test_conv_deconv_nhwc_base(torch.nn.ConvTranspose3d, torch.contiguous_format, dtype=torch.bfloat16, prec=1e-3)
             self._test_conv_deconv_nhwc_base(torch.nn.ConvTranspose3d, torch.channels_last_3d, dtype=torch.bfloat16, prec=1e-3)
->>>>>>> 50fa5880
 
     def _test_conv_transpose_base(self, dim):
         conv_module = {
