--- conflicted
+++ resolved
@@ -194,18 +194,11 @@
     Tensor& result,
     const Tensor& x,
     const Tensor& y,
-<<<<<<< HEAD
     const OptTensor& x_hash_opt,
     bool accumulate_matches) {
   using CUDAValueLhsProjKernel = CUDAValueSelectionIntersectionKernel<LhsProjOp>;
   _sparse_binary_op_intersection_kernel_out<CUDAKernelLauncher, CUDAValueLhsProjKernel>(
       result, x, y, x_hash_opt, c10::nullopt, accumulate_matches
-=======
-    const OptTensor& x_hash_opt = c10::nullopt) {
-  using CUDAValueLhsProjKernel = CUDAValueSelectionIntersectionKernel<LhsProjOp>;
-  _sparse_binary_op_intersection_kernel_out<CUDAKernelLauncher, CUDAValueLhsProjKernel>(
-      result, x, y, x_hash_opt, c10::nullopt, /*accumulate_matches=*/false
->>>>>>> 9832cfbb
   );
 }
 
