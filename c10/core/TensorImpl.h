#pragma once

#include <c10/core/Backend.h>
#include <c10/core/CopyBytes.h>
#include <c10/core/DispatchKeySet.h>
#include <c10/core/InferenceMode.h>
#include <c10/core/MemoryFormat.h>
#include <c10/core/Storage.h>
#include <c10/core/SymIntArrayRef.h>
#include <c10/core/TensorOptions.h>
#include <c10/core/WrapDimMinimal.h>
#include <c10/core/impl/LocalDispatchKeySet.h>
#include <c10/core/impl/PyInterpreter.h>
#include <c10/core/impl/SizesAndStrides.h>
#include <c10/util/DimVector.h>
#include <c10/util/Exception.h>
#include <c10/util/Flags.h>
#include <c10/util/Logging.h>
#include <c10/util/Optional.h>
#include <c10/util/accumulate.h>
#include <c10/util/irange.h>
#include <c10/util/python_stub.h>
#include <c10/util/safe_numerics.h>

#include <algorithm>
#include <atomic>
#include <limits>
#include <memory>
#include <numeric>

// A global boolean variable to control whether we free memory when a Tensor
// is shrunk to a smaller size. As a result, a Tensor is always going to
// keep the memory allocated for its maximum capacity reshaped to so far.
//
// This parameter is respected "upper-case" methods which call Resize()
// (e.g., CopyFrom, ResizeLike); it is NOT respected by Tensor::resize_
// or ShrinkTo, both of which guarantee to never to free memory.
C10_DECLARE_bool(caffe2_keep_on_shrink);

// Since we can have high variance in blob memory allocated across different
// inputs in the same run, we will shrink the blob only if the memory gain
// is larger than this flag in bytes.  This only applies to functions which
// respect caffe2_keep_on_shrink.
C10_DECLARE_int64(caffe2_max_keep_on_shrink_memory);

C10_CLANG_DIAGNOSTIC_PUSH()
#if C10_CLANG_HAS_WARNING("-Wimplicit-int-float-conversion")
C10_CLANG_DIAGNOSTIC_IGNORE("-Wimplicit-int-float-conversion")
#endif

namespace at {
class Tensor;
class TensorBase;
} // namespace at

namespace c10 {
class Scalar;
struct Storage;
} // namespace c10

namespace c10 {

/**
 * A utility function to convert vector<int> to vector<int64_t>.
 */
inline std::vector<int64_t> ToVectorint64_t(const ArrayRef<int>& src) {
  return std::vector<int64_t>(src.begin(), src.end());
}

/**
 * Return product of all dimensions starting from k
 */
inline int64_t size_from_dim_(int k, IntArrayRef dims) {
  int64_t r = 1;
  for (const auto i : c10::irange(k, dims.size())) {
    r *= dims[i];
  }
  return r;
}

// Product of all dims up to k (not including dims[k])
inline int64_t size_to_dim_(int k, IntArrayRef dims) {
  TORCH_CHECK((unsigned)k <= dims.size());
  int64_t r = 1;
  for (const auto i : c10::irange(k)) {
    r *= dims[i];
  }
  return r;
}

// Product of all dims between k and l (not including dims[k] and dims[l])
inline int64_t size_between_dim_(int k, int l, IntArrayRef dims) {
  TORCH_CHECK((unsigned)l < dims.size() && (unsigned)k < dims.size());
  int64_t r = 1;
  if (k < l) {
    for (int i = k + 1; i < l; ++i) {
      r *= dims[i];
    }
  } else {
    for (int i = l + 1; i < k; ++i) {
      r *= dims[i];
    }
  }
  return r;
}

// Wrap around axis_index if it is negative, s.t., -1 is the last dim
inline int canonical_axis_index_(int axis_index, int ndims) {
  TORCH_CHECK(axis_index >= -ndims);
  TORCH_CHECK(axis_index < ndims);
  if (axis_index < 0) {
    return axis_index + ndims;
  }
  return axis_index;
}

using PlacementDtor = void (*)(void*, size_t);

/*
 * A Context that will call extra placement deleter during
 * deconstruction.
 *
 * Accept a already constructed DataPtr and store it as member
 * during destruction, we'll call extra deleter on the underlying
 * data pointer before the DataPtr is destructed.
 * `data_ptr_` owns the memory.
 */
struct C10_API PlacementDeleteContext {
  DataPtr data_ptr_;
  PlacementDtor placement_dtor_;
  size_t size_;
  PlacementDeleteContext(
      DataPtr&& data_ptr,
      PlacementDtor placement_dtor,
      size_t size)
      : data_ptr_(std::move(data_ptr)),
        placement_dtor_(placement_dtor),
        size_(size) {}
  static DataPtr makeDataPtr(
      DataPtr&& data_ptr,
      PlacementDtor placement_dtor,
      size_t size,
      Device device);
  ~PlacementDeleteContext() {
    placement_dtor_(data_ptr_.get(), size_);
    // original memory will be freed when data_ptr_ is destructed
  }
};

struct TensorImpl;

struct C10_API AutogradMetaInterface {
  virtual void set_requires_grad(
      bool requires_grad,
      at::TensorImpl* self_impl) = 0;
  virtual bool requires_grad() const = 0;
  virtual at::Tensor& mutable_grad() = 0;
  virtual const at::Tensor& grad() const = 0;
  virtual const at::Tensor& fw_grad(uint64_t level, const at::TensorBase& self)
      const = 0;
  virtual void set_fw_grad(
      const at::TensorBase& new_grad,
      const at::TensorBase& self,
      uint64_t level,
      bool is_inplace_op) = 0;
  virtual ~AutogradMetaInterface();
};

namespace impl {

// Unfortunately, the definition of AutogradMeta lives in a separate
// compilation unit than TensorImpl (libtorch.so versus libc10.so)
// which means that we cannot construct an AutogradMeta from TensorImpl,
// not even from the cpp file.  So we have to indirect it through a factory
// function which will be initialized when we load libtorch.so.

struct C10_API AutogradMetaFactory {
  virtual ~AutogradMetaFactory() = default;
  virtual std::unique_ptr<AutogradMetaInterface> make() const = 0;
  // This method is the dumbest method.  But I don't have access
  // to Tensor (not TensorImpl) which is undefined in this header.
  virtual const at::Tensor& undefined_tensor() const = 0;
};

C10_API void SetAutogradMetaFactory(AutogradMetaFactory* factory);
C10_API AutogradMetaFactory* GetAutogradMetaFactory();

struct C10_API AutogradMetaFactoryRegisterer {
  explicit AutogradMetaFactoryRegisterer(AutogradMetaFactory* factory) {
    SetAutogradMetaFactory(factory);
  }
};

// PyInterpreterStatus describes what the state of its interpreter tag
// is, relative to the thread currently holding the GIL.
enum class PyInterpreterStatus {
  // We just allocated the Tensor, it hasn't escaped to other threads,
  // we know that it definitely hasn't been tagged to be associated
  // with an interpreter.
  DEFINITELY_UNINITIALIZED,
  // We queried the interpreter field and it looked uninitialized.  But
  // another thread may have raced with us to tag it with some other
  // interpreter id.  So we will have to do a CEX to make sure we can
  // actually nab it.
  MAYBE_UNINITIALIZED,
  // We queried the interpreter field and it was tagged to belong to us.
  // This means we have sole write access (as we hold the GIL for this
  // interpreter)
  TAGGED_BY_US,
  // Someone else tagged this.  We can't use this TensorImpl from Python.
  TAGGED_BY_OTHER,
};

} // namespace impl

struct C10_API NamedTensorMetaInterface {
  virtual ~NamedTensorMetaInterface(){};
  virtual std::unique_ptr<NamedTensorMetaInterface> clone() const {
    TORCH_INTERNAL_ASSERT(
        false, "Not implemented: NamedTensorMetaInterface::clone");
  };
  virtual int64_t slow_dim() const {
    TORCH_INTERNAL_ASSERT(
        false, "Not implemented: NamedTensorMetaInterface::slow_dim");
  };
};

struct C10_API ExtraMeta {
  SymDimVector sizes_ = {0};
  SymDimVector strides_ = {1};
  SymInt numel_ = 1;
<<<<<<< HEAD
  SymInt storage_offset_ = 0;
=======
  SymInt storage_offset_ = 0; // TODO
>>>>>>> 99e0c253
  // TODO:
  // SymBool is_contiguous_;
  std::unique_ptr<c10::NamedTensorMetaInterface> named_tensor_meta_ = nullptr;

<<<<<<< HEAD
  std::unique_ptr<ExtraMeta> clone() const {
    auto r = std::make_unique<ExtraMeta>();
    r->sizes_ = sizes_;
    r->strides_ = strides_;
    r->numel_ = numel_;
    r->storage_offset_ = storage_offset_;
    r->named_tensor_meta_ =
        named_tensor_meta_ ? named_tensor_meta_->clone() : nullptr;
    return r;
=======
  ExtraMeta() {}

  ExtraMeta(
      SymDimVector sizes,
      SymDimVector strides,
      SymInt numel,
      SymInt storage_offset,
      std::unique_ptr<c10::NamedTensorMetaInterface> named_tensor_meta)
      : sizes_(std::move(sizes)),
        strides_(std::move(strides)),
        numel_(std::move(numel)),
        storage_offset_(std::move(storage_offset)),
        named_tensor_meta_(std::move(named_tensor_meta)) {}

  std::unique_ptr<ExtraMeta> clone() const {
    return std::make_unique<ExtraMeta>(
        sizes_,
        strides_,
        numel_,
        storage_offset_,
        named_tensor_meta_ ? named_tensor_meta_->clone() : nullptr);
>>>>>>> 99e0c253
  }
};

// NOTE [ Version Counter Sharing ]
//
// Every Tensor has a version counter. Version counters are incremented whenever
// the data or size of a tensor changes through in-place Variable operations.
// Version counters are used to detect modifications to saved variables which
// would result in incorrect gradient calculations. Version counters may be
// shared between Variables:
//
// 1. A view shares the version counter of the base Variable,
// 2. `x.detach()` shares the version counter of `x`,
// 3. Unpacked saved variables share the version counter of the source.
//
// Version counters are not shared in these scenarios:
//
// 1. When we replace a `Variable`'s underlying `Tensor` by calling
// `set_data(...)`,
// 2. `x.data` does not share the version counter of `x`. (See discussion at
// https://github.com/pytorch/pytorch/issues/5396)
//
// Question: Why do we put the version counter in TensorImpl instead of
// AutogradMeta?
//
// Answer: After the Variable/Tensor merge, a tensor will not have AutogradMeta
// when its `requires_grad_` is false, but when we use this tensor in the
// forward pass of a function that requires saving this tensor for backward, we
// need to keep track of this tensor's version to make sure it's always valid in
// the autograd graph.
//
// To achieve this goal, we put the version counter in TensorImpl instead of
// AutogradMeta, and have it always be available. This allows us to have the
// optimization of not carrying AutogradMeta when a tensor doesn't require
// gradient.
//
// A hypothetical alternative way to achieve this goal is to initialize
// AutogradMeta and create the version counter for the non-requires-grad tensor
// only when it's saved for backward. However, since saving a tensor for
// backward happens in the forward pass, and our invariant is that forward pass
// needs to be thread-safe, lazy-initializing AutogradMeta when saving a tensor
// can introduce race conditions when we are running the forward pass in
// multi-thread scenarios, thus making the forward pass not thread-safe anymore,
// which breaks the invariant.
struct C10_API VariableVersion {
 private:
  struct VersionCounter : intrusive_ptr_target {
    VersionCounter(uint32_t version) : version_(version) {}
    std::atomic<uint32_t> version_;
  };
  c10::intrusive_ptr<VersionCounter> version_counter_;

 public:
  // Note [Disabled VariableVersion]
  // VariableVersion struct has an intrusive_ptr pointing VersionCounter struct
  // with an atomic variable. Thus `VariableVersion(/*version=*/0)` is not as
  // cheap as we expected. In some cases constructing a VariableVersion with
  // version 0 is not necessary so we add a cheap constructor which
  // doesn't allocate the intrusive_ptr.
  // Example use cases are:
  //  - Inference tensors don't track version counter, so they'll just always
  //    have disbaled VariableVersion.
  //  - In SavedVariable class we override version_counter_ inside its
  //  construtor
  //    so that we can use the cheap constructor there.
  enum Disabled { DISABLED };
  // It's okay to return true even for inference tensor which
  // doesn't have version counter enabled.
  // We want to be permissive here since in many cases (e.g. make_variable)
  // we can std::move a TensorImpl if there's no other uses which saves us
  // an additional TensorImpl allocation.
  bool unique() const {
    return version_counter_ ? 1 == version_counter_.use_count() : true;
  }
  // NOTE: As of C++11 and 14, default-constructing a std::atomic variable
  // leaves it in a persistently undefined state. See
  // https://cplusplus.github.io/LWG/issue2334.
  VariableVersion(uint32_t version)
      : version_counter_(c10::make_intrusive<VersionCounter>(version)) {}
  VariableVersion(Disabled = DISABLED) {}

  bool enabled() const {
    return version_counter_;
  }

  // Note [Inplace update inference tensor]
  // 1. Inplace update to inference tensor is forbidden in normal mode.
  //   For example:
  //     inference_tensor.copy_(normal_tensor_requires_grad)
  //   This inplace makes inference_tensor have requires_grad=True and
  //   have a grad_fn.  This is bad because views of `inference_tensor`
  //   created in InferenceMode won't be able to know the grad_fn since
  //   their ViewMeta were not recorded. To match NoGradMode behavior
  //   that "inplace update to a view created in NoGradMode raise an error",
  //   we just ban inplace update to inference tensor since we can't tell
  //   if an inference tensor is a view created in InferenceMode.
  //
  //   Note that views of normal tensor created in InferenceMode has proper
  //   ViewMeta so that they're aware of the grad_fn correctly.
  //
  // 2. Inplace update to inference tensor in inference tensor doesn't bump
  //    version counter.
  //    * It either doesn't call bump() by skipping ADInplaceOrView kernel,
  //      - e.g. inference_tensor.add_(1)
  //    * or bump() is a no-op for inference tensor.
  //      - e.g. inference_tensor.add_(normal_tensor)
  void bump() {
    // TODO: Replace the link to the documentation once it's available.
    TORCH_CHECK(
        version_counter_ || InferenceMode::is_enabled(),
        "Inplace update to inference tensor outside InferenceMode is not allowed."
        "You can make a clone to get a normal tensor before doing inplace update."
        "See https://github.com/pytorch/rfcs/pull/17 for more details.");
    if (version_counter_) {
      ++version_counter_->version_;
    }
  }

  // Inference tensor doesn't have version counter so it shouldn't be
  // accessed.
  uint32_t current_version() const {
    TORCH_CHECK(
        version_counter_, "Inference tensors do not track version counter.");
    return version_counter_->version_;
  }
};

// Forward declaration of TensorImpl needed for forward declaration of
// C10_TensorImpl_Size_Check_Dummy_Class
struct C10_API TensorImpl;

// Forward declaration needed because TensorImpl needs to be friends with
// C10_TensorImpl_Size_Check_Dummy_Class in order to check the size
// of its private fields.
template <
    size_t cplusplus,
    size_t clang_ver_major,
    size_t gcc_ver,
    size_t gcc_ver_minor,
    size_t nvcc,
    size_t cuda_version,
    size_t cuda_version_major,
    size_t ptr_size>
class C10_TensorImpl_Size_Check_Dummy_Class;

/**
 * NOTE: Some TensorImpl methods are small and not overridden in the
 * PyTorch codebase itself, but may theoretically need to be
 * overridden by third-party TensorImpl subclasses. This macro allows
 * users that need maximum performance and don't need these extension
 * points to disable them with a build-time flag. (In particular,
 * XLA's XLATensorImpl currently overrides these methods, so we can't
 * enable this flag by default.)
 */
#ifdef C10_DISABLE_TENSORIMPL_EXTENSIBILITY
#define TENSORIMPL_MAYBE_VIRTUAL
#else
#define TENSORIMPL_MAYBE_VIRTUAL virtual
#endif

/**
 * The low-level representation of a tensor, which contains a pointer
 * to a storage (which contains the actual data) and metadata (e.g., sizes and
 * strides) describing this particular view of the data as a tensor.
 *
 * Some basic characteristics about our in-memory representation of
 * tensors:
 *
 *  - It contains a pointer to a storage struct (Storage/StorageImpl)
 *    which contains the pointer to the actual data and records the
 *    data type and device of the view.  This allows multiple tensors
 *    to alias the same underlying data, which allows to efficiently
 *    implement differing *views* on a tensor.
 *
 *  - The tensor struct itself records view-specific metadata about
 *    the tensor, e.g., sizes, strides and offset into storage.
 *    Each view of a storage can have a different size or offset.
 *
 *  - This class is intrusively refcounted.  It is refcounted so that
 *    we can support prompt deallocation of large tensors; it is
 *    intrusively refcounted so that we can still perform reference
 *    counted operations on raw pointers, which is often more convenient
 *    when passing tensors across language boundaries.
 *
 *  - For backwards-compatibility reasons, a tensor may be in an
 *    uninitialized state.  A tensor may be uninitialized in the following
 *    two ways:
 *
 *      - A tensor may be DTYPE UNINITIALIZED.  A tensor of this
 *        form has an uninitialized dtype.  This situation most
 *        frequently arises when a user writes Tensor x(CPU).  The dtype
 *        is subsequently initialized when mutable_data<T>() is
 *        invoked for the first time.
 *
 *      - A tensor may be STORAGE UNINITIALIZED.  A tensor of this form
 *        has non-zero size, but has a storage with a null data pointer.
 *        This situation most frequently arises when a user calls
 *        Resize() or FreeMemory().  This is because Caffe2 historically
 *        does lazy allocation: allocation of data doesn't occur until
 *        mutable_data<T>() is invoked.  A tensor with zero size is
 *        always storage initialized, because no allocation is necessary
 *        in this case.
 *
 *    All combinations of these two uninitialized states are possible.
 *    Consider the following transcript in idiomatic Caffe2 API:
 *
 *      Tensor x(CPU); // x is storage-initialized, dtype-UNINITIALIZED
 *      x.Resize(4); // x is storage-UNINITIALIZED, dtype-UNINITIALIZED
 *      x.mutable_data<float>(); // x is storage-initialized, dtype-initialized
 *      x.FreeMemory(); // x is storage-UNINITIALIZED, dtype-initialized.
 *
 *    All other fields on tensor are always initialized.  In particular,
 *    size is always valid. (Historically, a tensor declared as Tensor x(CPU)
 *    also had uninitialized size, encoded as numel == -1, but we have now
 *    decided to default to zero size, resulting in numel == 0).
 *
 *    Uninitialized storages MUST be uniquely owned, to keep our model
 *    simple.  Thus, we will reject operations which could cause an
 *    uninitialized storage to become shared (or a shared storage to
 *    become uninitialized, e.g., from FreeMemory).
 *
 *    In practice, tensors which are storage-UNINITIALIZED and
 *    dtype-UNINITIALIZED are *extremely* ephemeral: essentially,
 *    after you do a Resize(), you basically always call mutable_data()
 *    immediately afterwards.  Most functions are not designed to
 *    work if given a storage-UNINITIALIZED, dtype-UNINITIALIZED tensor.
 *
 *    We intend to eliminate all uninitialized states, so that every
 *    tensor is fully initialized in all fields.  Please do not write new code
 *    that depends on these uninitialized states.
 */
struct C10_API TensorImpl : public c10::intrusive_ptr_target {
  TensorImpl() = delete;
  virtual ~TensorImpl() override;
  // Note [Enum ImplType]
  // This enum is temporary. In the followup refactor we should
  // think about how to specialize TensorImpl creation for view
  // tensors. Currently we only special case its key_set_ but
  // there's also potential to share version_counter_ directly
  // without creating first and then override in as_view.
  enum ImplType { VIEW };

  /**
   * Construct a 1-dim 0-size tensor backed by the given storage.
   */
  TensorImpl(
      Storage&& storage,
      DispatchKeySet,
      const caffe2::TypeMeta data_type);

  // See Note [Enum ImplType]
  TensorImpl(
      ImplType,
      Storage&& storage,
      DispatchKeySet,
      const caffe2::TypeMeta data_type);

  /**
   * Construct a 1-dim 0 size tensor that doesn't have a storage.
   */
  TensorImpl(
      DispatchKeySet,
      const caffe2::TypeMeta data_type,
      c10::optional<c10::Device> device_opt);

  // Legacy constructors so I don't have to go update call sites.
  // TODO: When Variable is added, delete these constructors
  TensorImpl(
      Storage&& storage,
      DispatchKey dispatch_key,
      const caffe2::TypeMeta data_type)
      : TensorImpl(
            std::move(storage),
            DispatchKeySet(dispatch_key),
            data_type) {}
  TensorImpl(
      DispatchKey dispatch_key,
      const caffe2::TypeMeta data_type,
      c10::optional<c10::Device> device_opt)
      : TensorImpl(DispatchKeySet(dispatch_key), data_type, device_opt) {}

 private:
  // This constructor is private, because the data_type is redundant with
  // storage.  Still, we pass it in separately because it's easier to write
  // the initializer list if we're not worried about storage being moved out
  // from under us.
  TensorImpl(
      Storage&& storage,
      DispatchKeySet,
      const caffe2::TypeMeta data_type,
      c10::optional<c10::Device>);

 public:
  TensorImpl(const TensorImpl&) = delete;
  TensorImpl& operator=(const TensorImpl&) = delete;
  TensorImpl(TensorImpl&&) = delete;
  TensorImpl& operator=(TensorImpl&&) = delete;

  /**
   * Release (decref) storage, and any other external allocations.  This
   * override is for `intrusive_ptr_target` and is used to implement weak
   * tensors.
   */
  void release_resources() override;

 private:
  void destroy_pyobj_if_needed();

 public:
  /**
   * Return the DispatchKeySet corresponding to this Tensor, specifying
   * all of the DispatchKeys that this Tensor identifies as.  This is the
   * information used to dispatch operations on this tensor.
   */
  DispatchKeySet key_set() const {
    return key_set_;
  }

  // NOTE: The general recipe for customizable methods is that the fastpath
  // function (e.g., sizes()) does an unlikely policy test, and if doesn't
  // trigger, it does the fast path implementation with no checks and going
  // directly to on-TensorImpl fields.  In particular, you never need to
  // check ExtraMeta if the policy doesn't trigger, as non-trivial ExtraMeta
  // implies the policy will always match.
  //
  // The default implementations of methods are "safe": they do extra tests
  // to make sure the internal state is consistent no matter if you are
  // doing symbolic shapes or not.  If you don't want the tests, directly
  // override the custom method (e.g., custom_sizes()) to do your preferred
  // behavior.

 public:
  /**
   * Return a reference to the sizes of this tensor.  This reference remains
   * valid as long as the tensor is live and not resized.
   */
  IntArrayRef sizes() const {
    if (C10_UNLIKELY(matches_policy(SizesStridesPolicy::CustomSizes))) {
      return sizes_custom();
    }
    return sizes_and_strides_.sizes_arrayref();
  }

  SymIntArrayRef sym_sizes() const {
    if (C10_UNLIKELY(matches_policy(SizesStridesPolicy::CustomSizes))) {
      return sym_sizes_custom();
    }
    // Sizes guaranteed to be non-negative, so unchecked cast is OK
    return c10::SymIntArrayRef::fromIntArrayRefUnchecked(
        sizes_and_strides_.sizes_arrayref());
  }

  IntArrayRef sizes_default() const {
    // TODO: force backtrace to be printed on this error
    TORCH_CHECK(
        !has_symbolic_sizes_strides_,
        "Cannot call sizes() on tensor with symbolic sizes/strides");
    return sizes_and_strides_.sizes_arrayref();
  }

  SymIntArrayRef sym_sizes_default() const {
    if (has_symbolic_sizes_strides_) {
      return extra_meta_->sizes_;
    } else {
      // Sizes guaranteed to be non-negative, so unchecked cast is OK
      return c10::SymIntArrayRef::fromIntArrayRefUnchecked(sizes_default());
    }
  }

  /**
   * The number of elements in a tensor.
   *
   * WARNING: Previously, if you were using the Caffe2 API, you could
   * test numel() == -1 to see if a tensor was uninitialized.  This
   * is no longer true; numel always accurately reports the product
   * of sizes of a tensor.
   */
  int64_t numel() const {
    if (C10_UNLIKELY(matches_policy(SizesStridesPolicy::CustomSizes))) {
      return numel_custom();
    }
    return numel_;
  }

  c10::SymInt sym_numel() const {
    if (C10_UNLIKELY(matches_policy(SizesStridesPolicy::CustomSizes))) {
      return sym_numel_custom();
    }
    return c10::SymInt(SymInt::UNCHECKED, numel_);
  }

<<<<<<< HEAD
  int64_t numel_default() const {
    TORCH_CHECK(
        !has_symbolic_sizes_strides_,
        "Cannot call numel() on tensor with symbolic sizes/strides");
    return numel_;
=======
  inline c10::SymInt sym_numel_default() const {
    if (has_symbolic_sizes_strides_) {
      return extra_meta_->numel_;
    } else {
      return c10::SymInt(SymInt::UNCHECKED, numel_);
    }
>>>>>>> 99e0c253
  }

  c10::SymInt sym_numel_default() const {
    if (has_symbolic_sizes_strides_) {
      return extra_meta_->numel_;
    } else {
      return c10::SymInt(SymInt::UNCHECKED, numel_);
    }
  }

  /**
   * Return the number of dimensions of this tensor.  Note that 0-dimension
   * represents a Tensor that is a Scalar, e.g., one that has a single element.
   */
  int64_t dim() const {
    if (C10_UNLIKELY(matches_policy(SizesStridesPolicy::CustomSizes))) {
      return dim_custom();
    }
    return sizes_and_strides_.size();
  }

  int64_t dim_default() const {
    if (has_symbolic_sizes_strides_) {
      return extra_meta_->sizes_.size();
    } else {
      return sizes_and_strides_.size();
    }
  }

  /**
   * Return the offset in number of elements into the storage that this
   * tensor points to.  Most tensors have storage_offset() == 0, but,
   * for example, an index into a tensor will have a non-zero storage_offset().
   *
   * WARNING: This is NOT computed in bytes.
   */
  int64_t storage_offset() const {
    // TODO: maybe this should be toggled by strides
    if (C10_UNLIKELY(matches_policy(SizesStridesPolicy::CustomSizes))) {
      return storage_offset_custom();
    }
    return storage_offset_;
  }

  c10::SymInt sym_storage_offset() const {
    if (C10_UNLIKELY(matches_policy(SizesStridesPolicy::CustomSizes))) {
      return sym_storage_offset_custom();
    }
    return c10::SymInt(SymInt::UNCHECKED, storage_offset_);
  }

  int64_t storage_offset_default() const {
    TORCH_CHECK(
        !has_symbolic_sizes_strides_,
        "Cannot call storage_offset() on tensor with symbolic sizes/strides");
    return storage_offset_;
  }

  c10::SymInt sym_storage_offset_default() const {
    if (has_symbolic_sizes_strides_) {
      return extra_meta_->storage_offset_;
    } else {
      return c10::SymInt(SymInt::UNCHECKED, storage_offset_);
    }
  }

  /**
   * Return a reference to the strides of this tensor.  This reference remains
   * valid as long as the tensor is live and not restrided.
   */
  IntArrayRef strides() const {
    if (C10_UNLIKELY(matches_policy(SizesStridesPolicy::CustomStrides))) {
      return strides_custom();
    }
    return sizes_and_strides_.strides_arrayref();
  }

  c10::SymIntArrayRef sym_strides() const {
    if (C10_UNLIKELY(matches_policy(SizesStridesPolicy::CustomStrides))) {
      return sym_strides_custom();
    }
    // strides guaranteed to be non-negative, so unchecked cast is OK
    return c10::SymIntArrayRef::fromIntArrayRefUnchecked(strides_default());
  }
<<<<<<< HEAD

  IntArrayRef strides_default() const {
    TORCH_CHECK(
        !has_symbolic_sizes_strides_,
        "Cannot call strides() on tensor with symbolic sizes/strides");
    return sizes_and_strides_.strides_arrayref();
=======
  inline c10::SymIntArrayRef sym_strides_default() const {
    if (has_symbolic_sizes_strides_) {
      return extra_meta_->strides_;
    } else {
      return c10::SymIntArrayRef::fromIntArrayRefKnownNonNegative(
          strides_default());
    }
>>>>>>> 99e0c253
  }

  c10::SymIntArrayRef sym_strides_default() const {
    if (has_symbolic_sizes_strides_) {
      return extra_meta_->strides_;
    } else {
      // strides guaranteed to be non-negative, so unchecked cast is OK
      return c10::SymIntArrayRef::fromIntArrayRefUnchecked(strides_default());
    }
  }

  /**
   * Whether or not a tensor is laid out in contiguous memory.
   *
   * Tensors with non-trivial strides are not contiguous.  See
   * compute_contiguous() for the exact definition of whether or not
   * a tensor is contiguous or not.
   */
  bool is_contiguous(
      at::MemoryFormat memory_format = at::MemoryFormat::Contiguous) const {
    if (C10_UNLIKELY(matches_policy(SizesStridesPolicy::CustomStrides))) {
      return is_contiguous_custom(memory_format);
    }
    return is_contiguous_default(memory_format);
  }

  // These are factored into separate functions in case subclasses
  // want to use them
  bool is_contiguous_default(at::MemoryFormat memory_format) const {
    // TODO: handle symbolic shapes correctly
    TORCH_INTERNAL_ASSERT_DEBUG_ONLY(compute_contiguous() == is_contiguous_);
    if (memory_format == at::MemoryFormat::ChannelsLast) {
      return is_channels_last_contiguous_;
    } else if (memory_format == at::MemoryFormat::ChannelsLast3d) {
      return is_channels_last_3d_contiguous_;
    }
    return is_contiguous_;
  }

  // NB: these dim accessor functions don't have _default(), as you can use
  // sizes_default/strides_default
  /**
   * Return the size of a tensor at some dimension, wrapping the dimension if
   * necessary.
   *
   * NOTE: if you know wrapping is unnecessary, do sizes()[d] instead; it will
   * be faster
   */
  int64_t size(int64_t d) const {
    if (C10_UNLIKELY(matches_policy(SizesStridesPolicy::CustomSizes))) {
      return size_custom(d);
    }
    d = maybe_wrap_dim(d, dim(), /*wrap_scalar=*/false);
    return sizes_and_strides_.size_at_unchecked(d);
  }

  c10::SymInt sym_size(int64_t d) const {
    if (C10_UNLIKELY(matches_policy(SizesStridesPolicy::CustomSizes))) {
      return sym_size_custom(d);
    }
    d = maybe_wrap_dim(d, dim(), /*wrap_scalar=*/false);
    const auto sizes = this->sym_sizes();
    return sizes[d];
  }

  /**
   * Return the stride of a tensor at some dimension, wrapping the dimension
   * if necessary.
   *
   * NOTE: if you know wrapping is unnecessary, do sizes()[d] instead; it will
   * be faster
   */
  int64_t stride(int64_t d) const {
    d = maybe_wrap_dim(d, dim(), false);
    if (C10_UNLIKELY(matches_policy(SizesStridesPolicy::CustomStrides))) {
      // TODO: provide stride_custom, symmetrically with size_custom.
      // There is presently no user for it; only NestedTensor is using
      // size_custom overrideability
      return strides_custom()[d]; // unchecked (maybe_wrap_dim enforces bounds)
    }
<<<<<<< HEAD
    // Intentionally don't call default, which also handles symbolic
    return sizes_and_strides_.stride_at_unchecked(d);
=======
    return sizes_and_strides_.stride_at_unchecked(d);
  }

  /**
   * Return the number of dimensions of this tensor.  Note that 0-dimension
   * represents a Tensor that is a Scalar, e.g., one that has a single element.
   */
  int64_t dim() const {
    if (C10_UNLIKELY(
            sizes_strides_policy_ >=
            static_cast<uint8_t>(SizesStridesPolicy::CustomSizes))) {
      return dim_custom();
    }
    return dim_default();
  }

  /**
   * The number of elements in a tensor.
   *
   * WARNING: Previously, if you were using the Caffe2 API, you could
   * test numel() == -1 to see if a tensor was uninitialized.  This
   * is no longer true; numel always accurately reports the product
   * of sizes of a tensor.
   */
  int64_t numel() const {
    if (C10_UNLIKELY(
            sizes_strides_policy_ >=
            static_cast<uint8_t>(SizesStridesPolicy::CustomSizes))) {
      return numel_custom();
    }
    return numel_default();
>>>>>>> 99e0c253
  }

  enum class SizesStridesPolicy : uint8_t {
    // Default behavior, e.g., dense tensor.
    //
    // Can override: nothing
    Default = 0,
    // Customizable strides behavior, e.g., sparse tensor,
    // mkldnn tensor.
    //
    // Can override: strides(), is_contiguous()
    CustomStrides = 1,
    // Customizable sizes behavior, e.g., nested tensor
    //
    // Can override: strides(), is_contiguous(), sizes(), dim(), numel()
    CustomSizes = 2
  };

<<<<<<< HEAD
 protected:
  inline bool matches_policy(SizesStridesPolicy policy) const {
    return sizes_strides_policy_ >= static_cast<uint8_t>(policy);
  }

  inline bool matches_custom(SizesStridesPolicy policy) const {
    return custom_sizes_strides_ >= static_cast<uint8_t>(policy);
  }

  inline bool matches_python_custom(SizesStridesPolicy policy) const {
    auto r = python_custom_sizes_strides_ >= static_cast<uint8_t>(policy);
    if (r) {
      TORCH_INTERNAL_ASSERT(is_python_dispatch())
    }
    return r;
=======
  inline IntArrayRef strides_default() const {
    return sizes_and_strides_.strides_arrayref();
  }

  inline IntArrayRef sizes_default() const {
    return sizes_and_strides_.sizes_arrayref();
  }

  inline c10::SymIntArrayRef sym_sizes_default() const {
    if (has_symbolic_sizes_strides_) {
      return extra_meta_->sizes_;
    } else {
      return c10::SymIntArrayRef::fromIntArrayRefKnownNonNegative(
          sizes_default());
    }
>>>>>>> 99e0c253
  }

  /**
   * Customization points for the functions above.  sizes_strides_policy_
   * must be set to enable these.
   *
   * NB: dim is overrideable separately from sizes because it is possible
   * for a tensor to have rank, but not well defined sizes.
   */
  // sizes_strides_policy_ >= CustomStrides
  virtual bool is_contiguous_custom(at::MemoryFormat memory_format) const;
  // sizes_strides_policy_ >= CustomSizes
  // Currently this method only exists to be overwritten by subclasses such as
  // NestedTensorImpl.
  virtual int64_t size_custom(int64_t d) const {
    // TODO: We could add support to Python dispatch here.
    // TODO: We could call into aten::size.int instead of
    // sizes_custom()[d] and enable use of the dispatcher.
    d = maybe_wrap_dim(d, dim(), /*wrap_scalar=*/false);
    return sizes_custom()[d]; // unchecked (maybe_wrap_dim enforces bounds)
  }

  virtual c10::SymInt sym_size_custom(int64_t d) const {
    // TODO: We could add support to Python dispatch here.
    // TODO: We could call into aten::size.int instead of
    // sym_sizes_custom()[d] and enable use of the dispatcher.
    d = maybe_wrap_dim(d, dim(), /*wrap_scalar=*/false);
    return sym_sizes_custom()[d]; // unchecked (maybe_wrap_dim enforces bounds)
  }

  virtual IntArrayRef sizes_custom() const;
  virtual IntArrayRef strides_custom() const;
  virtual int64_t numel_custom() const;
  virtual int64_t storage_offset_custom() const;
  virtual int64_t dim_custom() const;
  virtual Device device_custom() const;
  virtual Layout layout_custom() const;

  virtual c10::SymIntArrayRef sym_sizes_custom() const;
  virtual c10::SymIntArrayRef sym_strides_custom() const;
  virtual c10::SymInt sym_numel_custom() const;
  virtual c10::SymInt sym_storage_offset_custom() const;

 public:
  /**
   * True if this tensor has storage. See storage() for details.
   */
#ifdef DEBUG
  // Allow subclasses to check that their storage_ is never getting set in debug
  // builds.
  virtual
#else
  TENSORIMPL_MAYBE_VIRTUAL
#endif
      bool
      has_storage() const
  // NOTE: we devirtualize this because it arguably shouldn't be an
  // error just to ask subclasses if they have storage.
  // This used to throw for most subclasses, but OpaqueTensorImpl
  // wanted it to successfully return false, so we went ahead and made
  // it a non-error.
#ifdef C10_DISABLE_TENSORIMPL_EXTENSIBILITY
  {
    return storage_;
  }
#else
      ;
#endif

  /**
   * Return the underlying storage of a Tensor.  Multiple tensors may share
   * a single storage.  A Storage is an impoverished, Tensor-like class
   * which supports far less operations than Tensor.
   *
   * Avoid using this method if possible; try to use only Tensor APIs to perform
   * operations.
   */
  TENSORIMPL_MAYBE_VIRTUAL const Storage& storage() const {
    if (C10_UNLIKELY(storage_access_should_throw_)) {
      throw_storage_access_error();
    }
    return storage_;
  }

  /**
   * Return the underlying storage, unsafely assuming this is a basic strided
   * tensor. In cases where `storage` access would throw, this returns a
   * default-constructed Storage.
   */
  inline const Storage& unsafe_storage() const {
    return storage_;
  }

  bool unique_version() const {
    return version_counter_.unique();
  }

 protected:
  virtual Layout layout_impl() const {
    TORCH_CHECK(
        false, "layout_impl is only implemented for TensorImpl subclasses.");
  }

 public:
  // Whether a tensor is sparse COO or not.
  bool is_sparse() const {
    // NB: This method is not virtual and avoid dispatches for performance
    // reasons.
    return key_set_.has_all(c10::sparse_ks);
  }

  // Whether a tensor is sparse CSR or not.
  bool is_sparse_csr() const {
    return layout() == kSparseCsr;
  }

  bool is_quantized() const {
    // NB: This method is not virtual and avoid dispatches for performance
    // reasons.
    constexpr auto quantized_ks = DispatchKeySet(DispatchKey::Quantized);
    return key_set_.has_all(quantized_ks);
  }

  bool is_meta() const {
    // NB: This method is not virtual and avoid dispatches for performance
    // reasons.
    if (C10_UNLIKELY(device_policy_)) {
      return device_custom().is_meta();
    }
    return device_opt_.has_value() && device_opt_->type() == kMeta;
  }

  bool is_cpu() const {
    // NB: This method is not virtual and avoid dispatches for performance
    // reasons.
    if (C10_UNLIKELY(device_policy_)) {
      return device_custom().is_cpu();
    }
    // Note: we cannot rely on dispatch keys to determine the device type
    // of a tensor, because "wrapper" tensors (like FunctionalTensorWrapper)
    // don't include backend dispatch keys.
    return device_opt_.has_value() && device_opt_->type() == kCPU;
  }

  bool is_cuda() const {
    // NB: This method is not virtual and avoid dispatches for performance
    // reasons.
    if (C10_UNLIKELY(device_policy_)) {
      return device_custom().is_cuda();
    }
    return device_opt_.has_value() && device_opt_->type() == kCUDA;
  }

  bool is_xpu() const {
    // NB: This method is not virtual and avoid dispatches for performance
    // reasons.
    if (C10_UNLIKELY(device_policy_)) {
      return device_custom().is_xpu();
    }
    return device_opt_.has_value() && device_opt_->type() == kXPU;
  }

  bool is_ipu() const {
    if (C10_UNLIKELY(device_policy_)) {
      return device_custom().is_ipu();
    }
    return device_opt_.has_value() && device_opt_->type() == kIPU;
  }

  bool is_xla() const {
    if (C10_UNLIKELY(device_policy_)) {
      return device_custom().is_xla();
    }
    return device_opt_.has_value() && device_opt_->type() == kXLA;
  }

  bool is_hpu() const {
    if (C10_UNLIKELY(device_policy_)) {
      return device_custom().is_hpu();
    }
    return device_opt_.has_value() && device_opt_->type() == kHPU;
  }

  bool is_lazy() const {
    if (C10_UNLIKELY(device_policy_)) {
      return device_custom().is_lazy();
    }
    return device_opt_.has_value() && device_opt_->type() == kLazy;
  }

  bool is_hip() const {
    // NB: This method is not virtual and avoid dispatches for performance
    // reasons.
    if (C10_UNLIKELY(device_policy_)) {
      return device_custom().is_hip();
    }
    return device_opt_.has_value() && device_opt_->type() == kHIP;
  }

  bool is_ve() const {
    // NB: This method is not virtual and avoid dispatches for performance
    // reasons.
    if (C10_UNLIKELY(device_policy_)) {
      return device_custom().is_ve();
    }
    return device_opt_.has_value() && device_opt_->type() == kVE;
  }

  bool is_mkldnn() const {
    return key_set_.has_all(c10::mkldnn_ks);
  }

  bool is_vulkan() const {
    if (C10_UNLIKELY(device_policy_)) {
      return device_custom().is_vulkan();
    }
    return device_opt_.has_value() && device_opt_->type() == kVulkan;
  }

  bool is_metal() const {
    if (C10_UNLIKELY(device_policy_)) {
      return device_custom().is_metal();
    }
    return device_opt_.has_value() && device_opt_->type() == kMetal;
  }

  bool is_mps() const {
    if (C10_UNLIKELY(device_policy_)) {
      return device_custom().is_mps();
    }
    return device_opt_.has_value() && device_opt_->type() == kMPS;
  }

  bool is_ort() const {
    if (C10_UNLIKELY(device_policy_)) {
      return device_custom().is_ort();
    }
    return device_opt_.has_value() && device_opt_->type() == kORT;
  }

  bool is_nested() const {
    return key_set_.has(DispatchKey::NestedTensor);
  }

  // TODO: remove this once we don't automatically enabled Autograd dispatch
  // keys
  //       in TensorImpl constructor.
  // DON'T USE THIS API!! It's only created for testing purpose in
  // file aten/src/ATen/core/boxing/impl/test_helpers.h
  void remove_autograd_key() {
    key_set_ = key_set_ - autograd_dispatch_keyset;
  }

  // Inference tensor doesn't have autograd or ADInplaceOrView key.
  // Invariant:
  //   Inference tensor has version_counter_.enabled() == false
  bool is_inference() {
    bool no_ADInplaceOrView = !key_set_.has_any(c10::inplace_or_view_ks);
    bool no_Autograd = !key_set_.has_any(c10::autograd_dispatch_keyset);
    TORCH_INTERNAL_ASSERT_DEBUG_ONLY(
        no_ADInplaceOrView == no_Autograd,
        "ADInplaceOrView and Autograd keys must be on/off at the same time.");
    return no_ADInplaceOrView && no_Autograd;
  }

  int64_t get_device() const {
    if (C10_UNLIKELY(device_policy_)) {
      return device_custom().index();
    }
    return device_default().index();
  }

  Device device() const {
    if (C10_UNLIKELY(device_policy_)) {
      return device_custom();
    }
    return device_default();
  }

 protected:
  c10::Device device_default() const {
    TORCH_CHECK(device_opt_.has_value(), "tensor does not have a device");
    // See NOTE [c10::optional operator usage in CUDA]
    return *device_opt_;
  }

 public:
  Layout layout() const {
    if (C10_UNLIKELY(layout_policy_)) {
      return layout_custom();
    }

    // NB: This method is not virtual and avoid dispatches for perf.
    // strided is also the most common layout type, so we check for
    // strided case first.
    // This keyset must also be kept in sync with the logic in
    // is_sparse() / is_sparse_csr() / is_mkldnn()
    constexpr auto sparse_and_sparsecsr_and_mkldnn_ks =
        c10::sparse_ks | c10::sparse_csr_ks | c10::mkldnn_ks;
    if (!key_set_.has_any(sparse_and_sparsecsr_and_mkldnn_ks)) {
      return kStrided;
    } else if (is_sparse()) {
      return kSparse;
    } else if (key_set_.has_any(c10::sparse_csr_ks)) {
      // Typically, the tensor dispatch keys define the tensor layout
      // uniquely. This allows using non-virtual layout method for
      // better performance. However, when tensor's layout depends,
      // say, on tensor attributes, one must use this execution path
      // where the corresponding tensor impl class overwrites virtual
      // layout_impl() method.
      //
      // TODO: implement layout() as native function/method so that
      // __torch_dispatch__ users will be able to redefine the
      // layout() method.
      return layout_impl();
    } else {
      TORCH_INTERNAL_ASSERT(
          is_mkldnn(), "There is an error in the layout calculation logic.");
      return kMkldnn;
    }
  }

  /**
   * True if a tensor was auto-wrapped from a C++ or Python number.
   * For example, when you write 't + 2', 2 is auto-wrapped into a Tensor
   * with `is_wrapped_number_` set to true.
   *
   * Wrapped numbers do not participate in the result type computation for
   * mixed-type operations if there are any Tensors that are not wrapped
   * numbers.  This is useful, because we want 't + 2' to work with
   * any type of tensor, not just LongTensor (which is what integers
   * in Python represent).
   *
   * Otherwise, they behave like their non-wrapped equivalents.
   * See [Result type computation] in TensorIterator.h.
   *
   * Why did we opt for wrapped numbers, as opposed to just having
   * an extra function add(Tensor, Scalar)?  This helps greatly reduce
   * the amount of code we have to write for add, when actually
   * a Tensor-Scalar addition is really just a Tensor-Tensor
   * addition when the RHS is 0-dim (except for promotion behavior.)
   */
  bool is_wrapped_number() const {
    return is_wrapped_number_;
  }

  /**
   * Set whether or not a tensor was auto-wrapped from a C++ or Python
   * number.  You probably don't want to call this, unless you are
   * writing binding code.
   */
  void set_wrapped_number(bool value) {
    TORCH_INTERNAL_ASSERT(dim() == 0);
    is_wrapped_number_ = value;
  }

  /**
   * Returns true if Tensor supports as_strided and as_strided_backward.
   * This is used in autograd to perform inplace update on view Tensors.
   * See Note [View + Inplace update for base tensor] and
   * [View + Inplace update for view tensor] for details.
   * Note this method only returns true for XLA backend, where it
   * simulates strided Tensor to support most view ops, but it cannot
   * fully support general `as_strided` case.
   * It can be expanded as needed in the future, e.g sparse Tensor.
   */
  inline bool support_as_strided() const {
    return is_nested() ? false : device().supports_as_strided();
  }

  // ~~~~~ Autograd API ~~~~~
  // Some methods below are defined in TensorImpl.cpp because Tensor is an
  // incomplete type.

  /**
   * Set whether or not a tensor requires gradient.
   */
  void set_requires_grad(bool requires_grad);

  /**
   * True if a tensor requires gradient.  Tensors which require gradient
   * have history tracked for any operations performed on them, so that
   * we can automatically differentiate back to them.  A tensor that
   * requires gradient and has no history is a "leaf" tensor, which we
   * accumulate gradients into.
   */
  bool requires_grad() const;

  /**
   * Return a mutable reference to the gradient.  This is conventionally
   * used as `t.grad() = x` to set a gradient to a completely new tensor.
   */
  at::Tensor& mutable_grad();

  /**
   * Return the accumulated gradient of a tensor.  This gradient is written
   * into when performing backwards, when this tensor is a leaf tensor.
   */
  const at::Tensor& grad() const;

  /**
   * Whether or not the imaginary part of the tensor should be negated
   */
  inline bool is_conj() const {
    constexpr auto conjugate_ks = DispatchKeySet(DispatchKey::Conjugate);
    return key_set_.has_all(conjugate_ks);
  }

  /**
   * Set whether or not to take the conjugate of the tensor (flip the imaginary
   * bit).
   */
  void _set_conj(bool value) {
    if (value) {
      key_set_ = key_set_.add(DispatchKey::Conjugate);
      TORCH_INTERNAL_ASSERT(isComplexType(typeMetaToScalarType(dtype())));
    } else {
      key_set_ = key_set_.remove(DispatchKey::Conjugate);
    }
  }

  /**
   * XXX: do not use, private api!
   * Update the backend component related keys to the backend component
   * corresponding to this device.
   */
  void _change_backend_component_keys(c10::Device device);

  /**
   * Whether or not the tensor is a zerotensor
   */
  inline bool _is_zerotensor() const {
    constexpr auto zerotensor_ks = DispatchKeySet(DispatchKey::ZeroTensor);
    return key_set_.has_all(zerotensor_ks);
  }

  /**
   Set whether or not the tensor is a zero tensor
  */
  void _set_zero(bool value) {
    if (value) {
      TORCH_INTERNAL_ASSERT(
          false,
          "Please call `torch._efficientzerotensor` if you want to create a tensor with no storage.");
    } else {
      key_set_ = key_set_.remove(DispatchKey::ZeroTensor);
    }
  }

  /**
   * Whether or not the tensor should be negated
   */
  inline bool is_neg() const {
    constexpr auto negative_ks = DispatchKeySet(DispatchKey::Negative);
    return key_set_.has_all(negative_ks);
  }

  /**
   * Set whether or not to take the conjugate of the tensor (flip the imaginary
   * bit).
   */
  void _set_neg(bool value) {
    if (value) {
      key_set_ = key_set_.add(DispatchKey::Negative);
    } else {
      key_set_ = key_set_.remove(DispatchKey::Negative);
    }
  }

  /**
   * Return the accumulated gradient of a tensor. This gradient is computed
   * using forward mode AD.
   *
   * This is an internal API that should never be used by end users.
   *
   * The API is as follows:
   *   - "level" allows to specify the level of forward AD nesting for which the
   *     gradient should be returned. Note that since levels are not fully
   *     supported yet, this argument should be 0. See documentation for
   *     torch::autograd::enter_dual_level for more details about forward AD
   * nesting.
   *   - "self" should represent the Tensor whose forward grad is accessed. It
   * is required when dealing with view.
   */
  const at::Tensor& _fw_grad(uint64_t level, const at::TensorBase& self) const;

  /**
   * Sets the forward gradient for this Tensor.
   * The given Tensor might not be used directly and its content will be copied.
   *
   * This is an internal API that should never be used by end users.
   *
   * The API is as follows:
   *   - "new_grad" is a Tensor containing the new value of the gradient that
   * should be set
   *   - "self" should represent the Tensor whose forward grad is accessed. It
   * is required when dealing with view.
   *   - "level" allows to specify the level of forward AD nesting for which the
   *     gradient should be set. Note that since levels are not fully supported
   *     yet, this argument should be 0. See documentation for
   * torch::autograd::enter_dual_level for more details about forward AD
   * nesting.
   *   - "is_inplace_op" is a boolean flag that tells if this gradient was
   * generated by an inplace operation or an out of place one. This allows
   * better error checking.
   */
  void _set_fw_grad(
      const at::TensorBase& new_grad,
      const at::TensorBase& self,
      uint64_t level,
      bool is_inplace_op);

  /**
   * Return a typed data pointer to the actual data which this tensor refers to.
   * This checks that the requested type (from the template parameter) matches
   * the internal type of the tensor.
   *
   * It is invalid to call data() on a dtype-uninitialized tensor, even if
   * the size is 0.
   *
   * WARNING: If a tensor is not contiguous, you MUST use strides when
   * performing index calculations to determine the location of elements in
   * the tensor.  We recommend using 'TensorAccessor' to handle this computation
   * for you; this class is available from 'Tensor'.
   */
  template <typename T>
  inline T* data() const {
    TORCH_CHECK(
        data_type_.Match<T>(),
        "Tensor type mismatch, caller expects elements to be ",
        caffe2::TypeMeta::TypeName<T>(),
        ", while tensor contains ",
        data_type_.name(),
        ". ");
    return data_ptr_impl<T>();
  }

  /**
   * More efficient helper for Tensor::data_ptr(). Like data<T>(), but
   * does not do a type check. Unlike the untemplated data(), does
   * check has_storage() and storage_initialized().
   */
  template <typename T>
  inline T* data_ptr_impl() const {
    TORCH_CHECK(
        has_storage(),
        "Cannot access data pointer of Tensor that doesn't have storage");
    TORCH_CHECK(
        storage_initialized(),
        "The tensor has a non-zero number of elements, but its data is not allocated yet. "
        "Caffe2 uses a lazy allocation, so you will need to call "
        "mutable_data() or raw_mutable_data() to actually allocate memory.");
    // Caller does the type check.
    return storage_.unsafe_data<T>() + storage_offset_;
  }

  /**
   * Return a void* data pointer to the actual data which this tensor refers to.
   *
   * It is invalid to call data() on a dtype-uninitialized tensor, even if the
   * size is 0.
   *
   * WARNING: The data pointed to by this tensor may not contiguous; do NOT
   * assume that itemsize() * numel() is sufficient to compute the bytes that
   * can be validly read from this tensor.
   */
  inline void* data() const {
    TORCH_CHECK(
        has_storage(),
        "Cannot access data pointer of Tensor that doesn't have storage");
    TORCH_CHECK(
        dtype_initialized(),
        "Cannot access data pointer of Tensor that doesn't have initialized dtype "
        "(e.g., caffe2::Tensor x(CPU), prior to calling mutable_data<T>() on x)");
    // Computing an offset into an empty tensor would be UB, since an empty
    // tensor's storage will be nullptr, and adding a nonzero offset to nullptr
    // is UB.  So we skip the offset computation in this case.
    if (is_empty()) {
      return nullptr;
    }
    return static_cast<void*>(
        static_cast<char*>(storage_.data()) +
        data_type_.itemsize() * storage_offset_);
  }

  /**
   * Like data<T>(), but performs no checks.  You are responsible for ensuring
   * that all invariants required by data() are upheld here.
   */
  template <typename T>
  inline T* unsafe_data() const {
    return storage_.unsafe_data<T>() + storage_offset_;
  }

  /**
   * Returns the TypeMeta of a tensor, which describes what data type
   * it is (e.g., int, float, ...)
   */
  const caffe2::TypeMeta dtype() const {
    return data_type_;
  }

  /**
   * Return the size of a single element of this tensor in bytes.
   */
  size_t itemsize() const {
    TORCH_CHECK(
        dtype_initialized(),
        "Cannot report itemsize of Tensor that doesn't have initialized dtype "
        "(e.g., caffe2::Tensor x(CPU), prior to calling mutable_data<T>() on x)");
    return data_type_.itemsize();
  }

 protected:
  /**
   * Returns the human-readable name of the actual type of this object (e.g.,
   * TensorImpl, BatchedTensorImpl, etc.). Used for error messages.
   */
  virtual const char* tensorimpl_type_name() const {
    return "TensorImpl";
  }

 private:
  [[noreturn]] void throw_storage_access_error() const;

 public:
  /**
   * True if a tensor has no elements (e.g., numel() == 0).
   */
  inline bool is_empty() const {
    return numel() == 0;
  }

  void set_sizes_and_strides(
      c10::SymIntArrayRef sizes,
      c10::SymIntArrayRef strides,
      c10::optional<c10::SymInt> storage_offset = c10::nullopt);

  /**
   * Change the size at some dimension.  This DOES NOT update strides;
   * thus, most changes to size will not preserve contiguity.  You probably
   * also want to call set_stride() when you call this.
   *
   * TODO: This should be jettisoned in favor of `set_sizes_and_strides`,
   * which is harder to misuse.
   */
  virtual void set_size(int64_t dim, int64_t new_size) {
    TORCH_CHECK(
        allow_tensor_metadata_change(),
        "set_size ",
        err_msg_tensor_metadata_change_not_allowed);
    TORCH_CHECK(
        !matches_policy(SizesStridesPolicy::CustomSizes),
        "set_size() called on tensor with dynamic shapes or customized size behavior")
    sizes_and_strides_.size_at(dim) = new_size;
    refresh_numel();
    refresh_contiguous();
  }

  /**
   * Change the stride at some dimension.
   *
   * TODO: This should be jettisoned in favor of `set_sizes_and_strides`,
   * which is harder to misuse.
   */
  virtual void set_stride(int64_t dim, int64_t new_stride) {
    TORCH_CHECK(
        allow_tensor_metadata_change(),
        "set_stride ",
        err_msg_tensor_metadata_change_not_allowed);
    TORCH_CHECK(
        !has_symbolic_sizes_strides_,
        "set_stride() called on tensor with symbolic shape")
    sizes_and_strides_.stride_at_unchecked(dim) = new_stride;
    refresh_contiguous();
  }

  /**
   * Set the offset into the storage of this tensor.
   *
   * WARNING: This does NOT check if the tensor is in bounds for the new
   * location at the storage; the caller is responsible for checking this
   * (and resizing if necessary.)
   */
  virtual void set_storage_offset(int64_t storage_offset) {
    TORCH_CHECK(
        allow_tensor_metadata_change(),
        "set_storage_offset ",
        err_msg_tensor_metadata_change_not_allowed);
    // TODO: this should probably consult policy
    TORCH_CHECK(
        !has_symbolic_sizes_strides_,
        "set_storage_offset() called on tensor with symbolic shape")
    storage_offset_ = storage_offset;
  }

  /**
   * Like set_sizes_and_strides but assumes contiguous strides.
   *
   * WARNING: This function does not check if the requested
   * sizes/strides are in bounds for the storage that is allocated;
   * this is the responsibility of the caller
   */
  void set_sizes_contiguous(IntArrayRef new_size) {
    TORCH_CHECK(
        allow_tensor_metadata_change(),
        "set_sizes_contiguous ",
        err_msg_tensor_metadata_change_not_allowed);
    TORCH_CHECK(
<<<<<<< HEAD
        !matches_policy(SizesStridesPolicy::CustomStrides),
        "tried to directly modify sizes for customized tensor");
=======
        !has_symbolic_sizes_strides_,
        "set_sizes_contiguous() called on tensor with symbolic shape")
>>>>>>> 99e0c253
    sizes_and_strides_.set_sizes(new_size);

    refresh_numel();
    empty_tensor_restride(MemoryFormat::Contiguous);
  }

  /**
   * Set the sizes and strides of a tensor.
   *
   * WARNING: This function does not check if the requested
   * sizes/strides are in bounds for the storage that is allocated;
   * this is the responsibility of the caller
   */
  void set_sizes_and_strides(IntArrayRef new_size, IntArrayRef new_stride, c10::optional<int64_t> storage_offset = c10::nullopt) {
    TORCH_CHECK(
        allow_tensor_metadata_change(),
        "set_sizes_and_strides ",
        err_msg_tensor_metadata_change_not_allowed);
    TORCH_CHECK(
        !has_symbolic_sizes_strides_,
        "set_sizes_and_strides() called on tensor with symbolic shape")
    TORCH_CHECK(
        new_size.size() == new_stride.size(),
        "dimensionality of sizes (",
        new_size.size(),
        ") must match dimensionality of strides (",
        new_stride.size(),
        ")");
    const auto new_dim = new_size.size();

    sizes_and_strides_.set_sizes(new_size);

    if (new_dim > 0) {
      for (size_t dim = new_dim - 1;; dim--) {
        if (new_stride[dim] >= 0) {
          sizes_and_strides_.stride_at_unchecked(dim) = new_stride[dim];
        } else {
          // XXX: This behavior is surprising and may need to be removed to
          // support negative strides. Some pytorch functions rely on it:
          // for example, torch.cat (run TestTorch.test_cat_empty).
          if (dim == new_dim - 1) {
            sizes_and_strides_.stride_at_unchecked(dim) = 1;
          } else {
            // Keep stride monotonically increasing to match NumPy.
            sizes_and_strides_.stride_at_unchecked(dim) =
                std::max<int64_t>(
                    sizes_and_strides_.size_at_unchecked(dim + 1), 1) *
                sizes_and_strides_.stride_at_unchecked(dim + 1);
          }
        }
        if (dim == 0)
          break;
      }
    }

    refresh_numel();
    refresh_contiguous();

    if (storage_offset.has_value())
      storage_offset_ = *storage_offset;
  }

  /**
   * Set whether a tensor allows changes to its metadata (e.g. sizes / strides /
   * storage / storage_offset). See NOTE [ Metadata Change for a Detached Tensor
   * ] for details.
   */
  void set_allow_tensor_metadata_change(bool value) {
    // TODO: at some point, we should kill this field completely.
    allow_tensor_metadata_change_ = true;
  }

  /**
   * True if a tensor allows changes to its metadata (e.g. sizes / strides /
   * storage / storage_offset). See NOTE [ Metadata Change for a Detached Tensor
   * ] for details.
   */
  bool allow_tensor_metadata_change() const {
    return allow_tensor_metadata_change_;
  }

  /**
   * Set the pointer to autograd metadata.
   */
  void set_autograd_meta(
      std::unique_ptr<c10::AutogradMetaInterface> autograd_meta);

  /**
   * Return the pointer to autograd metadata.  May return nullptr if the
   * tensor does not track gradients.
   */
  c10::AutogradMetaInterface* autograd_meta() const;

  /**
   * Set the pointer to named tensor metadata.
   */
  void set_named_tensor_meta(
      std::unique_ptr<c10::NamedTensorMetaInterface> named_tensor_meta) {
    TORCH_WARN_ONCE(
        "Named tensors and all their associated APIs are an experimental feature ",
        "and subject to change. Please do not use them for anything important ",
        "until they are released as stable.");
#ifdef DEBUG
    if (named_tensor_meta) {
      TORCH_INTERNAL_ASSERT(named_tensor_meta->slow_dim() == dim());
    }
#endif
    if (named_tensor_meta) {
      if (!extra_meta_) {
        extra_meta_ = std::make_unique<ExtraMeta>();
      }
      extra_meta_->named_tensor_meta_ = std::move(named_tensor_meta);
      key_set_ = key_set_.add(DispatchKey::Named);
    } else {
      if (extra_meta_) {
        extra_meta_->named_tensor_meta_ = nullptr;
      }
      key_set_ = key_set_.remove(DispatchKey::Named);
    }
  }

  void set_python_dispatch(bool k) {
    if (k) {
      key_set_ = key_set_.add(c10::python_ks);
    } else {
      key_set_ = key_set_ - c10::python_ks;
    }
  }

  bool is_python_dispatch() const {
    return key_set_.has_all(c10::python_ks);
  }

  /**
   * Return the pointer to named tensor metadata.
   */
  const c10::NamedTensorMetaInterface* named_tensor_meta() const {
<<<<<<< HEAD
    if (!extra_meta_)
      return nullptr;
=======
    if (!extra_meta_) {
      return nullptr;
    }
>>>>>>> 99e0c253
    return extra_meta_->named_tensor_meta_.get();
  }

  c10::NamedTensorMetaInterface* named_tensor_meta() {
<<<<<<< HEAD
    if (!extra_meta_)
      return nullptr;
=======
    if (!extra_meta_) {
      return nullptr;
    }
>>>>>>> 99e0c253
    return extra_meta_->named_tensor_meta_.get();
  }

  bool has_named_tensor_meta() const {
<<<<<<< HEAD
    if (!extra_meta_)
      return false;
=======
    if (!extra_meta_) {
      return false;
    }
>>>>>>> 99e0c253
    return extra_meta_->named_tensor_meta_ != nullptr;
  }

  // NOTE [ TensorImpl Shallow-Copying ]
  //
  // TensorImpl shallow-copying is used when we want to have two Variables share
  // the same tensor metadata (e.g. sizes / strides / storage pointer /
  // storage_offset), but each with a different autograd history. Example call
  // sites:
  //
  // 1. `var_detached = var.detach()` uses `shallow_copy_and_detach()` to create
  // `var_detached` that shares the same tensor metadata with `var`, but with a
  // completely new autograd history.
  // 2. `var.set_data(tensor)` uses `shallow_copy_from()` to copy tensor
  // metadata from `tensor` into `var`, while keeping `var`'s original
  // AutogradMeta.
  //
  // Functions that shallow-copy a TensorImpl (such as
  // `shallow_copy_and_detach()` / `shallow_copy_from()` /
  // `copy_tensor_metadata()`) copy the tensor metadata fields (e.g. sizes /
  // strides / storage pointer / storage_offset) by value. However, the
  // following fields are not copied:
  //
  // 1. the AutogradMeta pointer, because it is unique for each Variable.
  // 2. the version counter, because the destination TensorImpl's version
  // counter is either set to the passed-in `version_counter` (in
  // `shallow_copy_and_detach()` and `copy_tensor_metadata()`), or it is kept
  // intact (in `shallow_copy_from()`). See NOTE [ Version Counter Sharing ] for
  // details.
  //
  // In `shallow_copy_and_detach()` and `copy_tensor_metadata()`, the passed-in
  // `allow_tensor_metadata_change` determines whether the TensorImpl
  // shallow-copy allows changes to its metadata (e.g. sizes / strides / storage
  // / storage_offset). See NOTE [ Metadata Change for a Detached Tensor ] for
  // details.
  //
  // In `shallow_copy_from()`, we don't check the destination TensorImpl's
  // `allow_tensor_metadata_change_`, because `shallow_copy_from()` is used for
  // implementing functions such as `var.set_data(tensor)`, which changes
  // `var`'s tensor metadata and expects its `allow_tensor_metadata_change_` to
  // be ignored.

  /**
   * One TensorImpl can be copied to another TensorImpl if they have the same
   * DispatchKeySet. The only two special cases (for legacy reason) are:
   * CPU is compatible with CUDA and SparseCPU is
   * compatible with SparseCUDA.
   */
  inline bool has_compatible_shallow_copy_type(DispatchKeySet from) {
    auto is_dense = [](DispatchKeySet ts) {
      constexpr auto dense_backends = DispatchKeySet(
          {BackendComponent::CPUBit,
           BackendComponent::CUDABit,
           BackendComponent::MPSBit,
           BackendComponent::HIPBit,
           BackendComponent::XPUBit});
      constexpr auto dense_k = DispatchKeySet(DispatchKey::Dense);
      return ts.has_any(dense_k) && ts.has_any(dense_backends);
    };
    auto is_sparse = [](DispatchKeySet ts) {
      constexpr auto sparse_backends = DispatchKeySet(
          {BackendComponent::CPUBit,
           BackendComponent::CUDABit,
           BackendComponent::HIPBit,
           BackendComponent::XPUBit});
      constexpr auto sparse_k = DispatchKeySet(DispatchKey::Sparse);
      return ts.has_any(sparse_k) && ts.has_any(sparse_backends);
    };
    return (key_set_ == from) || (is_dense(key_set_) && is_dense(from)) ||
        (is_sparse(key_set_) && is_sparse(from));
  }

 private:
  template <typename VariableVersion>
  c10::intrusive_ptr<TensorImpl> shallow_copy_and_detach_core(
      VariableVersion&& version_counter,
      bool allow_tensor_metadata_change) const;

 public:
  /**
   * Return a TensorImpl that is a shallow-copy of this TensorImpl.
   *
   * For usage of `version_counter` and `allow_tensor_metadata_change`,
   * see NOTE [ TensorImpl Shallow-Copying ].
   */
  virtual c10::intrusive_ptr<TensorImpl> shallow_copy_and_detach(
      const c10::VariableVersion& version_counter,
      bool allow_tensor_metadata_change) const;

  /**
   * Return a TensorImpl that is a shallow-copy of this TensorImpl.
   *
   * For usage of `version_counter` and `allow_tensor_metadata_change`,
   * see NOTE [ TensorImpl Shallow-Copying ].
   */
  virtual c10::intrusive_ptr<TensorImpl> shallow_copy_and_detach(
      c10::VariableVersion&& version_counter,
      bool allow_tensor_metadata_change) const;

  /**
   * Shallow-copies data from another TensorImpl into this TensorImpl.
   *
   * For why this function doesn't check this TensorImpl's
   * `allow_tensor_metadata_change_`, see NOTE [ TensorImpl Shallow-Copying ].
   */
  virtual void shallow_copy_from(const c10::intrusive_ptr<TensorImpl>& impl) {
    copy_tensor_metadata(
        /*src_impl=*/impl.get(),
        /*dest_impl=*/this,
        /*version_counter=*/version_counter(),
        /*allow_tensor_metadata_change=*/allow_tensor_metadata_change());
    refresh_numel();
    refresh_contiguous();
  }

  // Inference tensor doesn't have version counter,
  // set_version_counter is no-op for them.
  void set_version_counter(const c10::VariableVersion& version_counter) {
    TORCH_CHECK(
        !(is_inference() && version_counter.enabled()),
        "Cannot set version_counter for inference tensor");
    version_counter_ = version_counter;
  }

  void set_version_counter(c10::VariableVersion&& version_counter) {
    TORCH_CHECK(
        !(is_inference() && version_counter.enabled()),
        "Cannot set version_counter for inference tensor");
    version_counter_ = std::move(version_counter);
  }

  const c10::VariableVersion& version_counter() const noexcept {
    return version_counter_;
  }

  void bump_version() {
    version_counter_.bump();
  }

  // Associate the TensorImpl with the specified PyObject, and, if necessary,
  // also tag the interpreter.
  //
  // NB: This lives in a header so that we can inline away the switch on status
  //
  // NB: THIS FUNCTION CAN RAISE AN EXCEPTION.  Make sure to clean up after
  // PyObject if necessary!
  void init_pyobj(
      impl::PyInterpreter* self_interpreter,
      PyObject* pyobj,
      c10::impl::PyInterpreterStatus status) {
    impl::PyInterpreter* expected = nullptr;
    switch (status) {
      case impl::PyInterpreterStatus::DEFINITELY_UNINITIALIZED:
        // caller guarantees there is no multithreaded access; if there is
        // no data race OK to do a relaxed store
        pyobj_interpreter_.store(self_interpreter, std::memory_order_relaxed);
        break;
      case impl::PyInterpreterStatus::TAGGED_BY_US:
        // no tagging is necessary, the tag is already correct
        break;
      case impl::PyInterpreterStatus::MAYBE_UNINITIALIZED:
        // attempt to claim this TensorImpl with the specified interpreter
        // tag
        if (pyobj_interpreter_.compare_exchange_strong(
                expected, self_interpreter, std::memory_order_acq_rel)) {
          break;
        }
        // test if, actually, it was already tagged by us!  this situation can't
        // be caused by a race, but it could be caused by a situation
        // where someone conservatively tagged the tensor as MAYBE_UNINITIALIZED
        // (because they didn't pre-check the tag) when actually it was
        // owned by the interpreter
        if (expected == self_interpreter) {
          break;
        }
        // fallthrough, we lost the race.  We are guaranteed not to lose the
        // race with ourself, as calls to init_pyobj with the same interpreter
        // ID must be sequentialized by the GIL
        C10_FALLTHROUGH;
      case impl::PyInterpreterStatus::TAGGED_BY_OTHER:
        TORCH_CHECK(
            false,
            "cannot allocate PyObject for Tensor on interpreter ",
            self_interpreter,
            " that has already been used by another torch deploy interpreter ",
            pyobj_interpreter_.load());
    }

    // we are the ONLY thread that can have gotten to this point.  It is not
    // possible to conflict with another zero interpreter as access is protected
    // by GIL
    // NB: owns_pyobj tag is initially false
    pyobj_ = pyobj;
  }

  // Query the PyObject interpreter.  This may return null if there is no
  // interpreter.  This is racy!
  impl::PyInterpreter* pyobj_interpreter() {
    return pyobj_interpreter_.load(std::memory_order_acquire);
  }

  PyObject* _unchecked_untagged_pyobj() const {
    return reinterpret_cast<PyObject*>(
        reinterpret_cast<uintptr_t>(pyobj_) & ~0x1ULL);
  }

  // Test the interpreter tag.  If tagged for the current interpreter, return
  // a non-nullopt (but possibly null) PyObject.  If (possibly) untagged,
  // returns a nullopt.  If it is definitely invalid, raises an error.
  //
  // NB: this lives in header so that we can avoid actually creating the
  // c10::optional
  c10::optional<PyObject*> check_pyobj(
      impl::PyInterpreter* self_interpreter) const {
    // Note [Memory ordering on Python interpreter tag]
    impl::PyInterpreter* interpreter =
        pyobj_interpreter_.load(std::memory_order_acquire);
    if (interpreter == nullptr) {
      // NB: This never returns DEFINITELY_UNINITIALIZED because there is
      // always the possibility that another thread races to initialize
      // after we query here.  The only time when we can conclude a tensor
      // is definitely uninitialized is when we have just allocated it and
      // it cannot have escaped to other threads yet
      return c10::nullopt;
    } else if (interpreter == self_interpreter) {
      // NB: pyobj_ could still be null!
      return c10::make_optional(_unchecked_untagged_pyobj());
    } else {
      TORCH_CHECK(
          false,
          "cannot access PyObject for Tensor on interpreter ",
          (*self_interpreter)->name(),
          " that has already been used by another torch deploy interpreter ",
          (*pyobj_interpreter_.load())->name());
    }
  }

  // Clear the PyObject field for an interpreter, in situations where we
  // statically know the tensor is tagged with our interpreter.
  void unchecked_clear_pyobj(impl::PyInterpreter* interpreter) {
    TORCH_INTERNAL_ASSERT_DEBUG_ONLY(interpreter == pyobj_interpreter_.load());
    pyobj_ = nullptr;
  }

 private:
  // See NOTE [c10::optional operator usage in CUDA]
  // We probably don't want to expose this publicly until
  // the note is addressed.
  c10::optional<c10::Device> device_opt() const {
    return device_opt_;
  }

  impl::PyInterpreter& load_pyobj_interpreter() const;

 public:
  /**
   * The device type of a Tensor, e.g., DeviceType::CPU or DeviceType::CUDA.
   */
  DeviceType device_type() const {
    // TODO: A useful internal assert would be to show that device_opt_ is null
    // only if you are an undefined tensor
    TORCH_CHECK(
        device_opt_.has_value(),
        "device_type cannot be run on undefined Tensor");
    // See NOTE [c10::optional operator usage in CUDA]
    return (*device_opt_).type();
  }

  /**
   * @brief Extends the outer-most dimension of this tensor by num elements,
   * preserving the existing data.
   *
   * The underlying data may be reallocated in order to accommodate the new
   * elements, in which case this tensors' capacity is grown at a factor of
   * growthPct. This ensures that Extend runs on an amortized O(1) time
   * complexity.
   *
   * This op is auto-asynchronous if the underlying device (CUDA) supports it.
   */
  void Extend(int64_t num, float growthPct);

  /**
   * @brief Reserve space for the underlying tensor.
   *
   * This must be called after Resize(), since we only specify the first
   * dimension This does not copy over the old data to the newly allocated space
   */
  void ReserveSpace(int64_t outer_dim);

  /**
   * @brief Resizes a tensor.
   *
   * Resize takes in a vector of ints specifying the dimensions of the tensor.
   * You can pass in an empty vector to specify that it is a scalar (i.e.
   * containing one single item).
   *
   * The underlying storage may be deleted after calling Resize: if the new
   * shape leads to a different number of items in the tensor, the old memory
   * is deleted and new memory will be allocated next time you call
   * mutable_data(). However, if the shape is different but the total number of
   * items is the same, the underlying storage is kept.
   *
   * This method respects caffe2_keep_on_shrink.  Consult the internal logic
   * of this method to see exactly under what circumstances this flag matters.
   */
  template <typename... Ts>
  void Resize(Ts... dim_source) {
    bool size_changed = SetDims(dim_source...);
    if (size_changed) {
      HandleResize();
    }
  }

  template <typename T>
  void Resize(const std::vector<T>& dim_source) {
    Resize(ArrayRef<T>(dim_source));
  }

  /**
   * Resizes the tensor without touching underlying storage.
   * This requires the total size of the tensor to remains constant.
   */
  void Reshape(const std::vector<int64_t>& dims);

  /**
   * Release whatever memory the tensor was holding but keep size and type
   * information. Subsequent call to mutable_data will trigger new memory
   * allocation.
   */
  void FreeMemory();

  /**
   * @brief Shares the data with another tensor.
   *
   * To share data between two tensors, the sizes of the two tensors must be
   * equal already. The reason we do not implicitly do a Resize to make the two
   * tensors have the same shape is that we want to allow tensors of different
   * shapes but the same number of items to still be able to share data. This
   * allows one to e.g. have a n-dimensional Tensor and a flattened version
   * sharing the same underlying storage.
   *
   * The source tensor should already have its data allocated.
   */
  // To be deprecated
  void ShareData(const TensorImpl& src);

  void ShareExternalPointer(
      DataPtr&& data_ptr,
      const caffe2::TypeMeta data_type,
      size_t size_bytes);

  /**
   * Returns a mutable raw pointer of the underlying storage. Since we will need
   * to know the type of the data for allocation, a TypeMeta object is passed in
   * to specify the necessary information. This is conceptually equivalent of
   * calling mutable_data<T>() where the TypeMeta parameter meta is derived from
   * the type T. This function differs from mutable_data<T>() in the sense that
   * the type T can be specified during runtime via the TypeMeta object.
   *
   * If the existing data does not match the desired type, it will be deleted
   * and a new storage will be created.
   */
  inline void* raw_mutable_data(const caffe2::TypeMeta meta) {
    // For 0-size tensors it's fine to return any pointer (including nullptr)
    if (data_type_ == meta && storage_initialized()) {
      return static_cast<void*>(
          static_cast<char*>(storage_.data()) +
          storage_offset_ * meta.itemsize());
    } else {
      bool had_special_dtor = data_type_.placementDelete() != nullptr;
      storage_offset_ = 0;
      data_type_ = meta;
      // NB: device is not changed

      // We can reuse the existing buffer if the current data does not have
      // a special destructor and the new data doesn't have a special
      // constructor.
      if (numel_ == 0 ||
          (meta.placementNew() == nullptr && !had_special_dtor &&
           (storage_.nbytes() >= (numel_ * data_type_.itemsize())))) {
        TORCH_INTERNAL_ASSERT(
            storage_offset_ == 0); // because we just reallocated
        return storage_.data();
      }
      const Allocator* allocator = storage_.allocator();
      // Storage might have nullptr allocator in rare cases, for example, if
      // an external memory segment has been wrapped with Tensor and we don't
      // know how to reallocate it. However, in order to preserve legacy C2
      // behavior, we allow reallocating the memory using default allocator.
      if (allocator == nullptr) {
        allocator = GetAllocator(storage_.device_type());
      }
      if (meta.placementNew()) {
        // For types that need placement new, we will call it, as well as
        // making sure that when the data is freed, it calls the right
        // destruction procedure.
        auto size = numel_;
        auto dtor = data_type_.placementDelete();
        auto data_ptr = allocator->allocate(numel_ * data_type_.itemsize());
        storage_.set_data_ptr_noswap(PlacementDeleteContext::makeDataPtr(
            std::move(data_ptr), dtor, size, storage_.device()));
        data_type_.placementNew()(storage_.data(), numel_);
      } else {
        // For fundamental type, new and delete is easier.
        storage_.set_data_ptr_noswap(
            allocator->allocate(numel_ * data_type_.itemsize()));
      }
      storage_.set_nbytes(numel_ * data_type_.itemsize());
      TORCH_INTERNAL_ASSERT(
          storage_offset_ == 0); // because we just reallocated
      device_opt_ = storage_.device();
      return storage_.data();
    }
  }

  /**
   * Returns a typed pointer of the underlying storage.
   *
   * For fundamental types, we reuse possible existing storage if there
   * is sufficient capacity.
   */
  template <typename T>
  inline T* mutable_data() {
    if (storage_initialized() && data_type_.Match<T>()) {
      return static_cast<T*>(storage_.data()) + storage_offset_;
    }
    // Check it here statically - otherwise TypeMeta would throw the runtime
    // error in attempt to invoke TypeMeta::ctor()
    static_assert(
        std::is_default_constructible<T>::value,
        "Tensor can't hold non-default-constructable types");
    return static_cast<T*>(raw_mutable_data(caffe2::TypeMeta::Make<T>()));
  }

  /**
   * True if a tensor is storage initialized.  A tensor may become
   * storage UNINITIALIZED after a Resize() or FreeMemory()
   */
  bool storage_initialized() const {
    TORCH_CHECK(
        has_storage(),
        "cannot call storage_initialized on tensor that does not have storage");
    return storage_.data() || numel_ == 0;
  }

  /**
   * True if a tensor is dtype initialized.  A tensor allocated with
   * Caffe2-style constructors is dtype uninitialized until the
   * first time mutable_data<T>() is called.
   */
  bool dtype_initialized() const noexcept {
    return data_type_ != caffe2::TypeMeta();
  }

  void set_storage_keep_dtype(at::Storage storage) {
    TORCH_CHECK(
        allow_tensor_metadata_change(),
        "set_storage ",
        err_msg_tensor_metadata_change_not_allowed);
    storage_ = std::move(storage);
    device_opt_ = storage_.device();
  }

  void set_storage_and_dtype(
      at::Storage storage,
      const caffe2::TypeMeta data_type) {
    set_storage_keep_dtype(storage);
    data_type_ = data_type;
  }

  /**
   * Set the strides of the tensor to match memory_format
   *
   * WARNING: This function doesn't rearrange data and assumes tensor is a
   * memory contiguous
   */
  void empty_tensor_restride(MemoryFormat memory_format) {
    TORCH_CHECK(
        !has_symbolic_sizes_strides_,
        "empty_tensor_restride() called on tensor with symbolic shape")
#ifdef DEBUG
    TORCH_INTERNAL_ASSERT(
        compute_numel() == numel_,
        "If you are seeing this error, that means empty_tensor_restride was "
        "called before setting correct numel");
#endif
    switch (memory_format) {
      case MemoryFormat::Contiguous: {
        // dim_ is a virtual call, don't repeat it
        const auto dim_ = dim();
        sizes_and_strides_.resize(dim_);
        if (dim_ > 0) {
          const auto last_idx = dim_ - 1;
          sizes_and_strides_.stride_at_unchecked(last_idx) = 1;
          for (auto i = last_idx - 1; i >= 0; --i) {
            sizes_and_strides_.stride_at_unchecked(i) =
                sizes_and_strides_.stride_at_unchecked(i + 1) *
                std::max<int64_t>(
                    sizes_and_strides_.size_at_unchecked(i + 1), 1);
          }
        }
        break;
      }
      case MemoryFormat::ChannelsLast: {
        TORCH_CHECK(
            dim() == 4, "required rank 4 tensor to use channels_last format");
        set_sizes_and_strides(sizes(), get_channels_last_strides_2d(sizes()));
        break;
      }
      case MemoryFormat::ChannelsLast3d: {
        TORCH_CHECK(
            dim() == 5,
            "required rank 5 tensor to use channels_last_3d format");
        set_sizes_and_strides(sizes(), get_channels_last_strides_3d(sizes()));
        break;
      }
      case MemoryFormat::Preserve:
        TORCH_CHECK(false, "unsupported memory format ", memory_format);
        // Cleaning warning messages, no need to break as TORCH_CHECK(false)
        // terminates flow.
        // break;
      case MemoryFormat::NumOptions:
        TORCH_INTERNAL_ASSERT(false, "invalid memory format ", memory_format);
    }
    // recompute contiguous flag, as currently NHWC/NCHW flags are not mutually
    // exclusive see #24090
    refresh_contiguous();
  }

  bool is_strides_like_channels_last() const {
    return is_channels_last_;
  }

  bool is_strides_like_channels_last_3d() const {
    return is_channels_last_3d_;
  }

  bool is_non_overlapping_and_dense() const {
    return is_non_overlapping_and_dense_;
  }

  bool has_symbolic_sizes_strides() const {
    return has_symbolic_sizes_strides_;
  }

 private:
  void HandleResize();

  // The Caffe2 Resize() method supports being called both as Resize({2,2}) as
  // well as variadic with Resize(2, 2).  These overloads provide all of the
  // supported calling configurations, while being overloads (and not templates)
  // so that implicit conversions still work.
  //
  // SetDims on ArrayRef is internally implemented as a template, so we can
  // handle both ArrayRefs of different types (there are some uses of
  // Resize in Caffe2 which pass in int, not int64_t.)

  template <
      typename T,
      typename = typename std::enable_if<std::is_integral<T>::value>::type>
  bool SetDimsTemplate(ArrayRef<T> src) {
    TORCH_CHECK(
        !has_symbolic_sizes_strides_,
        "SetDims() called on tensor with symbolic shape")

    auto old_numel = numel_;
    sizes_and_strides_.resize(src.size());
    int64_t new_numel = 1;
    for (const auto i : c10::irange(src.size())) {
      new_numel *= src[i];
      sizes_and_strides_.size_at_unchecked(i) = src[i];
    }
    numel_ = new_numel;
    empty_tensor_restride(MemoryFormat::Contiguous);
    return numel_ != old_numel;
  }

  bool SetDims(ArrayRef<int64_t> s) {
    return SetDimsTemplate(s);
  }

  bool SetDims(ArrayRef<int> s) {
    return SetDimsTemplate(s);
  }

  bool SetDims(ArrayRef<size_t> s) {
    return SetDimsTemplate(s);
  }

  bool SetDims() {
    return SetDims(IntArrayRef{});
  }

  bool SetDims(const int64_t d0) {
    return SetDims(IntArrayRef{d0});
  }

  bool SetDims(const int64_t d0, const int64_t d1) {
    return SetDims(IntArrayRef{d0, d1});
  }

  bool SetDims(const int64_t d0, const int64_t d1, const int64_t d2) {
    return SetDims(IntArrayRef{d0, d1, d2});
  }

  bool SetDims(
      const int64_t d0,
      const int64_t d1,
      const int64_t d2,
      const int64_t d3) {
    return SetDims(IntArrayRef{d0, d1, d2, d3});
  }

  /**
   * Compute the number of elements based on the sizes of a tensor.
   */
  int64_t compute_numel() const {
#if C10_HAS_BUILTIN_OVERFLOW() && !defined(C10_MOBILE)
    // Use overflow checks if supported by the compiler
    return safe_compute_numel();
#else
    return c10::multiply_integers(sizes());
#endif
  }

  /**
   * Compute the number of elements based on the sizes of a
   * tensor. Catches integer overflow that may occur when a tensor
   * using a sparse layout has multiple dimensions with large sizes.
   */
  int64_t safe_compute_numel() const {
    uint64_t n = 1;
    bool overflows = c10::safe_multiplies_u64(sizes(), &n);
    constexpr auto numel_max = std::min(
        static_cast<uint64_t>(std::numeric_limits<int64_t>::max()),
        static_cast<uint64_t>(std::numeric_limits<size_t>::max()));

    overflows |= (n > numel_max);
    TORCH_CHECK(!overflows, "numel: integer multiplication overflow");
    return static_cast<int64_t>(n);
  }

  /**
   * Compute whether or not a tensor is contiguous based on the sizes and
   * strides of a tensor.
   */
  bool compute_contiguous() const;

  bool compute_channels_last_contiguous_2d() const;

  bool compute_channels_last_contiguous_3d() const;

  bool compute_strides_like_channels_last_2d() const;

  bool compute_strides_like_channels_last_3d() const;

  bool compute_non_overlapping_and_dense() const;

 protected:
  /**
   * Recompute the cached numel of a tensor.  Call this if you modify
   * sizes.
   *
   * For tensors with sparse layouts, use safe_refresh_numel() instead
   * because it will catch integer overflow that may occur for tensors
   * with sparse layouts and large dimensions.
   */
  void refresh_numel() {
    numel_ = compute_numel();
  }

  /**
   * Recompute the cached numel of a tensor.  Call this if you modify
   * sizes. Use only for tensors with sparse layouts because only
   * sparse tensor are likely to have sizes that may lead to integer
   * overflow when computing numel.
   */
  void safe_refresh_numel() {
    numel_ = safe_compute_numel();
  }

  /**
   * Recompute the cached contiguity of a tensor.  Call this if you modify sizes
   * or strides.
   */
  void refresh_contiguous() {
    TORCH_CHECK(
        !has_symbolic_sizes_strides_,
        "refresh_contiguous() called on tensor with symbolic shape")

    is_contiguous_ = compute_contiguous();
    // Note:
    // Dim 0, 1, 2 will never be a channels last 2d/3d format
    // Dim 3+ is possibly be a channels last 2d format (Dim 4 only at this
    // point) Dim 4+ is possibly be a channels last 3d format (Dim 5 only at
    // this point)
    switch (dim()) {
      case 4:
        is_channels_last_contiguous_ = compute_channels_last_contiguous_2d();
        is_channels_last_3d_contiguous_ = false;
        is_channels_last_ = compute_strides_like_channels_last_2d();
        is_channels_last_3d_ = false;
        is_non_overlapping_and_dense_ = is_contiguous_ ||
            is_channels_last_contiguous_ || compute_non_overlapping_and_dense();
        break;
      case 5:
        is_channels_last_contiguous_ = compute_channels_last_contiguous_2d();
        is_channels_last_3d_contiguous_ = !is_channels_last_contiguous_ &&
            compute_channels_last_contiguous_3d();
        is_channels_last_ = !is_channels_last_3d_contiguous_ &&
            compute_strides_like_channels_last_2d();
        is_channels_last_3d_ =
            !is_channels_last_ && compute_strides_like_channels_last_3d();
        is_non_overlapping_and_dense_ = is_contiguous_ ||
            is_channels_last_contiguous_ || is_channels_last_3d_contiguous_ ||
            compute_non_overlapping_and_dense();
        break;
      default:
        is_channels_last_contiguous_ = false;
        is_channels_last_3d_contiguous_ = false;
        // is_channels_last_ and is_channels_last_3d_ are suggested
        // memory_format. Being channels_last_contiguous doesn't necessarily
        // mean the tensor is strided like channels_last: for strides on channel
        // dimension could suggest desired memory_layout, but it doesn't affect
        // memory storage
        is_channels_last_ = false;
        is_channels_last_3d_ = false;
        is_non_overlapping_and_dense_ =
            is_contiguous_ || compute_non_overlapping_and_dense();
    }
  }

  /**
   * Copy the tensor metadata fields (e.g. sizes / strides / storage pointer /
   * storage_offset) from one TensorImpl to another TensorImpl.
   *
   * For usage of `version_counter` and `allow_tensor_metadata_change`, see NOTE
   * [ TensorImpl Shallow-Copying ].
   */
  static void copy_tensor_metadata(
      const TensorImpl* src_impl,
      TensorImpl* dest_impl,
      const c10::VariableVersion& version_counter,
      bool allow_tensor_metadata_change);

  /**
   * Copy the tensor metadata fields (e.g. sizes / strides / storage pointer /
   * storage_offset) from one TensorImpl to another TensorImpl.
   *
   * For usage of `version_counter` and `allow_tensor_metadata_change`, see NOTE
   * [ TensorImpl Shallow-Copying ].
   */
  static void copy_tensor_metadata(
      const TensorImpl* src_impl,
      TensorImpl* dest_impl,
      c10::VariableVersion&& version_counter,
      bool allow_tensor_metadata_change);

 private:
  static void copy_tensor_metadata_except_version_counter(
      const TensorImpl* src_impl,
      TensorImpl* dest_impl,
      bool allow_tensor_metadata_change);

 protected:
  // Error message to show when the user tries to change tensor metadata on
  // Tensor created from .data or .detach().
  //
  // See NOTE [ Metadata Change for a Detached Tensor ] for details.
  static const char* const err_msg_tensor_metadata_change_not_allowed;

  static void copy_generic_tensor_metadata(
      const TensorImpl* src_impl,
      TensorImpl* dest_impl);

 public:
  void set_storage_access_should_throw() {
    storage_access_should_throw_ = true;
  }

  bool owns_pyobj() {
    return reinterpret_cast<uintptr_t>(pyobj_) & 1;
  }

  void set_owns_pyobj(bool b) {
    pyobj_ = reinterpret_cast<PyObject*>(
        reinterpret_cast<uintptr_t>(_unchecked_untagged_pyobj()) | b);
  }

 public:
  void set_custom_sizes_strides(SizesStridesPolicy policy) {
    custom_sizes_strides_ = static_cast<uint8_t>(policy);
    refresh_sizes_strides_policy();
  }

  void set_python_custom_sizes_strides(SizesStridesPolicy policy) {
    python_custom_sizes_strides_ = static_cast<uint8_t>(policy);
    refresh_sizes_strides_policy();
  }

  void set_custom_device(bool custom_device) {
    custom_device_ = custom_device;
    refresh_device_policy();
  }

  void set_custom_layout(bool custom_layout) {
    custom_layout_ = custom_layout;
    refresh_layout_policy();
  }

  void set_python_custom_device(bool custom_device) {
    python_custom_device_ = custom_device;
    refresh_device_policy();
  }

  void set_python_custom_layout(bool custom_layout) {
    python_custom_layout_ = custom_layout;
    refresh_layout_policy();
  }

 protected:
  void refresh_sizes_strides_policy() {
    if (has_symbolic_sizes_strides_) {
      sizes_strides_policy_ =
          static_cast<uint8_t>(SizesStridesPolicy::CustomSizes);
    } else {
      sizes_strides_policy_ =
          std::max(custom_sizes_strides_, python_custom_sizes_strides_);
    }
  }

  void refresh_device_policy() {
    device_policy_ = custom_device_ || python_custom_device_;
  }

  void refresh_layout_policy() {
    layout_policy_ = custom_layout_ || python_custom_layout_;
  }

 protected:
  Storage storage_;

 private:
  // This pointer points to an AutogradMeta struct that stores autograd-specific
  // fields (such as grad_ / grad_fn_ / grad_accumulator_). This pointer always
  // has unique ownership (meaning only one TensorImpl can own it at a time).
  //
  // autograd_meta_ can be nullptr, as an optimization.  When this occurs, it is
  // equivalent to having an autograd_meta_ pointing to a default constructed
  // AutogradMeta; intuitively, tensors which don't require grad will have this
  // field set to null.
  //
  // This means accessors on autograd_meta_ have to be careful to test if they
  // got a nullptr, and handle default behavior appropriately in that case.
  //
  // Note that we don't enforce the invariant that if the AutogradMeta is
  // default constructed, it is nullptr (to do this, we'd have to continuously
  // check if an AutogradMeta became, by mutation, equal to the default
  // constructed form.  (This might be useful, but it seems rare enough that
  // a requires_grad=True variable will turn back into the requires_grad=False
  // version.)  So there are three representable states:
  //
  //    1. autograd_meta_ == nullptr
  //    2. autograd_meta_ is default constructed (semantically, same as (1))
  //    3. autograd_meta_ has nontrivial information content
  //
  std::unique_ptr<c10::AutogradMetaInterface> autograd_meta_ = nullptr;

 protected:
  std::unique_ptr<c10::ExtraMeta> extra_meta_ = nullptr;

  c10::VariableVersion version_counter_;

  // This field contains the interpreter tag for this object.  See
  // Note [Python interpreter tag] for general context
  //
  // Note [Memory ordering on Python interpreter tag]
  // ~~~~~~~~~~~~~~~~~~~~~~~~~~~~~~~~~~~~~~~~~~~~~~~~
  // What memory_order do we need when accessing this atomic?  We don't
  // need a single total modification order (as provided by
  // memory_order_seq_cst) as pyobj_interpreter_ is monotonic: it can only
  // transition from -1 to some positive integer and never changes afterwards.
  // Because there is only one modification, it trivially already has a total
  // modification order (e.g., we don't need fences or locked instructions on
  // x86)
  //
  // In fact, one could make a reasonable argument that relaxed reads are OK,
  // due to the presence of external locking (GIL) to ensure that interactions
  // with other data structures are still correctly synchronized, so that
  // we fall in the "Single-Location Data Structures" case as described in
  // http://www.open-std.org/jtc1/sc22/wg21/docs/papers/2020/p2055r0.pdf
  // However, on x86, it doesn't matter if I use acquire or relaxed on the load
  // as I get the same assembly in both cases.  So I just use the more
  // conservative acquire (which will impede compiler optimizations but I don't
  // care)
  std::atomic<impl::PyInterpreter*> pyobj_interpreter_;

  // This field contains a reference to a PyObject representing this Tensor.
  // If pyobj is nullptr, when we transfer Tensor to Python, we allocate a new
  // PyObject for it and set this field.  This field does not have to be
  // protected by an atomic as it is only allowed to be accessed when you hold
  // the GIL, or during destruction of the tensor.
  //
  // When a PyObject dies, you are obligated to clear this field
  // (otherwise, you will try to use-after-free the pyobj); this currently
  // occurs in THPVariable_clear in torch/csrc/autograd/python_variable.cpp
  //
  // NB: Ordinarily, this should not be a strong reference, as if the
  // PyObject owns the Tensor, this would create a reference cycle.
  // However, sometimes this ownership flips.  To track who owns
  // who, this has a single pointer tag indicating whether or not the
  // C++ object owns the PyObject (the common case, zero, means PyObject
  // owns the C++ object); see _unchecked_untagged_pyobj for raw access
  // or check_pyobj for checked access.  See references to PyObject
  // resurrection in torch/csrc/autograd/python_variable.cpp
  PyObject* pyobj_;

  c10::impl::SizesAndStrides sizes_and_strides_;

  int64_t storage_offset_ = 0;
  // If sizes and strides are empty, the numel is 1!!  However, most of the
  // time, we will immediately set sizes to {0} and reset numel to 0.
  // (Can't do that in the default initializers, because there's no way to
  // spell "allocate a one-element array" for strides_).
  int64_t numel_ = 1;

  // INVARIANT: When storage is non-null, this type meta must
  // agree with the type meta in storage
  caffe2::TypeMeta data_type_;

  // NOTE [c10::optional operator usage in CUDA]
  // Our optional definition doesn't compile in .cu file if `value()` or
  // `operator->` are used.  Instead, we always use `operator*`.
  // See https://github.com/pytorch/pytorch/issues/18496 for more info.
  // If this is too burdensome to maintain, we can just
  // manually implement this with an additional bool.

  // INVARIANT: When storage is non-null, this Device must
  // agree with the type meta in storage.
  //
  // INVARIANT: device_opt_ is only nullopt for undefined tensors
  // (which do not have a device.)
  c10::optional<c10::Device> device_opt_;

  // default member initializers for bit-fields only available with -std=c++2a
  // or -std=gnu++2a
  inline void init_bitfields() {
    is_contiguous_ = true;
    is_channels_last_ = false;
    is_channels_last_contiguous_ = false;
    is_channels_last_3d_ = false;
    is_channels_last_3d_contiguous_ = false;
    is_non_overlapping_and_dense_ = true;
    is_wrapped_number_ = false;
    allow_tensor_metadata_change_ = true;
    reserved_ = false;
    sizes_strides_policy_ = static_cast<uint8_t>(SizesStridesPolicy::Default);
    custom_sizes_strides_ = static_cast<uint8_t>(SizesStridesPolicy::Default);
    python_custom_sizes_strides_ =
        static_cast<uint8_t>(SizesStridesPolicy::Default);
    python_custom_device_ = false;
    python_custom_layout_ = false;
    custom_device_ = false;
    custom_layout_ = false;
    device_policy_ = false;
    layout_policy_ = false;
    storage_access_should_throw_ = false;
    has_symbolic_sizes_strides_ = false;
  }

  // Tensor is contiguous
  bool is_contiguous_ : 1;

  // Tensor is a subclass that does not permit storage access.
  bool storage_access_should_throw_ : 1;

  // Tensor is stored in the channels last 2d memory format, when dimensions
  // order is (N)CHW and C-strides < W-strides < H-strides (< N-strides)
  // (If size of any dimension is equal to 1, this dimension strides value
  // is not taken into account).
  bool is_channels_last_ : 1;

  // Channels last contiguous tensor is channel last tensor which occupies
  // contiguous memory block.
  bool is_channels_last_contiguous_ : 1;

  // Tensor is stored in the channels last 3d memory format, when dimensions
  // order is (N)CDHW and C-strides < W-strides < H-strides < D - strides (<
  // N-strides) (If size of any dimension is equal to 1, this dimension strides
  // value is not taken into account).
  bool is_channels_last_3d_ : 1;

  // Channels last 3d contiguous tensor is channel last 3d tensor which occupies
  // contiguous memory block.
  bool is_channels_last_3d_contiguous_ : 1;

  // Dense tensor is the tensor that store values in a contiguous block of
  // memory. Non-overlapping tensor is the tensor in which elements occupy
  // individual non-repetitive memory.
  bool is_non_overlapping_and_dense_ : 1;

  bool is_wrapped_number_ : 1;

  // NOTE [ Metadata Change for a Detached Tensor ]
  //
  // Normally, a user is allowed to change the tensor metadata
  // (e.g. sizes / strides / storage / storage_offset) of a tensor.
  // However, if the tensor is created by `t1_detached = t1.data` in Python
  // or `t1_detached = t1.detach()` in Python/C++, those changes to the
  // tensor metadata of `t1_detached` will not be propagated back to the
  // original tensor `t1`. In order to make such changes explicitly illegal,
  // we created the `allow_tensor_metadata_change_` flag, to prevent users
  // from changing metadata of the detached tensor and expecting the original
  // tensor to also be updated.
  //
  // NOTE: For a full list of tensor metadata fields, please see
  // `copy_tensor_metadata()` in TensorImpl and its subclasses to find
  // which fields are copied by value.
  bool allow_tensor_metadata_change_ : 1;

  // we decide to keep reserved_ and it will
  // live in Tensor after the split
  // The logic is that if Extend() or ReserveSpace() were ever called,
  // then subsequent Resize()s will not free up Storage.
  bool reserved_ : 1;

  // Call _custom() virtual methods for
  // strides()/is_contiguous()/sizes()/dim()/numel()
  // This is a combination of sizes_strides_custom_dispatch_
  // and has_symbolic_sizes_strides_
  uint8_t sizes_strides_policy_ : 2;

  // Whether or not sizes_and_strides_ contains a symbolic value.
  bool has_symbolic_sizes_strides_ : 1;

  // Call _custom() virtual method for
  // strides()/is_contiguous()/sizes()/dim()/numel()
  uint8_t custom_sizes_strides_ : 2;

  // Combo of custom_ and python_custom_
  bool device_policy_ : 1;
  bool layout_policy_ : 1;

  // Call _custom() virtual method for device()
  bool custom_device_ : 1;

  // Call _custom() virtual method for layout()
  bool custom_layout_ : 1;

  // Call into Python for
  // strides()/is_contiguous()/sizes()/dim()/numel()
  uint8_t python_custom_sizes_strides_ : 2;

  // Call into Python for device()
  bool python_custom_device_ : 1;

  // Call into Python for layout()
  bool python_custom_layout_ : 1;

  // The set of DispatchKeys which describe this tensor.  NB: this
  // does NOT include Autograd (historically, it did, but
  // not anymore!)
  //
  // INVARIANT: extra_meta_->named_tensor_meta_ != nullptr  <==>
  // key_set_.has(DispatchKey::Named)
  DispatchKeySet key_set_;

 private:
  // C10_TensorImpl_Size_Check_Dummy_Class needs to be friends with
  // TensorImpl so it can inspect the size of private fields
  template <
      size_t cplusplus,
      size_t clang_ver_major,
      size_t gcc_ver,
      size_t gcc_ver_minor,
      size_t nvcc,
      size_t cuda_version,
      size_t cuda_version_major,
      size_t ptr_size>
  friend class C10_TensorImpl_Size_Check_Dummy_Class;
};

// Note [TensorImpl size constraints]
// ~~~~~~~~~~~~~~~~~~~~~~~~~~~~~~~~~~
// Changed the size of TensorImpl?  If the size went down, good for
// you!  Adjust the documentation below and the expected size.
// Did it go up?  Read on...
//
// Struct size matters.  In some production systems at Facebook, we have
// 400M live tensors during a training run.  Do the math: every 64-bit
// word you add to Tensor is an extra 3.2 gigabytes in RAM.
//
// If you are a Facebook employee, you can check if the run in question
// has tipped you over the point using the command here:
// https://fburl.com/q5enpv98
//
// For reference, we OOMed at 160 bytes (20 words) per TensorImpl.
// This is not counting overhead from strides out-of-line allocation and
// StorageImpl space and this is from before we inlined sizes and strides
// directly into TensorImpl as SmallVectors.
//
// Our memory usage on 32-bit systems is suboptimal, but we're not checking
// for it at the moment (to help avoid rage inducing cycles when the
// 32-bit number is wrong).
//
// Current breakdown:
//
//    vtable pointer
//    strong refcount           TODO: pack these into one word
//    weak refcount
//    storage pointer
//    autograd metadata pointer
//    named tensor metadata pointer
//    version counter pointer
//    Python interpreter pointer
//    PyObject pointer
//    SizesAndStrides size/pointer
//    SizesAndStrides sizes (pre-allocated 0)
//    SizesAndStrides sizes (pre-allocated 1)
//    SizesAndStrides sizes (pre-allocated 2)
//    SizesAndStrides sizes (pre-allocated 3)
//    SizesAndStrides sizes (pre-allocated 4)
//    SizesAndStrides strides (pre-allocated 0)
//    SizesAndStrides strides (pre-allocated 1)
//    SizesAndStrides strides (pre-allocated 2)
//    SizesAndStrides strides (pre-allocated 3)
//    SizesAndStrides strides (pre-allocated 4)
//    storage offset
//    numel
//    data type, device, is_contiguous, storage_access_should_throw_, bitfields
//    DispatchKeySet
//

// Various preprocessor macros we use to check that the
// TensorImpl size hasn't changed unexpectedly. We undef
// these later.
#ifndef __NVCC__
#define C10_NVCC 0
#else
#define C10_NVCC __NVCC__
#endif

#ifndef __CUDA_VER_MAJOR__
#define C10_CUDA_VERSION_MAJOR 0
#else
#define C10_CUDA_VERSION_MAJOR __CUDA_VER_MAJOR__
#endif

#ifndef CUDA_VERSION
#define C10_CUDA_VERSION 0
#else
#define C10_CUDA_VERSION CUDA_VERSION
#endif

#ifndef __clang_major__
#define C10_CLANG_MAJOR_VERSION 0
#else
#define C10_CLANG_MAJOR_VERSION __clang_major__
#endif

#ifndef __GNUC__
#define C10_GCC_VERSION 0
#else
#define C10_GCC_VERSION __GNUC__
#endif

#ifndef __GNUC_MINOR__
#define C10_GCC_VERSION_MINOR 0
#else
#define C10_GCC_VERSION_MINOR __GNUC_MINOR__
#endif

// We use a templatized class to both contain the logic of checking the sizes
// as well as to provide compile-time information that might be useful in
// figuring out why sizes may have changed.
// All the compile time information is given by the template fields that are
// always printed by the compiler when the static_assert fails.
template <
    size_t cplusplus = __cplusplus,
    size_t clang_ver_major = C10_CLANG_MAJOR_VERSION,
    size_t gcc_ver = C10_GCC_VERSION,
    size_t gcc_ver_minor = C10_GCC_VERSION_MINOR,
    size_t nvcc = C10_NVCC,
    size_t cuda_version = C10_CUDA_VERSION,
    size_t cuda_version_major = C10_CUDA_VERSION_MAJOR,
    size_t ptr_size = sizeof(void*)>
class C10_TensorImpl_Size_Check_Dummy_Class : private TensorImpl {
  // Names of (non-bitfield) fields in TensorImpl; used to provide
  // compile-time info about fields whose size changes unexpectedly.
  enum class FieldNameEnum {
    storage_,
    autograd_meta_,
    extra_meta_,
    version_counter_,
    pyobj_interpreter_,
    pyobj_,
    sizes_and_strides_,
    storage_offset_,
    numel_,
    data_type_,
    device_opt_,
    key_set_,
    TOTAL_SIZE
  };

  // Provides compile-time equality check that reveals what numbers
  // were used and on which quantity
  template <size_t Actual, size_t Expected, FieldNameEnum FiledName>
  constexpr static bool are_equal() {
    static_assert(
        Actual == Expected,
        "Actual and Expected sizes of a field did not match!");
    return true;
  }

  // Provides compile-time <= check that reveals what numbers
  // were used and on which quantity
  template <size_t Actual, size_t Expected, FieldNameEnum FiledName>
  constexpr static bool is_le() {
    static_assert(
        Actual <= Expected,
        "Actual and Expected sizes of a field did not match!");
    return true;
  }

 public:
  // Compile-time check that TensorImpl field sizes are as expected
  //
  // Observed total sizes and associated versions
  // If you find a flag that predicts when unique_ptr has 16 bytes
  // on 64-bit systems or when sizes_and_strides_ is 84 vs 88 bytes
  // on 32-bit systems you get a cookie!
  // Length | LLVM | GCC  |    C++ |  CUDA
  //    192 |    ? | 11.2 | 201703 | 11040
  //    208 |    ? | 11.2 | 201703 | 11040
  //    208 |    ? | 11.2 | 201402 | 11040
  //    192 |    ? | 11.2 | 201402 | 11040
  //    160 |   12 |  4.2 | 201703 |     0
  //
  // To keep things clean, we split on systems here.

#if UINTPTR_MAX == 0xFFFFFFFF
  // This is a 32-bit system
  static constexpr bool check_sizes() {
    constexpr size_t tsize = 20 * sizeof(int64_t);

    // clang-format off
    are_equal<sizeof(storage_),            4,  FieldNameEnum::storage_>();
    are_equal<sizeof(autograd_meta_),      4,  FieldNameEnum::autograd_meta_>();
    are_equal<sizeof(extra_meta_),         4,  FieldNameEnum::extra_meta_>();
    are_equal<sizeof(version_counter_),    4,  FieldNameEnum::version_counter_>();
    are_equal<sizeof(pyobj_interpreter_),  4,  FieldNameEnum::pyobj_interpreter_>();
    are_equal<sizeof(pyobj_),              4,  FieldNameEnum::pyobj_>();
    is_le<sizeof(sizes_and_strides_),     88, FieldNameEnum::sizes_and_strides_>();
    are_equal<sizeof(storage_offset_),     8,  FieldNameEnum::storage_offset_>();
    are_equal<sizeof(numel_),              8,  FieldNameEnum::numel_>();
    are_equal<sizeof(data_type_),          2,  FieldNameEnum::data_type_>();
    are_equal<sizeof(device_opt_),         3,  FieldNameEnum::device_opt_>();
    are_equal<sizeof(key_set_),            8,  FieldNameEnum::key_set_>();
    is_le<sizeof(TensorImpl),          tsize,  FieldNameEnum::TOTAL_SIZE>();
    // clang-format on

    return true;
  }
#else
  // This is a 64-bit system
  static constexpr bool check_sizes() {
    constexpr size_t tsize = 26 * sizeof(int64_t);

    // clang-format off
    are_equal<sizeof(storage_),            8,  FieldNameEnum::storage_>();
    // On some systems involving NVCC the size of unique_ptr is 16 bytes. We haven't
    // figured out how to detect those via macro preprocessors yet, so we use <=
    // comparisons for the relevant fields.
    is_le<sizeof(autograd_meta_),         16,  FieldNameEnum::autograd_meta_>();
    is_le<sizeof(extra_meta_),            16,  FieldNameEnum::extra_meta_>();
    are_equal<sizeof(version_counter_),    8,  FieldNameEnum::version_counter_>();
    are_equal<sizeof(pyobj_interpreter_),  8,  FieldNameEnum::pyobj_interpreter_>();
    are_equal<sizeof(pyobj_),              8,  FieldNameEnum::pyobj_>();
    are_equal<sizeof(sizes_and_strides_), 88,  FieldNameEnum::sizes_and_strides_>();
    are_equal<sizeof(storage_offset_),     8,  FieldNameEnum::storage_offset_>();
    are_equal<sizeof(numel_),              8,  FieldNameEnum::numel_>();
    are_equal<sizeof(data_type_),          2,  FieldNameEnum::data_type_>();
    are_equal<sizeof(device_opt_),         3,  FieldNameEnum::device_opt_>();
    are_equal<sizeof(key_set_),            8,  FieldNameEnum::key_set_>();
    is_le<sizeof(TensorImpl),          tsize,  FieldNameEnum::TOTAL_SIZE>();
    // clang-format on

    return true;
  }
#endif
};

// We use a class to encapsulate size-checking logic with
// templates to capture sizes and flags. We call this within
// a static assert to prove there is no run-time behaviour.
// Since the methods we call return either true or fail their
// own static_asserts, we should never see the error messages
// below. We have to provide it though for c++ <17.
static_assert(
    C10_TensorImpl_Size_Check_Dummy_Class<>::check_sizes(),
    "You should not see this message.");

// Clean up after ourselves
#undef C10_NVCC
#undef C10_CUDA_VERSION_MAJOR
#undef C10_CUDA_VERSION
#undef C10_CLANG_MAJOR_VERSION
#undef C10_GCC_VERSION
#undef C10_GCC_VERSION_MINOR

} // namespace c10

C10_CLANG_DIAGNOSTIC_POP()<|MERGE_RESOLUTION|>--- conflicted
+++ resolved
@@ -229,26 +229,11 @@
   SymDimVector sizes_ = {0};
   SymDimVector strides_ = {1};
   SymInt numel_ = 1;
-<<<<<<< HEAD
   SymInt storage_offset_ = 0;
-=======
-  SymInt storage_offset_ = 0; // TODO
->>>>>>> 99e0c253
   // TODO:
   // SymBool is_contiguous_;
   std::unique_ptr<c10::NamedTensorMetaInterface> named_tensor_meta_ = nullptr;
 
-<<<<<<< HEAD
-  std::unique_ptr<ExtraMeta> clone() const {
-    auto r = std::make_unique<ExtraMeta>();
-    r->sizes_ = sizes_;
-    r->strides_ = strides_;
-    r->numel_ = numel_;
-    r->storage_offset_ = storage_offset_;
-    r->named_tensor_meta_ =
-        named_tensor_meta_ ? named_tensor_meta_->clone() : nullptr;
-    return r;
-=======
   ExtraMeta() {}
 
   ExtraMeta(
@@ -270,7 +255,6 @@
         numel_,
         storage_offset_,
         named_tensor_meta_ ? named_tensor_meta_->clone() : nullptr);
->>>>>>> 99e0c253
   }
 };
 
@@ -618,8 +602,7 @@
     if (C10_UNLIKELY(matches_policy(SizesStridesPolicy::CustomSizes))) {
       return sym_sizes_custom();
     }
-    // Sizes guaranteed to be non-negative, so unchecked cast is OK
-    return c10::SymIntArrayRef::fromIntArrayRefUnchecked(
+    return c10::SymIntArrayRef::fromIntArrayRefKnownNonNegative(
         sizes_and_strides_.sizes_arrayref());
   }
 
@@ -635,8 +618,7 @@
     if (has_symbolic_sizes_strides_) {
       return extra_meta_->sizes_;
     } else {
-      // Sizes guaranteed to be non-negative, so unchecked cast is OK
-      return c10::SymIntArrayRef::fromIntArrayRefUnchecked(sizes_default());
+      return c10::SymIntArrayRef::fromIntArrayRefKnownNonNegative(sizes_default());
     }
   }
 
@@ -662,20 +644,11 @@
     return c10::SymInt(SymInt::UNCHECKED, numel_);
   }
 
-<<<<<<< HEAD
   int64_t numel_default() const {
     TORCH_CHECK(
         !has_symbolic_sizes_strides_,
         "Cannot call numel() on tensor with symbolic sizes/strides");
     return numel_;
-=======
-  inline c10::SymInt sym_numel_default() const {
-    if (has_symbolic_sizes_strides_) {
-      return extra_meta_->numel_;
-    } else {
-      return c10::SymInt(SymInt::UNCHECKED, numel_);
-    }
->>>>>>> 99e0c253
   }
 
   c10::SymInt sym_numel_default() const {
@@ -757,33 +730,22 @@
     if (C10_UNLIKELY(matches_policy(SizesStridesPolicy::CustomStrides))) {
       return sym_strides_custom();
     }
-    // strides guaranteed to be non-negative, so unchecked cast is OK
-    return c10::SymIntArrayRef::fromIntArrayRefUnchecked(strides_default());
-  }
-<<<<<<< HEAD
+    return c10::SymIntArrayRef::fromIntArrayRefKnownNonNegative(strides_default());
+  }
 
   IntArrayRef strides_default() const {
     TORCH_CHECK(
         !has_symbolic_sizes_strides_,
         "Cannot call strides() on tensor with symbolic sizes/strides");
     return sizes_and_strides_.strides_arrayref();
-=======
-  inline c10::SymIntArrayRef sym_strides_default() const {
+  }
+
+  c10::SymIntArrayRef sym_strides_default() const {
     if (has_symbolic_sizes_strides_) {
       return extra_meta_->strides_;
     } else {
       return c10::SymIntArrayRef::fromIntArrayRefKnownNonNegative(
           strides_default());
-    }
->>>>>>> 99e0c253
-  }
-
-  c10::SymIntArrayRef sym_strides_default() const {
-    if (has_symbolic_sizes_strides_) {
-      return extra_meta_->strides_;
-    } else {
-      // strides guaranteed to be non-negative, so unchecked cast is OK
-      return c10::SymIntArrayRef::fromIntArrayRefUnchecked(strides_default());
     }
   }
 
@@ -856,42 +818,8 @@
       // size_custom overrideability
       return strides_custom()[d]; // unchecked (maybe_wrap_dim enforces bounds)
     }
-<<<<<<< HEAD
     // Intentionally don't call default, which also handles symbolic
     return sizes_and_strides_.stride_at_unchecked(d);
-=======
-    return sizes_and_strides_.stride_at_unchecked(d);
-  }
-
-  /**
-   * Return the number of dimensions of this tensor.  Note that 0-dimension
-   * represents a Tensor that is a Scalar, e.g., one that has a single element.
-   */
-  int64_t dim() const {
-    if (C10_UNLIKELY(
-            sizes_strides_policy_ >=
-            static_cast<uint8_t>(SizesStridesPolicy::CustomSizes))) {
-      return dim_custom();
-    }
-    return dim_default();
-  }
-
-  /**
-   * The number of elements in a tensor.
-   *
-   * WARNING: Previously, if you were using the Caffe2 API, you could
-   * test numel() == -1 to see if a tensor was uninitialized.  This
-   * is no longer true; numel always accurately reports the product
-   * of sizes of a tensor.
-   */
-  int64_t numel() const {
-    if (C10_UNLIKELY(
-            sizes_strides_policy_ >=
-            static_cast<uint8_t>(SizesStridesPolicy::CustomSizes))) {
-      return numel_custom();
-    }
-    return numel_default();
->>>>>>> 99e0c253
   }
 
   enum class SizesStridesPolicy : uint8_t {
@@ -910,7 +838,6 @@
     CustomSizes = 2
   };
 
-<<<<<<< HEAD
  protected:
   inline bool matches_policy(SizesStridesPolicy policy) const {
     return sizes_strides_policy_ >= static_cast<uint8_t>(policy);
@@ -926,23 +853,6 @@
       TORCH_INTERNAL_ASSERT(is_python_dispatch())
     }
     return r;
-=======
-  inline IntArrayRef strides_default() const {
-    return sizes_and_strides_.strides_arrayref();
-  }
-
-  inline IntArrayRef sizes_default() const {
-    return sizes_and_strides_.sizes_arrayref();
-  }
-
-  inline c10::SymIntArrayRef sym_sizes_default() const {
-    if (has_symbolic_sizes_strides_) {
-      return extra_meta_->sizes_;
-    } else {
-      return c10::SymIntArrayRef::fromIntArrayRefKnownNonNegative(
-          sizes_default());
-    }
->>>>>>> 99e0c253
   }
 
   /**
@@ -1652,13 +1562,8 @@
         "set_sizes_contiguous ",
         err_msg_tensor_metadata_change_not_allowed);
     TORCH_CHECK(
-<<<<<<< HEAD
         !matches_policy(SizesStridesPolicy::CustomStrides),
         "tried to directly modify sizes for customized tensor");
-=======
-        !has_symbolic_sizes_strides_,
-        "set_sizes_contiguous() called on tensor with symbolic shape")
->>>>>>> 99e0c253
     sizes_and_strides_.set_sizes(new_size);
 
     refresh_numel();
@@ -1796,38 +1701,23 @@
    * Return the pointer to named tensor metadata.
    */
   const c10::NamedTensorMetaInterface* named_tensor_meta() const {
-<<<<<<< HEAD
-    if (!extra_meta_)
-      return nullptr;
-=======
     if (!extra_meta_) {
       return nullptr;
     }
->>>>>>> 99e0c253
     return extra_meta_->named_tensor_meta_.get();
   }
 
   c10::NamedTensorMetaInterface* named_tensor_meta() {
-<<<<<<< HEAD
-    if (!extra_meta_)
-      return nullptr;
-=======
     if (!extra_meta_) {
       return nullptr;
     }
->>>>>>> 99e0c253
     return extra_meta_->named_tensor_meta_.get();
   }
 
   bool has_named_tensor_meta() const {
-<<<<<<< HEAD
-    if (!extra_meta_)
-      return false;
-=======
     if (!extra_meta_) {
       return false;
     }
->>>>>>> 99e0c253
     return extra_meta_->named_tensor_meta_ != nullptr;
   }
 
